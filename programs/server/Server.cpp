--- conflicted
+++ resolved
@@ -317,9 +317,6 @@
     extern const ServerSettingsUInt64 max_prefixes_deserialization_thread_pool_size;
     extern const ServerSettingsUInt64 max_prefixes_deserialization_thread_pool_free_size;
     extern const ServerSettingsUInt64 prefixes_deserialization_thread_pool_thread_pool_queue_size;
-    extern const ServerSettingsUInt64 max_format_parsing_thread_pool_size;
-    extern const ServerSettingsUInt64 max_format_parsing_thread_pool_free_size;
-    extern const ServerSettingsUInt64 format_parsing_thread_pool_queue_size;
     extern const ServerSettingsUInt64 page_cache_history_window_ms;
     extern const ServerSettingsString page_cache_policy;
     extern const ServerSettingsDouble page_cache_size_ratio;
@@ -1385,11 +1382,6 @@
         server_settings[ServerSetting::max_prefixes_deserialization_thread_pool_size],
         server_settings[ServerSetting::max_prefixes_deserialization_thread_pool_free_size],
         server_settings[ServerSetting::prefixes_deserialization_thread_pool_thread_pool_queue_size]);
-
-    getFormatParsingThreadPool().initialize(
-        server_settings[ServerSetting::max_format_parsing_thread_pool_size],
-        server_settings[ServerSetting::max_format_parsing_thread_pool_free_size],
-        server_settings[ServerSetting::format_parsing_thread_pool_queue_size]);
 
     std::string path_str = getCanonicalPath(config().getString("path", DBMS_DEFAULT_PATH));
     fs::path path = path_str;
@@ -2010,17 +2002,10 @@
             global_context->reloadRemoteThrottlerConfig(remote_read_bandwidth,remote_write_bandwidth);
             LOG_INFO(log, "Setting max_remote_read_network_bandwidth_for_server was set to {}", remote_read_bandwidth);
             LOG_INFO(log, "Setting max_remote_write_network_bandwidth_for_server was set to {}", remote_write_bandwidth);
-<<<<<<< HEAD
 
             size_t local_read_bandwidth = new_server_settings[ServerSetting::max_local_read_bandwidth_for_server];
             size_t local_write_bandwidth = new_server_settings[ServerSetting::max_local_write_bandwidth_for_server];
 
-=======
-
-            size_t local_read_bandwidth = new_server_settings[ServerSetting::max_local_read_bandwidth_for_server];
-            size_t local_write_bandwidth = new_server_settings[ServerSetting::max_local_write_bandwidth_for_server];
-
->>>>>>> 2040e3f2
             global_context->reloadLocalThrottlerConfig(local_read_bandwidth,local_write_bandwidth);
             LOG_INFO(log, "Setting max_local_read_bandwidth_for_server was set to {}", local_read_bandwidth);
             LOG_INFO(log, "Setting max_local_write_bandwidth_for_server was set to {}", local_write_bandwidth);
@@ -2122,11 +2107,6 @@
                 new_server_settings[ServerSetting::max_prefixes_deserialization_thread_pool_size],
                 new_server_settings[ServerSetting::max_prefixes_deserialization_thread_pool_free_size],
                 new_server_settings[ServerSetting::prefixes_deserialization_thread_pool_thread_pool_queue_size]);
-
-            getFormatParsingThreadPool().reloadConfiguration(
-                new_server_settings[ServerSetting::max_format_parsing_thread_pool_size],
-                new_server_settings[ServerSetting::max_format_parsing_thread_pool_free_size],
-                new_server_settings[ServerSetting::format_parsing_thread_pool_queue_size]);
 
             global_context->setMergeWorkload(new_server_settings[ServerSetting::merge_workload]);
             global_context->setMutationWorkload(new_server_settings[ServerSetting::mutation_workload]);
