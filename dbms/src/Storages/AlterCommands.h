#pragma once

#include <optional>
#include <Core/NamesAndTypes.h>
#include <Storages/ColumnsDescription.h>
#include <Storages/IStorage_fwd.h>
#include <Storages/IndicesDescription.h>
<<<<<<< HEAD
#include <Common/SettingsChanges.h>
=======
#include <Storages/ConstraintsDescription.h>
>>>>>>> d0555d8e


namespace DB
{

class ASTAlterCommand;

/// Operation from the ALTER query (except for manipulation with PART/PARTITION).
/// Adding Nested columns is not expanded to add individual columns.
struct AlterCommand
{
    enum Type
    {
        ADD_COLUMN,
        DROP_COLUMN,
        MODIFY_COLUMN,
        COMMENT_COLUMN,
        MODIFY_ORDER_BY,
        ADD_INDEX,
        DROP_INDEX,
        ADD_CONSTRAINT,
        DROP_CONSTRAINT,
        MODIFY_TTL,
        UKNOWN_TYPE,
        MODIFY_SETTING,
    };

    Type type = UKNOWN_TYPE;

    String column_name;

    /// For DROP COLUMN ... FROM PARTITION
    String partition_name;

    /// For ADD and MODIFY, a new column type.
    DataTypePtr data_type;

    ColumnDefaultKind default_kind{};
    ASTPtr default_expression{};
    String comment;

    /// For ADD - after which column to add a new one. If an empty string, add to the end. To add to the beginning now it is impossible.
    String after_column;

    /// For DROP_COLUMN, MODIFY_COLUMN, COMMENT_COLUMN
    bool if_exists = false;

    /// For ADD_COLUMN
    bool if_not_exists = false;

    /// For MODIFY_ORDER_BY
    ASTPtr order_by;

    /// For ADD INDEX
    ASTPtr index_decl;
    String after_index_name;

    /// For ADD/DROP INDEX
    String index_name;

    // For ADD CONSTRAINT
    ASTPtr constraint_decl;

    // For ADD/DROP CONSTRAINT
    String constraint_name;

    /// For MODIFY TTL
    ASTPtr ttl;

    /// indicates that this command should not be applied, for example in case of if_exists=true and column doesn't exist.
    bool ignore = false;

    /// For ADD and MODIFY
    CompressionCodecPtr codec;

    /// For MODIFY SETTING
    SettingsChanges settings_changes;

    AlterCommand() = default;
    AlterCommand(const Type type_, const String & column_name_, const DataTypePtr & data_type_,
                 const ColumnDefaultKind default_kind_, const ASTPtr & default_expression_,
                 const String & after_column_, const String & comment_,
                 const bool if_exists_, const bool if_not_exists_)
        : type{type_}, column_name{column_name_}, data_type{data_type_}, default_kind{default_kind_},
        default_expression{default_expression_}, comment(comment_), after_column{after_column_},
        if_exists(if_exists_), if_not_exists(if_not_exists_)
    {}

    static std::optional<AlterCommand> parse(const ASTAlterCommand * command);

    void apply(ColumnsDescription & columns_description, IndicesDescription & indices_description,
<<<<<<< HEAD
        ASTPtr & order_by_ast, ASTPtr & primary_key_ast, ASTPtr & ttl_table_ast, SettingsChanges & changes) const;
=======
               ConstraintsDescription & constraints_description,
               ASTPtr & order_by_ast, ASTPtr & primary_key_ast, ASTPtr & ttl_table_ast) const;
>>>>>>> d0555d8e

    /// Checks that not only metadata touched by that command
    bool isMutable() const;

    /// checks that only settings changed by alter
    bool isSettingsAlter() const;
};

class Context;

class AlterCommands : public std::vector<AlterCommand>
{
public:
<<<<<<< HEAD

    void apply(ColumnsDescription & columns_description, IndicesDescription & indices_description, ASTPtr & order_by_ast,
        ASTPtr & primary_key_ast, ASTPtr & ttl_table_ast, SettingsChanges & changes) const;

    /// Used for primitive table engines, where only columns metadata can be changed
    void applyForColumnsOnly(ColumnsDescription & columns_description) const;
=======
    void apply(ColumnsDescription & columns_description, IndicesDescription & indices_description,
               ConstraintsDescription & constraints_description,
               ASTPtr & order_by_ast, ASTPtr & primary_key_ast, ASTPtr & ttl_table_ast) const;
>>>>>>> d0555d8e

    /// Apply alter commands only for settings. Exception will be thrown if any other part of table structure will be modified.
    void applyForSettingsOnly(SettingsChanges & changes) const;

    void validate(const IStorage & table, const Context & context);
    bool isMutable() const;
    bool isSettingsAlter() const;
};

}<|MERGE_RESOLUTION|>--- conflicted
+++ resolved
@@ -5,11 +5,9 @@
 #include <Storages/ColumnsDescription.h>
 #include <Storages/IStorage_fwd.h>
 #include <Storages/IndicesDescription.h>
-<<<<<<< HEAD
+#include <Storages/ConstraintsDescription.h>
+
 #include <Common/SettingsChanges.h>
-=======
-#include <Storages/ConstraintsDescription.h>
->>>>>>> d0555d8e
 
 
 namespace DB
@@ -101,12 +99,8 @@
     static std::optional<AlterCommand> parse(const ASTAlterCommand * command);
 
     void apply(ColumnsDescription & columns_description, IndicesDescription & indices_description,
-<<<<<<< HEAD
-        ASTPtr & order_by_ast, ASTPtr & primary_key_ast, ASTPtr & ttl_table_ast, SettingsChanges & changes) const;
-=======
-               ConstraintsDescription & constraints_description,
-               ASTPtr & order_by_ast, ASTPtr & primary_key_ast, ASTPtr & ttl_table_ast) const;
->>>>>>> d0555d8e
+        ConstraintsDescription & constraints_description, ASTPtr & order_by_ast,
+        ASTPtr & primary_key_ast, ASTPtr & ttl_table_ast, SettingsChanges & changes) const;
 
     /// Checks that not only metadata touched by that command
     bool isMutable() const;
@@ -120,18 +114,11 @@
 class AlterCommands : public std::vector<AlterCommand>
 {
 public:
-<<<<<<< HEAD
-
-    void apply(ColumnsDescription & columns_description, IndicesDescription & indices_description, ASTPtr & order_by_ast,
-        ASTPtr & primary_key_ast, ASTPtr & ttl_table_ast, SettingsChanges & changes) const;
-
     /// Used for primitive table engines, where only columns metadata can be changed
     void applyForColumnsOnly(ColumnsDescription & columns_description) const;
-=======
     void apply(ColumnsDescription & columns_description, IndicesDescription & indices_description,
-               ConstraintsDescription & constraints_description,
-               ASTPtr & order_by_ast, ASTPtr & primary_key_ast, ASTPtr & ttl_table_ast) const;
->>>>>>> d0555d8e
+        ConstraintsDescription & constraints_description, ASTPtr & order_by_ast, ASTPtr & primary_key_ast,
+        ASTPtr & ttl_table_ast, SettingsChanges & changes) const;
 
     /// Apply alter commands only for settings. Exception will be thrown if any other part of table structure will be modified.
     void applyForSettingsOnly(SettingsChanges & changes) const;
