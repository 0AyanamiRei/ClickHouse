--- conflicted
+++ resolved
@@ -1106,13 +1106,8 @@
 
         if (!indices_to_recalc.empty())
         {
-<<<<<<< HEAD
-            auto indices_recalc_syntax
-                = SyntaxAnalyzer(context, {}).analyze(indices_recalc_expr_list, in->getHeader().getNamesAndTypesList());
-=======
-            auto indices_recalc_syntax = SyntaxAnalyzer(context).analyze(
-                    indices_recalc_expr_list, in_header.getNamesAndTypesList());
->>>>>>> 686f70fe
+            auto indices_recalc_syntax =
+                SyntaxAnalyzer(context).analyze(indices_recalc_expr_list, in->getHeader().getNamesAndTypesList());
             auto indices_recalc_expr = ExpressionAnalyzer(
                     indices_recalc_expr_list,
                     indices_recalc_syntax, context).getActions(false);
