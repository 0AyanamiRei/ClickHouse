#include <DB/IO/ReadHelpers.h>
#include <DB/IO/WriteHelpers.h>
#include <DB/IO/CompressedStream.h>
#include <DB/IO/CompressedReadBuffer.h>
#include <DB/IO/CompressedWriteBuffer.h>
#include <DB/IO/ReadBufferFromString.h>
#include <DB/IO/WriteBufferFromString.h>
#include <DB/IO/ReadBufferFromFile.h>
#include <DB/Core/Defines.h>
#include <DB/Common/SipHash.h>
#include <DB/Common/escapeForFileName.h>
#include <DB/Common/StringUtils.h>
#include <DB/Storages/MergeTree/MergeTreeDataPart.h>
#include <DB/Storages/MergeTree/MergeTreeData.h>

#include <Poco/File.h>


#define MERGE_TREE_MARK_SIZE (2 * sizeof(size_t))


namespace DB
{

namespace ErrorCodes
{
	extern const int CHECKSUM_DOESNT_MATCH;
	extern const int FILE_DOESNT_EXIST;
	extern const int NO_FILE_IN_DATA_PART;
	extern const int EXPECTED_END_OF_FILE;
	extern const int BAD_SIZE_OF_FILE_IN_DATA_PART;
	extern const int FORMAT_VERSION_TOO_OLD;
	extern const int UNKNOWN_FORMAT;
	extern const int UNEXPECTED_FILE_IN_DATA_PART;
}


void MergeTreeDataPartChecksum::checkEqual(const MergeTreeDataPartChecksum & rhs, bool have_uncompressed, const String & name) const
{
	if (is_compressed && have_uncompressed)
	{
		if (!rhs.is_compressed)
			throw Exception("No uncompressed checksum for file " + name, ErrorCodes::CHECKSUM_DOESNT_MATCH);
		if (rhs.uncompressed_size != uncompressed_size)
			throw Exception("Unexpected uncompressed size of file " + name + " in data part", ErrorCodes::BAD_SIZE_OF_FILE_IN_DATA_PART);
		if (rhs.uncompressed_hash != uncompressed_hash)
			throw Exception("Checksum mismatch for uncompressed file " + name + " in data part", ErrorCodes::CHECKSUM_DOESNT_MATCH);
		return;
	}
	if (rhs.file_size != file_size)
		throw Exception("Unexpected size of file " + name + " in data part", ErrorCodes::BAD_SIZE_OF_FILE_IN_DATA_PART);
	if (rhs.file_hash != file_hash)
		throw Exception("Checksum mismatch for file " + name + " in data part", ErrorCodes::CHECKSUM_DOESNT_MATCH);
}

void MergeTreeDataPartChecksum::checkSize(const String & path) const
{
	Poco::File file(path);
	if (!file.exists())
		throw Exception(path + " doesn't exist", ErrorCodes::FILE_DOESNT_EXIST);
	size_t size = file.getSize();
	if (size != file_size)
		throw Exception(path + " has unexpected size: " + toString(size) + " instead of " + toString(file_size),
			ErrorCodes::BAD_SIZE_OF_FILE_IN_DATA_PART);
}


void MergeTreeDataPartChecksums::checkEqual(const MergeTreeDataPartChecksums & rhs, bool have_uncompressed) const
{
	for (const auto & it : rhs.files)
	{
		const String & name = it.first;

		if (!files.count(name))
			throw Exception("Unexpected file " + name + " in data part", ErrorCodes::UNEXPECTED_FILE_IN_DATA_PART);
	}

	for (const auto & it : files)
	{
		const String & name = it.first;

		auto jt = rhs.files.find(name);
		if (jt == rhs.files.end())
			throw Exception("No file " + name + " in data part", ErrorCodes::NO_FILE_IN_DATA_PART);

		it.second.checkEqual(jt->second, have_uncompressed, name);
	}
}

void MergeTreeDataPartChecksums::checkSizes(const String & path) const
{
	for (const auto & it : files)
	{
		const String & name = it.first;
		it.second.checkSize(path + name);
	}
}

bool MergeTreeDataPartChecksums::read(ReadBuffer & in)
{
	files.clear();

	assertString("checksums format version: ", in);
	int format_version;
	readText(format_version, in);
	assertChar('\n', in);

	if (format_version < 1 || format_version > 4)
		throw Exception("Bad checksums format version: " + DB::toString(format_version), ErrorCodes::UNKNOWN_FORMAT);

	if (format_version == 1)
		return false;
	if (format_version == 2)
		return read_v2(in);
	if (format_version == 3)
		return read_v3(in);
	if (format_version == 4)
		return read_v4(in);

	return false;
}

bool MergeTreeDataPartChecksums::read_v2(ReadBuffer & in)
{
	size_t count;

	readText(count, in);
	assertString(" files:\n", in);

	for (size_t i = 0; i < count; ++i)
	{
		String name;
		Checksum sum;

		readString(name, in);
		assertString("\n\tsize: ", in);
		readText(sum.file_size, in);
		assertString("\n\thash: ", in);
		readText(sum.file_hash.first, in);
		assertString(" ", in);
		readText(sum.file_hash.second, in);
		assertString("\n\tcompressed: ", in);
		readText(sum.is_compressed, in);
		if (sum.is_compressed)
		{
			assertString("\n\tuncompressed size: ", in);
			readText(sum.uncompressed_size, in);
			assertString("\n\tuncompressed hash: ", in);
			readText(sum.uncompressed_hash.first, in);
			assertString(" ", in);
			readText(sum.uncompressed_hash.second, in);
		}
		assertChar('\n', in);

		files.insert(std::make_pair(name, sum));
	}

	return true;
}

bool MergeTreeDataPartChecksums::read_v3(ReadBuffer & in)
{
	size_t count;

	readVarUInt(count, in);

	for (size_t i = 0; i < count; ++i)
	{
		String name;
		Checksum sum;

		readBinary(name, in);
		readVarUInt(sum.file_size, in);
		readBinary(sum.file_hash, in);
		readBinary(sum.is_compressed, in);

		if (sum.is_compressed)
		{
			readVarUInt(sum.uncompressed_size, in);
			readBinary(sum.uncompressed_hash, in);
		}

		files.emplace(std::move(name), sum);
	}

	return true;
}

bool MergeTreeDataPartChecksums::read_v4(ReadBuffer & from)
{
	CompressedReadBuffer in{from};
	return read_v3(in);
}

void MergeTreeDataPartChecksums::write(WriteBuffer & to) const
{
	writeString("checksums format version: 4\n", to);

	CompressedWriteBuffer out{to, CompressionMethod::LZ4, 1 << 16};
	writeVarUInt(files.size(), out);

	for (const auto & it : files)
	{
		const String & name = it.first;
		const Checksum & sum = it.second;

		writeBinary(name, out);
		writeVarUInt(sum.file_size, out);
		writeBinary(sum.file_hash, out);
		writeBinary(sum.is_compressed, out);

		if (sum.is_compressed)
		{
			writeVarUInt(sum.uncompressed_size, out);
			writeBinary(sum.uncompressed_hash, out);
		}
	}
}

void MergeTreeDataPartChecksums::addFile(const String & file_name, size_t file_size, uint128 file_hash)
{
	files[file_name] = Checksum(file_size, file_hash);
}

<<<<<<< HEAD
/// Control sum computed from the set of control sums of .bin files.
=======
void MergeTreeDataPartChecksums::add(MergeTreeDataPartChecksums && rhs_checksums)
{
	for (auto & checksum : rhs_checksums.files)
		files[std::move(checksum.first)] = std::move(checksum.second);

	rhs_checksums.files.clear();
}

/// Контрольная сумма от множества контрольных сумм .bin файлов.
>>>>>>> 9b00f41e
void MergeTreeDataPartChecksums::summaryDataChecksum(SipHash & hash) const
{
	/// Пользуемся тем, что итерирование в детерминированном (лексикографическом) порядке.
	for (const auto & it : files)
	{
		const String & name = it.first;
		const Checksum & sum = it.second;

		if (!endsWith(name, ".bin"))
			continue;

		size_t len = name.size();
		hash.update(reinterpret_cast<const char *>(&len), sizeof(len));
		hash.update(name.data(), len);
		hash.update(reinterpret_cast<const char *>(&sum.uncompressed_size), sizeof(sum.uncompressed_size));
		hash.update(reinterpret_cast<const char *>(&sum.uncompressed_hash), sizeof(sum.uncompressed_hash));
	}
}

String MergeTreeDataPartChecksums::toString() const
{
	String s;
	{
		WriteBufferFromString out(s);
		write(out);
	}
	return s;
}

MergeTreeDataPartChecksums MergeTreeDataPartChecksums::parse(const String & s)
{
	ReadBufferFromString in(s);
	MergeTreeDataPartChecksums res;
	if (!res.read(in))
		throw Exception("Checksums format is too old", ErrorCodes::FORMAT_VERSION_TOO_OLD);
	assertEOF(in);
	return res;
}


/// Returns the size of .bin file for column `name` if found, zero otherwise.
std::size_t MergeTreeDataPart::getColumnSize(const String & name) const
{
	if (checksums.empty())
		return {};

	const auto & files = checksums.files;
	const auto bin_file_name = escapeForFileName(name) + ".bin";

	/// Probably a logic error, not sure if this can ever happen if checksums are not empty
	if (0 == files.count(bin_file_name))
		return {};

	return files.at(bin_file_name).file_size;
}

/** Returns the name of a column with minimum compressed size (as returned by getColumnSize()).
	*	If no checksums are present returns the name of the first physically existing column. */
String MergeTreeDataPart::getMinimumSizeColumnName() const
{
	const auto & columns = storage.getColumnsList();
	const std::string * minimum_size_column = nullptr;
	auto minimum_size = std::numeric_limits<std::size_t>::max();

	for (const auto & column : columns)
	{
		if (!hasColumnFiles(column.name))
			continue;

		const auto size = getColumnSize(column.name);
		if (size < minimum_size)
		{
			minimum_size = size;
			minimum_size_column = &column.name;
		}
	}

	if (!minimum_size_column)
		throw Exception{
				"Could not find a column of minimum size in MergeTree",
				ErrorCodes::LOGICAL_ERROR
		};

	return *minimum_size_column;
}


MergeTreeDataPart::~MergeTreeDataPart()
{
	if (is_temp)
	{
		try
		{
			std::string path = storage.full_path + (is_sharded ? ("reshard/" + DB::toString(shard_no) + "/") : "") + name;

			Poco::File dir(path);
			if (!dir.exists())
				return;

			if (!startsWith(name,"tmp"))
			{
				LOG_ERROR(storage.log, "~DataPart() should remove part " << path
					<< " but its name doesn't start with tmp. Too suspicious, keeping the part.");
				return;
			}

			dir.remove(true);
		}
		catch (...)
		{
			tryLogCurrentException(__PRETTY_FUNCTION__);
		}
	}
}

size_t MergeTreeDataPart::calcTotalSize(const String & from)
{
	Poco::File cur(from);
	if (cur.isFile())
		return cur.getSize();
	std::vector<std::string> files;
	cur.list(files);
	size_t res = 0;
	for (size_t i = 0; i < files.size(); ++i)
		res += calcTotalSize(from + files[i]);
	return res;
}

void MergeTreeDataPart::remove() const
{
	String from = storage.full_path + name;
	String to = storage.full_path + "tmp2_" + name;

	Poco::File from_dir{from};
	Poco::File to_dir{to};

	if (to_dir.exists())
	{
		LOG_WARNING(storage.log, "Directory " << to << " (to which part must be renamed before removing) already exists."
			" Most likely this is due to unclean restart. Removing it.");

		try
		{
			to_dir.remove(true);
		}
		catch (...)
		{
			LOG_ERROR(storage.log, "Cannot remove directory " << to << ". Check owner and access rights.");
			throw;
		}
	}

	try
	{
		from_dir.renameTo(to);
	}
	catch (const Poco::FileNotFoundException & e)
	{
		/// Если директория уже удалена. Такое возможно лишь при ручном вмешательстве.
		LOG_WARNING(storage.log, "Directory " << from << " (part to remove) doesn't exist or one of nested files has gone."
			" Most likely this is due to manual removing. This should be discouraged. Ignoring.");

		return;
	}

	to_dir.remove(true);
}

void MergeTreeDataPart::renameTo(const String & new_name) const
{
	String from = storage.full_path + name + "/";
	String to = storage.full_path + new_name + "/";

	Poco::File f(from);
	f.setLastModified(Poco::Timestamp::fromEpochTime(time(0)));
	f.renameTo(to);
}

void MergeTreeDataPart::renameAddPrefix(bool to_detached, const String & prefix) const
{
	unsigned try_no = 0;
	auto dst_name = [&, this] { return (to_detached ? "detached/" : "") + prefix + name + (try_no ? "_try" + DB::toString(try_no) : ""); };

	if (to_detached)
	{
		/** Если нужно отцепить кусок, и директория, в которую мы хотим его переименовать, уже существует,
			*  то будем переименовывать в директорию с именем, в которое добавлен суффикс в виде "_tryN".
			* Это делается только в случае to_detached, потому что считается, что в этом случае, точное имя не имеет значения.
			* Больше 10 попыток не делается, чтобы не оставалось слишком много мусорных директорий.
			*/
		while (try_no < 10 && Poco::File(storage.full_path + dst_name()).exists())
		{
			LOG_WARNING(storage.log, "Directory " << dst_name() << " (to detach to) is already exist."
				" Will detach to directory with '_tryN' suffix.");
			++try_no;
		}
	}

	renameTo(dst_name());
}

void MergeTreeDataPart::loadIndex()
{
	/// Размер - в количестве засечек.
	if (!size)
	{
		if (columns.empty())
			throw Exception("No columns in part " + name, ErrorCodes::NO_FILE_IN_DATA_PART);

		size = Poco::File(storage.full_path + name + "/" + escapeForFileName(columns.front().name) + ".mrk")
			.getSize() / MERGE_TREE_MARK_SIZE;
	}

	size_t key_size = storage.sort_descr.size();

	if (key_size)
	{
		index.clear();
		index.resize(key_size);

		for (size_t i = 0; i < key_size; ++i)
		{
			index[i] = storage.primary_key_data_types[i].get()->createColumn();
			index[i].get()->reserve(size);
		}

		String index_path = storage.full_path + name + "/primary.idx";
		ReadBufferFromFile index_file(index_path,
			std::min(static_cast<size_t>(DBMS_DEFAULT_BUFFER_SIZE), Poco::File(index_path).getSize()));

		for (size_t i = 0; i < size; ++i)
			for (size_t j = 0; j < key_size; ++j)
				storage.primary_key_data_types[j].get()->deserializeBinary(*index[j].get(), index_file);

		for (size_t i = 0; i < key_size; ++i)
			if (index[i].get()->size() != size)
				throw Exception("Cannot read all data from index file " + index_path
					+ "(expected size: " + toString(size) + ", read: " + toString(index[i].get()->size()) + ")",
					ErrorCodes::CANNOT_READ_ALL_DATA);

		if (!index_file.eof())
			throw Exception("Index file " + index_path + " is unexpectedly long", ErrorCodes::EXPECTED_END_OF_FILE);
	}

	size_in_bytes = calcTotalSize(storage.full_path + name + "/");
}

void MergeTreeDataPart::loadChecksums(bool require)
{
	String path = storage.full_path + name + "/checksums.txt";
	if (!Poco::File(path).exists())
	{
		if (require)
			throw Exception("No checksums.txt in part " + name, ErrorCodes::NO_FILE_IN_DATA_PART);

		return;
	}
	ReadBufferFromFile file(path, std::min(static_cast<size_t>(DBMS_DEFAULT_BUFFER_SIZE), Poco::File(path).getSize()));
	if (checksums.read(file))
		assertEOF(file);
}

void MergeTreeDataPart::accumulateColumnSizes(ColumnToSize & column_to_size) const
{
	Poco::ScopedReadRWLock part_lock(columns_lock);
	for (const NameAndTypePair & column : *storage.columns)
		if (Poco::File(storage.full_path + name + "/" + escapeForFileName(column.name) + ".bin").exists())
			column_to_size[column.name] += Poco::File(storage.full_path + name + "/" + escapeForFileName(column.name) + ".bin").getSize();
}

void MergeTreeDataPart::loadColumns(bool require)
{
	String path = storage.full_path + name + "/columns.txt";
	if (!Poco::File(path).exists())
	{
		if (require)
			throw Exception("No columns.txt in part " + name, ErrorCodes::NO_FILE_IN_DATA_PART);

		/// Если нет файла со списком столбцов, запишем его.
		for (const NameAndTypePair & column : *storage.columns)
		{
			if (Poco::File(storage.full_path + name + "/" + escapeForFileName(column.name) + ".bin").exists())
				columns.push_back(column);
		}

		if (columns.empty())
			throw Exception("No columns in part " + name, ErrorCodes::NO_FILE_IN_DATA_PART);

		{
			WriteBufferFromFile out(path + ".tmp", 4096);
			columns.writeText(out);
		}
		Poco::File(path + ".tmp").renameTo(path);

		return;
	}

	ReadBufferFromFile file(path, std::min(static_cast<size_t>(DBMS_DEFAULT_BUFFER_SIZE), Poco::File(path).getSize()));
	columns.readText(file);
}

void MergeTreeDataPart::checkNotBroken(bool require_part_metadata)
{
	String path = storage.full_path + name;

	if (!checksums.empty())
	{
		if (!storage.sort_descr.empty() && !checksums.files.count("primary.idx"))
			throw Exception("No checksum for primary.idx", ErrorCodes::NO_FILE_IN_DATA_PART);

		if (require_part_metadata)
		{
			for (const NameAndTypePair & it : columns)
			{
				String name = escapeForFileName(it.name);
				if (!checksums.files.count(name + ".mrk") ||
					!checksums.files.count(name + ".bin"))
					throw Exception("No .mrk or .bin file checksum for column " + name, ErrorCodes::NO_FILE_IN_DATA_PART);
			}
		}

		checksums.checkSizes(path + "/");
	}
	else
	{
		if (!storage.sort_descr.empty())
		{
			/// Проверяем, что первичный ключ непуст.
			Poco::File index_file(path + "/primary.idx");

			if (!index_file.exists() || index_file.getSize() == 0)
				throw Exception("Part " + path + " is broken: primary key is empty.", ErrorCodes::BAD_SIZE_OF_FILE_IN_DATA_PART);
		}

		/// Проверяем, что все засечки непусты и имеют одинаковый размер.

		auto check_marks = [](const std::string & path, const NamesAndTypesList & columns, const std::string & extension)
		{
			ssize_t marks_size = -1;
			for (const NameAndTypePair & it : columns)
			{
				Poco::File marks_file(path + "/" + escapeForFileName(it.name) + extension);

				/// При добавлении нового столбца в таблицу файлы .mrk не создаются. Не будем ничего удалять.
				if (!marks_file.exists())
					continue;

				if (marks_size == -1)
				{
					marks_size = marks_file.getSize();

					if (0 == marks_size)
						throw Exception("Part " + path + " is broken: " + marks_file.path() + " is empty.",
							ErrorCodes::BAD_SIZE_OF_FILE_IN_DATA_PART);
				}
				else
				{
					if (static_cast<ssize_t>(marks_file.getSize()) != marks_size)
						throw Exception("Part " + path + " is broken: marks have different sizes.",
							ErrorCodes::BAD_SIZE_OF_FILE_IN_DATA_PART);
				}
			}
		};

		check_marks(path, columns, ".mrk");
		check_marks(path, columns, ".null_mrk");
	}
}

bool MergeTreeDataPart::hasColumnFiles(const String & column) const
{
	String prefix = storage.full_path + (is_sharded ? ("reshard/" + DB::toString(shard_no) + "/") : "") + name + "/";
	String escaped_column = escapeForFileName(column);
	return Poco::File(prefix + escaped_column + ".bin").exists() &&
			Poco::File(prefix + escaped_column + ".mrk").exists();
}


}<|MERGE_RESOLUTION|>--- conflicted
+++ resolved
@@ -222,9 +222,6 @@
 	files[file_name] = Checksum(file_size, file_hash);
 }
 
-<<<<<<< HEAD
-/// Control sum computed from the set of control sums of .bin files.
-=======
 void MergeTreeDataPartChecksums::add(MergeTreeDataPartChecksums && rhs_checksums)
 {
 	for (auto & checksum : rhs_checksums.files)
@@ -233,8 +230,7 @@
 	rhs_checksums.files.clear();
 }
 
-/// Контрольная сумма от множества контрольных сумм .bin файлов.
->>>>>>> 9b00f41e
+/// Control sum computed from the set of control sums of .bin files.
 void MergeTreeDataPartChecksums::summaryDataChecksum(SipHash & hash) const
 {
 	/// Пользуемся тем, что итерирование в детерминированном (лексикографическом) порядке.
