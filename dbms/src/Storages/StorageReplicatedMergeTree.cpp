#include <Common/ZooKeeper/Types.h>
#include <Common/ZooKeeper/KeeperException.h>

#include <Common/FieldVisitors.h>

#include <Storages/ColumnsDescription.h>
#include <Storages/StorageReplicatedMergeTree.h>
#include <Storages/MergeTree/MergeTreeDataPart.h>
#include <Storages/MergeTree/ReplicatedMergeTreeBlockOutputStream.h>
#include <Storages/MergeTree/ReplicatedMergeTreeQuorumEntry.h>
#include <Storages/MergeTree/ReplicatedMergeTreeMutationEntry.h>
#include <Storages/MergeTree/MergeList.h>
#include <Storages/MergeTree/ReplicatedMergeTreeAddress.h>

#include <Databases/IDatabase.h>

#include <Parsers/formatAST.h>
#include <Parsers/ASTOptimizeQuery.h>
#include <Parsers/ASTLiteral.h>

#include <IO/ReadBufferFromString.h>
#include <IO/Operators.h>
#include <IO/ConnectionTimeouts.h>

#include <Interpreters/InterpreterAlterQuery.h>
#include <Interpreters/PartLog.h>

#include <DataStreams/RemoteBlockInputStream.h>
#include <DataStreams/NullBlockOutputStream.h>
#include <DataStreams/copyData.h>

#include <Common/Macros.h>
#include <Storages/VirtualColumnUtils.h>
#include <Common/formatReadable.h>
#include <Common/setThreadName.h>
#include <Common/escapeForFileName.h>
#include <Common/StringUtils/StringUtils.h>
#include <Common/typeid_cast.h>

#include <Poco/DirectoryIterator.h>

#include <common/ThreadPool.h>

#include <ext/range.h>
#include <ext/scope_guard.h>

#include <cfenv>
#include <ctime>
#include <thread>
#include <future>


namespace ProfileEvents
{
    extern const Event ReplicatedPartMerges;
    extern const Event ReplicatedPartMutations;
    extern const Event ReplicatedPartFailedFetches;
    extern const Event ReplicatedPartFetchesOfMerged;
    extern const Event ObsoleteReplicatedParts;
    extern const Event ReplicatedPartFetches;
    extern const Event DataAfterMergeDiffersFromReplica;
    extern const Event DataAfterMutationDiffersFromReplica;
}

namespace CurrentMetrics
{
    extern const Metric LeaderReplica;
}


namespace DB
{

namespace ErrorCodes
{
    extern const int NO_ZOOKEEPER;
    extern const int INCORRECT_DATA;
    extern const int INCOMPATIBLE_COLUMNS;
    extern const int REPLICA_IS_ALREADY_EXIST;
    extern const int NO_SUCH_REPLICA;
    extern const int NO_REPLICA_HAS_PART;
    extern const int LOGICAL_ERROR;
    extern const int TOO_MANY_UNEXPECTED_DATA_PARTS;
    extern const int ABORTED;
    extern const int REPLICA_IS_NOT_IN_QUORUM;
    extern const int TABLE_IS_READ_ONLY;
    extern const int NOT_FOUND_NODE;
    extern const int NO_ACTIVE_REPLICAS;
    extern const int LEADERSHIP_CHANGED;
    extern const int TABLE_IS_READ_ONLY;
    extern const int TABLE_WAS_NOT_DROPPED;
    extern const int PARTITION_ALREADY_EXISTS;
    extern const int TOO_MANY_RETRIES_TO_FETCH_PARTS;
    extern const int RECEIVED_ERROR_FROM_REMOTE_IO_SERVER;
    extern const int PARTITION_DOESNT_EXIST;
    extern const int CHECKSUM_DOESNT_MATCH;
    extern const int BAD_SIZE_OF_FILE_IN_DATA_PART;
    extern const int UNEXPECTED_FILE_IN_DATA_PART;
    extern const int NO_FILE_IN_DATA_PART;
    extern const int UNFINISHED;
    extern const int METADATA_MISMATCH;
    extern const int RECEIVED_ERROR_TOO_MANY_REQUESTS;
    extern const int TOO_MANY_FETCHES;
    extern const int BAD_DATA_PART_NAME;
    extern const int PART_IS_TEMPORARILY_LOCKED;
    extern const int INCORRECT_FILE_NAME;
    extern const int CANNOT_ASSIGN_OPTIMIZE;
    extern const int KEEPER_EXCEPTION;
}

namespace ActionLocks
{
    extern const StorageActionBlockType PartsMerge;
    extern const StorageActionBlockType PartsFetch;
    extern const StorageActionBlockType PartsSend;
    extern const StorageActionBlockType ReplicationQueue;
}


static const auto QUEUE_UPDATE_ERROR_SLEEP_MS     = 1 * 1000;
static const auto MERGE_SELECTING_SLEEP_MS        = 5 * 1000;
static const auto MUTATIONS_FINALIZING_SLEEP_MS   = 1 * 1000;

/** There are three places for each part, where it should be
  * 1. In the RAM, MergeTreeData::data_parts, all_data_parts.
  * 2. In the filesystem (FS), the directory with the data of the table.
  * 3. in ZooKeeper (ZK).
  *
  * When adding a part, it must be added immediately to these three places.
  * This is done like this
  * - [FS] first write the part into a temporary directory on the filesystem;
  * - [FS] rename the temporary part to the result on the filesystem;
  * - [RAM] immediately afterwards add it to the `data_parts`, and remove from `data_parts` any parts covered by this one;
  * - [RAM] also set the `Transaction` object, which in case of an exception (in next point),
  *   rolls back the changes in `data_parts` (from the previous point) back;
  * - [ZK] then send a transaction (multi) to add a part to ZooKeeper (and some more actions);
  * - [FS, ZK] by the way, removing the covered (old) parts from filesystem, from ZooKeeper and from `all_data_parts`
  *   is delayed, after a few minutes.
  *
  * There is no atomicity here.
  * It could be possible to achieve atomicity using undo/redo logs and a flag in `DataPart` when it is completely ready.
  * But it would be inconvenient - I would have to write undo/redo logs for each `Part` in ZK, and this would increase already large number of interactions.
  *
  * Instead, we are forced to work in a situation where at any time
  *  (from another thread, or after server restart), there may be an unfinished transaction.
  *  (note - for this the part should be in RAM)
  * From these cases the most frequent one is when the part is already in the data_parts, but it's not yet in ZooKeeper.
  * This case must be distinguished from the case where such a situation is achieved due to some kind of damage to the state.
  *
  * Do this with the threshold for the time.
  * If the part is young enough, its lack in ZooKeeper will be perceived optimistically - as if it just did not have time to be added there
  *  - as if the transaction has not yet been executed, but will soon be executed.
  * And if the part is old, its absence in ZooKeeper will be perceived as an unfinished transaction that needs to be rolled back.
  *
  * PS. Perhaps it would be better to add a flag to the DataPart that a part is inserted into ZK.
  * But here it's too easy to get confused with the consistency of this flag.
  */
extern const int MAX_AGE_OF_LOCAL_PART_THAT_WASNT_ADDED_TO_ZOOKEEPER = 5 * 60;


/** For randomized selection of replicas. */
/// avoid error: non-local variable 'DB::rng' declared '__thread' needs dynamic initialization
#ifndef __APPLE__
thread_local
#endif
    pcg64 rng{randomSeed()};


void StorageReplicatedMergeTree::setZooKeeper(zkutil::ZooKeeperPtr zookeeper)
{
    std::lock_guard<std::mutex> lock(current_zookeeper_mutex);
    current_zookeeper = zookeeper;
}

zkutil::ZooKeeperPtr StorageReplicatedMergeTree::tryGetZooKeeper()
{
    std::lock_guard<std::mutex> lock(current_zookeeper_mutex);
    return current_zookeeper;
}

zkutil::ZooKeeperPtr StorageReplicatedMergeTree::getZooKeeper()
{
    auto res = tryGetZooKeeper();
    if (!res)
        throw Exception("Cannot get ZooKeeper", ErrorCodes::NO_ZOOKEEPER);
    return res;
}


StorageReplicatedMergeTree::StorageReplicatedMergeTree(
    const String & zookeeper_path_,
    const String & replica_name_,
    bool attach,
    const String & path_, const String & database_name_, const String & name_,
    const ColumnsDescription & columns_,
    Context & context_,
    const ASTPtr & primary_expr_ast_,
    const ASTPtr & secondary_sorting_expr_list_,
    const String & date_column_name,
    const ASTPtr & partition_expr_ast_,
    const ASTPtr & sampling_expression_,
    const MergeTreeData::MergingParams & merging_params_,
    const MergeTreeSettings & settings_,
    bool has_force_restore_data_flag)
    : context(context_),
    database_name(database_name_),
    table_name(name_), full_path(path_ + escapeForFileName(table_name) + '/'),
    zookeeper_path(context.getMacros()->expand(zookeeper_path_)),
    replica_name(context.getMacros()->expand(replica_name_)),
    data(database_name, table_name,
        full_path, columns_,
        context_, primary_expr_ast_, secondary_sorting_expr_list_, date_column_name, partition_expr_ast_,
        sampling_expression_, merging_params_,
        settings_, true, attach,
        [this] (const std::string & name) { enqueuePartForCheck(name); }),
    reader(data), writer(data), merger_mutator(data, context.getBackgroundPool()), queue(*this),
    fetcher(data),
    cleanup_thread(*this), alter_thread(*this), part_check_thread(*this), restarting_thread(*this),
    log(&Logger::get(database_name + "." + table_name + " (StorageReplicatedMergeTree)"))
{
    if (path_.empty())
        throw Exception("ReplicatedMergeTree storages require data path", ErrorCodes::INCORRECT_FILE_NAME);

    if (!zookeeper_path.empty() && zookeeper_path.back() == '/')
        zookeeper_path.resize(zookeeper_path.size() - 1);
    /// If zookeeper chroot prefix is used, path should start with '/', because chroot concatenates without it.
    if (!zookeeper_path.empty() && zookeeper_path.front() != '/')
        zookeeper_path = "/" + zookeeper_path;
    replica_path = zookeeper_path + "/replicas/" + replica_name;

    queue_updating_task = context.getSchedulePool().createTask(database_name + "." + table_name + " (StorageReplicatedMergeTree::queueUpdatingTask)", [this]{ queueUpdatingTask(); });

    mutations_updating_task = context.getSchedulePool().createTask(database_name + "." + table_name + " (StorageReplicatedMergeTree::mutationsUpdatingTask)", [this]{ mutationsUpdatingTask(); });

    merge_selecting_task = context.getSchedulePool().createTask(database_name + "." + table_name + " (StorageReplicatedMergeTree::mergeSelectingTask)", [this] { mergeSelectingTask(); });
    /// Will be activated if we win leader election.
    merge_selecting_task->deactivate();

    mutations_finalizing_task = context.getSchedulePool().createTask(database_name + "." + table_name + " (StorageReplicatedMergeTree::mutationsFinalizingTask)", [this] { mutationsFinalizingTask(); });

    if (context.hasZooKeeper())
        current_zookeeper = context.getZooKeeper();

    bool skip_sanity_checks = false;

    if (current_zookeeper && current_zookeeper->exists(replica_path + "/flags/force_restore_data"))
    {
        skip_sanity_checks = true;
        current_zookeeper->remove(replica_path + "/flags/force_restore_data");

        LOG_WARNING(log, "Skipping the limits on severity of changes to data parts and columns (flag "
            << replica_path << "/flags/force_restore_data).");
    }
    else if (has_force_restore_data_flag)
    {
        skip_sanity_checks = true;

        LOG_WARNING(log, "Skipping the limits on severity of changes to data parts and columns (flag force_restore_data).");
    }

    data.loadDataParts(skip_sanity_checks);

    if (!current_zookeeper)
    {
        if (!attach)
            throw Exception("Can't create replicated table without ZooKeeper", ErrorCodes::NO_ZOOKEEPER);

        /// Do not activate the replica. It will be readonly.
        LOG_ERROR(log, "No ZooKeeper: table will be in readonly mode.");
        is_readonly = true;
        return;
    }

    if (!attach)
    {
        if (!data.getDataParts().empty())
            throw Exception("Data directory for table already containing data parts - probably it was unclean DROP table or manual intervention. You must either clear directory by hand or use ATTACH TABLE instead of CREATE TABLE if you need to use that parts.", ErrorCodes::INCORRECT_DATA);

        createTableIfNotExists();

        checkTableStructure(false, false);
        createReplica();
    }
    else
    {
        checkTableStructure(skip_sanity_checks, true);
        checkParts(skip_sanity_checks);

        /// Temporary directories contain unfinalized results of Merges or Fetches (after forced restart)
        ///  and don't allow to reinitialize them, so delete each of them immediately
        data.clearOldTemporaryDirectories(0);
    }

    createNewZooKeeperNodes();
}


void StorageReplicatedMergeTree::createNewZooKeeperNodes()
{
    auto zookeeper = getZooKeeper();

    /// Working with quorum.
    zookeeper->createIfNotExists(zookeeper_path + "/quorum", String());
    zookeeper->createIfNotExists(zookeeper_path + "/quorum/last_part", String());
    zookeeper->createIfNotExists(zookeeper_path + "/quorum/failed_parts", String());

    /// Tracking lag of replicas.
    zookeeper->createIfNotExists(replica_path + "/min_unprocessed_insert_time", String());
    zookeeper->createIfNotExists(replica_path + "/max_processed_insert_time", String());

    /// Mutations
    zookeeper->createIfNotExists(zookeeper_path + "/mutations", String());
    zookeeper->createIfNotExists(replica_path + "/mutation_pointer", String());
}


static String formattedAST(const ASTPtr & ast)
{
    if (!ast)
        return "";
    std::stringstream ss;
    formatAST(*ast, ss, false, true);
    return ss.str();
}


namespace
{
    /** The basic parameters of table engine for saving in ZooKeeper.
      * Lets you verify that they match local ones.
      */
    struct TableMetadata
    {
        const MergeTreeData & data;

        explicit TableMetadata(const MergeTreeData & data_)
            : data(data_) {}

        void write(WriteBuffer & out) const
        {
            out << "metadata format version: 1" << "\n"
                << "date column: ";

            if (data.format_version < MERGE_TREE_DATA_MIN_FORMAT_VERSION_WITH_CUSTOM_PARTITIONING)
                out << data.minmax_idx_columns[data.minmax_idx_date_column_pos] << "\n";
            else
                out << "\n";

            out << "sampling expression: " << formattedAST(data.sampling_expression) << "\n"
                << "index granularity: " << data.index_granularity << "\n"
                << "mode: " << static_cast<int>(data.merging_params.mode) << "\n"
                << "sign column: " << data.merging_params.sign_column << "\n"
                << "primary key: " << formattedAST(data.primary_expr_ast) << "\n";

            if (data.format_version >= MERGE_TREE_DATA_MIN_FORMAT_VERSION_WITH_CUSTOM_PARTITIONING)
            {
                out << "data format version: " << data.format_version.toUnderType() << "\n";
                out << "partition key: " << formattedAST(data.partition_expr_ast) << "\n";
            }
        }

        String toString() const
        {
            WriteBufferFromOwnString out;
            write(out);
            return out.str();
        }

        void check(ReadBuffer & in) const
        {
            /// TODO Can be made less cumbersome.

            in >> "metadata format version: 1";

            in >> "\ndate column: ";
            String read_date_column;
            in >> read_date_column;

            if (data.format_version < MERGE_TREE_DATA_MIN_FORMAT_VERSION_WITH_CUSTOM_PARTITIONING)
            {
                const String & local_date_column = data.minmax_idx_columns[data.minmax_idx_date_column_pos];
                if (local_date_column != read_date_column)
                    throw Exception("Existing table metadata in ZooKeeper differs in date index column."
                        " Stored in ZooKeeper: " + read_date_column + ", local: " + local_date_column,
                        ErrorCodes::METADATA_MISMATCH);
            }
            else if (!read_date_column.empty())
                throw Exception(
                    "Existing table metadata in ZooKeeper differs in date index column."
                    " Stored in ZooKeeper: " + read_date_column + ", local is custom-partitioned.",
                    ErrorCodes::METADATA_MISMATCH);

            in >> "\nsampling expression: ";
            String read_sample_expression;
            String local_sample_expression = formattedAST(data.sampling_expression);
            in >> read_sample_expression;

            if (read_sample_expression != local_sample_expression)
                throw Exception("Existing table metadata in ZooKeeper differs in sample expression."
                    " Stored in ZooKeeper: " + read_sample_expression + ", local: " + local_sample_expression,
                    ErrorCodes::METADATA_MISMATCH);

            in >> "\nindex granularity: ";
            size_t read_index_granularity = 0;
            in >> read_index_granularity;

            if (read_index_granularity != data.index_granularity)
                throw Exception("Existing table metadata in ZooKeeper differs in index granularity."
                    " Stored in ZooKeeper: " + DB::toString(read_index_granularity) + ", local: " + DB::toString(data.index_granularity),
                    ErrorCodes::METADATA_MISMATCH);

            in >> "\nmode: ";
            int read_mode = 0;
            in >> read_mode;

            if (read_mode != static_cast<int>(data.merging_params.mode))
                throw Exception("Existing table metadata in ZooKeeper differs in mode of merge operation."
                    " Stored in ZooKeeper: " + DB::toString(read_mode) + ", local: "
                    + DB::toString(static_cast<int>(data.merging_params.mode)),
                    ErrorCodes::METADATA_MISMATCH);

            in >> "\nsign column: ";
            String read_sign_column;
            in >> read_sign_column;

            if (read_sign_column != data.merging_params.sign_column)
                throw Exception("Existing table metadata in ZooKeeper differs in sign column."
                    " Stored in ZooKeeper: " + read_sign_column + ", local: " + data.merging_params.sign_column,
                    ErrorCodes::METADATA_MISMATCH);

            in >> "\nprimary key: ";
            String read_primary_key;
            String local_primary_key = formattedAST(data.primary_expr_ast);
            in >> read_primary_key;

            /// NOTE: You can make a less strict check of match expressions so that tables do not break from small changes
            ///    in formatAST code.
            if (read_primary_key != local_primary_key)
                throw Exception("Existing table metadata in ZooKeeper differs in primary key."
                    " Stored in ZooKeeper: " + read_primary_key + ", local: " + local_primary_key,
                    ErrorCodes::METADATA_MISMATCH);

            in >> "\n";
            MergeTreeDataFormatVersion read_data_format_version;
            if (in.eof())
                read_data_format_version = 0;
            else
            {
                in >> "data format version: ";
                in >> read_data_format_version.toUnderType();
            }

            if (read_data_format_version != data.format_version)
                throw Exception("Existing table metadata in ZooKeeper differs in data format version."
                    " Stored in ZooKeeper: " + DB::toString(read_data_format_version.toUnderType()) +
                    ", local: " + DB::toString(data.format_version.toUnderType()),
                    ErrorCodes::METADATA_MISMATCH);

            if (data.format_version >= MERGE_TREE_DATA_MIN_FORMAT_VERSION_WITH_CUSTOM_PARTITIONING)
            {
                in >> "\npartition key: ";
                String read_partition_key;
                String local_partition_key = formattedAST(data.partition_expr_ast);
                in >> read_partition_key;

                if (read_partition_key != local_partition_key)
                    throw Exception(
                        "Existing table metadata in ZooKeeper differs in partition key expression."
                        " Stored in ZooKeeper: " + read_partition_key + ", local: " + local_partition_key,
                        ErrorCodes::METADATA_MISMATCH);

                in >> "\n";
            }

            assertEOF(in);
        }

        void check(const String & s) const
        {
            ReadBufferFromString in(s);
            check(in);
        }
    };
}


void StorageReplicatedMergeTree::createTableIfNotExists()
{
    auto zookeeper = getZooKeeper();

    if (zookeeper->exists(zookeeper_path))
        return;

    LOG_DEBUG(log, "Creating table " << zookeeper_path);

    zookeeper->createAncestors(zookeeper_path);

    /// We write metadata of table so that the replicas can check table parameters with them.
    String metadata = TableMetadata(data).toString();

    Coordination::Requests ops;
    ops.emplace_back(zkutil::makeCreateRequest(zookeeper_path, "",
        zkutil::CreateMode::Persistent));
    ops.emplace_back(zkutil::makeCreateRequest(zookeeper_path + "/metadata", metadata,
        zkutil::CreateMode::Persistent));
    ops.emplace_back(zkutil::makeCreateRequest(zookeeper_path + "/columns", getColumns().toString(),
        zkutil::CreateMode::Persistent));
    ops.emplace_back(zkutil::makeCreateRequest(zookeeper_path + "/log", "",
        zkutil::CreateMode::Persistent));
    ops.emplace_back(zkutil::makeCreateRequest(zookeeper_path + "/blocks", "",
        zkutil::CreateMode::Persistent));
    ops.emplace_back(zkutil::makeCreateRequest(zookeeper_path + "/block_numbers", "",
        zkutil::CreateMode::Persistent));
    ops.emplace_back(zkutil::makeCreateRequest(zookeeper_path + "/nonincrement_block_numbers", "",
        zkutil::CreateMode::Persistent)); /// /nonincrement_block_numbers dir is unused, but is created nonetheless for backwards compatibility.
    ops.emplace_back(zkutil::makeCreateRequest(zookeeper_path + "/leader_election", "",
        zkutil::CreateMode::Persistent));
    ops.emplace_back(zkutil::makeCreateRequest(zookeeper_path + "/temp", "",
        zkutil::CreateMode::Persistent));
    ops.emplace_back(zkutil::makeCreateRequest(zookeeper_path + "/replicas", "",
        zkutil::CreateMode::Persistent));

    Coordination::Responses responses;
    auto code = zookeeper->tryMulti(ops, responses);
    if (code && code != Coordination::ZNODEEXISTS)
        throw Coordination::Exception(code);
}


/** Verify that list of columns and table settings match those specified in ZK (/ metadata).
    * If not, throw an exception.
    */
void StorageReplicatedMergeTree::checkTableStructure(bool skip_sanity_checks, bool allow_alter)
{
    auto zookeeper = getZooKeeper();

    String metadata_str = zookeeper->get(zookeeper_path + "/metadata");
    TableMetadata(data).check(metadata_str);

    Coordination::Stat stat;
    auto columns_from_zk = ColumnsDescription::parse(zookeeper->get(zookeeper_path + "/columns", &stat));
    columns_version = stat.version;

    const ColumnsDescription & old_columns = getColumns();
    if (columns_from_zk != old_columns)
    {
        if (allow_alter &&
            (skip_sanity_checks ||
             old_columns.ordinary.sizeOfDifference(columns_from_zk.ordinary) +
             old_columns.materialized.sizeOfDifference(columns_from_zk.materialized) <= 2))
        {
            LOG_WARNING(log, "Table structure in ZooKeeper is a little different from local table structure. Assuming ALTER.");

            /// Without any locks, because table has not been created yet.
            context.getDatabase(database_name)->alterTable(context, table_name, columns_from_zk, {});

            setColumns(std::move(columns_from_zk));
        }
        else
        {
            throw Exception("Table structure in ZooKeeper is too different from local table structure",
                            ErrorCodes::INCOMPATIBLE_COLUMNS);
        }
    }
}


/** If necessary, restore a part, replica itself adds a record for its receipt.
  * What time should I put for this entry in the queue? Time is taken into account when calculating lag of replica.
  * For these purposes, it makes sense to use creation time of missing part
  *  (that is, in calculating lag, it will be taken into account how old is the part we need to recover).
  */
static time_t tryGetPartCreateTime(zkutil::ZooKeeperPtr & zookeeper, const String & replica_path, const String & part_name)
{
    time_t res = 0;

    /// We get creation time of part, if it still exists (was not merged, for example).
    Coordination::Stat stat;
    String unused;
    if (zookeeper->tryGet(replica_path + "/parts/" + part_name, unused, &stat))
        res = stat.ctime / 1000;

    return res;
}


void StorageReplicatedMergeTree::createReplica()
{
    auto zookeeper = getZooKeeper();

    LOG_DEBUG(log, "Creating replica " << replica_path);

    /// Create an empty replica. We'll create `columns` node at the end - we'll use it as a sign that replica creation is complete.
    Coordination::Requests ops;
    ops.emplace_back(zkutil::makeCreateRequest(replica_path, "", zkutil::CreateMode::Persistent));
    ops.emplace_back(zkutil::makeCreateRequest(replica_path + "/host", "", zkutil::CreateMode::Persistent));
    ops.emplace_back(zkutil::makeCreateRequest(replica_path + "/log_pointer", "", zkutil::CreateMode::Persistent));
    ops.emplace_back(zkutil::makeCreateRequest(replica_path + "/queue", "", zkutil::CreateMode::Persistent));
    ops.emplace_back(zkutil::makeCreateRequest(replica_path + "/parts", "", zkutil::CreateMode::Persistent));
    ops.emplace_back(zkutil::makeCreateRequest(replica_path + "/flags", "", zkutil::CreateMode::Persistent));

    try
    {
        zookeeper->multi(ops);
    }
    catch (const Coordination::Exception & e)
    {
        if (e.code == Coordination::ZNODEEXISTS)
            throw Exception("Replica " + replica_path + " already exists.", ErrorCodes::REPLICA_IS_ALREADY_EXIST);

        throw;
    }

    /** You need to change the data of nodes/replicas to anything, so that the thread that removes old entries in the log,
      *  stumbled over this change and does not delete the entries we have not yet read.
      */
    zookeeper->set(zookeeper_path + "/replicas", "last added replica: " + replica_name);

    Strings replicas = zookeeper->getChildren(zookeeper_path + "/replicas");

    /** "Reference" replica, from which we take information about the set of parts, queue and pointer to the log.
      * Take random replica created earlier than this.
      */
    String source_replica;

    Coordination::Stat stat;
    zookeeper->exists(replica_path, &stat);
    auto my_create_time = stat.czxid;

    std::shuffle(replicas.begin(), replicas.end(), rng);
    for (const String & replica : replicas)
    {
        if (!zookeeper->exists(zookeeper_path + "/replicas/" + replica, &stat))
            throw Exception("Replica " + zookeeper_path + "/replicas/" + replica + " was removed from right under our feet.",
                            ErrorCodes::NO_SUCH_REPLICA);
        if (stat.czxid < my_create_time)
        {
            source_replica = replica;
            break;
        }
    }

    if (source_replica.empty())
    {
        LOG_INFO(log, "This is the first replica");
    }
    else
    {
        LOG_INFO(log, "Will mimic " << source_replica);

        String source_path = zookeeper_path + "/replicas/" + source_replica;

        /** If the reference/master replica is not yet fully created, let's wait.
          * NOTE: If something went wrong while creating it, we can hang around forever.
          *    You can create an ephemeral node at the time of creation to make sure that the replica is created, and not abandoned.
          *    The same can be done for the table. You can automatically delete a replica/table node,
          *     if you see that it was not created up to the end, and the one who created it died.
          */
        while (!zookeeper->exists(source_path + "/columns"))
        {
            LOG_INFO(log, "Waiting for replica " << source_path << " to be fully created");

            zkutil::EventPtr event = std::make_shared<Poco::Event>();
            if (zookeeper->exists(source_path + "/columns", nullptr, event))
            {
                LOG_WARNING(log, "Oops, a watch has leaked");
                break;
            }

            event->wait();
        }

        /// The order of the following three actions is important. Entries in the log can be duplicated, but they can not be lost.

        /// Copy reference to the log from `reference/master` replica.
        zookeeper->set(replica_path + "/log_pointer", zookeeper->get(source_path + "/log_pointer"));

        /// Let's remember the queue of the reference/master replica.
        Strings source_queue_names = zookeeper->getChildren(source_path + "/queue");
        std::sort(source_queue_names.begin(), source_queue_names.end());
        Strings source_queue;
        for (const String & entry_name : source_queue_names)
        {
            String entry;
            if (!zookeeper->tryGet(source_path + "/queue/" + entry_name, entry))
                continue;
            source_queue.push_back(entry);
        }

        /// Add to the queue jobs to receive all the active parts that the reference/master replica has.
        Strings parts = zookeeper->getChildren(source_path + "/parts");
        ActiveDataPartSet active_parts_set(data.format_version, parts);

        Strings active_parts = active_parts_set.getParts();
        for (const String & name : active_parts)
        {
            LogEntry log_entry;
            log_entry.type = LogEntry::GET_PART;
            log_entry.source_replica = "";
            log_entry.new_part_name = name;
            log_entry.create_time = tryGetPartCreateTime(zookeeper, source_path, name);

            zookeeper->create(replica_path + "/queue/queue-", log_entry.toString(), zkutil::CreateMode::PersistentSequential);
        }
        LOG_DEBUG(log, "Queued " << active_parts.size() << " parts to be fetched");

        /// Add content of the reference/master replica queue to the queue.
        for (const String & entry : source_queue)
        {
            zookeeper->create(replica_path + "/queue/queue-", entry, zkutil::CreateMode::PersistentSequential);
        }

        /// It will then be loaded into the queue variable in `queue.initialize` method.

        LOG_DEBUG(log, "Copied " << source_queue.size() << " queue entries");
    }

    zookeeper->create(replica_path + "/columns", getColumns().toString(), zkutil::CreateMode::Persistent);
}


void StorageReplicatedMergeTree::checkParts(bool skip_sanity_checks)
{
    auto zookeeper = getZooKeeper();

    Strings expected_parts_vec = zookeeper->getChildren(replica_path + "/parts");

    /// Parts in ZK.
    NameSet expected_parts(expected_parts_vec.begin(), expected_parts_vec.end());

    /// There are no PreCommitted parts at startup.
    auto parts = data.getDataParts({MergeTreeDataPartState::Committed, MergeTreeDataPartState::Outdated});

    /// Local parts that are not in ZK.
    MergeTreeData::DataParts unexpected_parts;

    for (const auto & part : parts)
    {
        if (expected_parts.count(part->name))
            expected_parts.erase(part->name);
        else
            unexpected_parts.insert(part);
    }

    /// Which local parts to added into ZK.
    MergeTreeData::DataPartsVector parts_to_add;
    UInt64 parts_to_add_rows = 0;

    /// Which parts should be taken from other replicas.
    Strings parts_to_fetch;

    for (const String & missing_name : expected_parts)
    {
        /// If locally some part is missing, but there is a part covering it, you can replace it in ZK with the covering one.
        auto containing = data.getActiveContainingPart(missing_name);
        if (containing)
        {
            LOG_ERROR(log, "Ignoring missing local part " << missing_name << " because part " << containing->name << " exists");
            if (unexpected_parts.count(containing))
            {
                parts_to_add.push_back(containing);
                unexpected_parts.erase(containing);
                parts_to_add_rows += containing->rows_count;
            }
        }
        else
        {
            LOG_ERROR(log, "Fetching missing part " << missing_name);
            parts_to_fetch.push_back(missing_name);
        }
    }

    for (const String & name : parts_to_fetch)
        expected_parts.erase(name);


    /** To check the adequacy, for the parts that are in the FS, but not in ZK, we will only consider not the most recent parts.
      * Because unexpected new parts usually arise only because they did not have time to enroll in ZK with a rough restart of the server.
      * It also occurs from deduplicated parts that did not have time to retire.
      */
    size_t unexpected_parts_nonnew = 0;
    UInt64 unexpected_parts_nonnew_rows = 0;
    UInt64 unexpected_parts_rows = 0;
    for (const auto & part : unexpected_parts)
    {
        if (part->info.level > 0)
        {
            ++unexpected_parts_nonnew;
            unexpected_parts_nonnew_rows += part->rows_count;
        }

        unexpected_parts_rows += part->rows_count;
    }

    /// Additional helpful statistics
    auto get_blocks_count_in_data_part = [&] (const String & part_name) -> UInt64
    {
        MergeTreePartInfo part_info;
        if (MergeTreePartInfo::tryParsePartName(part_name, &part_info, data.format_version))
            return part_info.getBlocksCount();

        LOG_ERROR(log, "Unexpected part name: " << part_name);
        return 0;
    };

    UInt64 parts_to_fetch_blocks = 0;
    for (const String & name : parts_to_fetch)
        parts_to_fetch_blocks += get_blocks_count_in_data_part(name);

    UInt64 expected_parts_blocks = 0;
    for (const String & name : expected_parts)
        expected_parts_blocks += get_blocks_count_in_data_part(name);

    std::stringstream sanity_report;
    sanity_report << "There are "
        << unexpected_parts.size() << " unexpected parts with " << unexpected_parts_rows << " rows ("
        << unexpected_parts_nonnew << " of them is not just-written with " << unexpected_parts_rows << " rows), "
        << parts_to_add.size() << " unexpectedly merged parts with " << parts_to_add_rows << " rows, "
        << expected_parts.size() << " missing obsolete parts (with " << expected_parts_blocks << " blocks), "
        << parts_to_fetch.size() << " missing parts (with " << parts_to_fetch_blocks << " blocks).";

    /** We can automatically synchronize data,
      *  if the ratio of the total number of errors to the total number of parts (minimum - on the local filesystem or in ZK)
      *  is no more than some threshold (for example 50%).
      *
      * A large ratio of mismatches in the data on the filesystem and the expected data
      *  may indicate a configuration error (the server accidentally connected as a replica not from right shard).
      * In this case, the protection mechanism does not allow the server to start.
      */

    UInt64 total_rows_on_filesystem = 0;
    for (const auto & part : parts)
        total_rows_on_filesystem += part->rows_count;

    UInt64 total_suspicious_rows = parts_to_add_rows + unexpected_parts_rows;
    UInt64 total_suspicious_rows_no_new = parts_to_add_rows + unexpected_parts_nonnew_rows;

    bool insane = total_suspicious_rows > total_rows_on_filesystem * data.settings.replicated_max_ratio_of_wrong_parts;

    if (insane && !skip_sanity_checks)
    {
        std::stringstream why;
        why << "The local set of parts of table " << database_name  << "." << table_name << " doesn't look like the set of parts "
            << "in ZooKeeper: "
            << formatReadableQuantity(total_suspicious_rows) << " rows of " << formatReadableQuantity(total_rows_on_filesystem)
            << " total rows in filesystem are suspicious.";

        throw Exception(why.str() + " " + sanity_report.str(), ErrorCodes::TOO_MANY_UNEXPECTED_DATA_PARTS);
    }

    if (total_suspicious_rows_no_new > 0)
        LOG_WARNING(log, sanity_report.str());

    /// Add information to the ZK about the parts that cover the missing parts.
    for (const MergeTreeData::DataPartPtr & part : parts_to_add)
    {
        LOG_ERROR(log, "Adding unexpected local part to ZooKeeper: " << part->name);

        Coordination::Requests ops;
        checkPartChecksumsAndAddCommitOps(zookeeper, part, ops);
        zookeeper->multi(ops);
    }

    /// Remove from ZK information about the parts covered by the newly added ones.
    {
        for (const String & name : expected_parts)
            LOG_ERROR(log, "Removing unexpectedly merged local part from ZooKeeper: " << name);

        removePartsFromZooKeeper(zookeeper, Strings(expected_parts.begin(), expected_parts.end()));
    }

    /// Add to the queue job to pick up the missing parts from other replicas and remove from ZK the information that we have them.
    for (const String & name : parts_to_fetch)
    {
        LOG_ERROR(log, "Removing missing part from ZooKeeper and queueing a fetch: " << name);

        LogEntry log_entry;
        log_entry.type = LogEntry::GET_PART;
        log_entry.source_replica = "";
        log_entry.new_part_name = name;
        log_entry.create_time = tryGetPartCreateTime(zookeeper, replica_path, name);

        /// We assume that this occurs before the queue is loaded (queue.initialize).
        Coordination::Requests ops;
        removePartFromZooKeeper(name, ops);
        ops.emplace_back(zkutil::makeCreateRequest(
            replica_path + "/queue/queue-", log_entry.toString(), zkutil::CreateMode::PersistentSequential));
        zookeeper->multi(ops);
    }

    /// Remove extra local parts.
    for (const MergeTreeData::DataPartPtr & part : unexpected_parts)
    {
        LOG_ERROR(log, "Renaming unexpected part " << part->name << " to ignored_" + part->name);
        data.forgetPartAndMoveToDetached(part, "ignored_", true);
    }
}


void StorageReplicatedMergeTree::checkPartChecksumsAndAddCommitOps(const zkutil::ZooKeeperPtr & zookeeper,
    const MergeTreeData::DataPartPtr & part, Coordination::Requests & ops, String part_name, NameSet * absent_replicas_paths)
{
    if (part_name.empty())
        part_name = part->name;

    check(part->columns);
    int expected_columns_version = columns_version;

    Strings replicas = zookeeper->getChildren(zookeeper_path + "/replicas");
    std::shuffle(replicas.begin(), replicas.end(), rng);
    String expected_columns_str = part->columns.toString();
    bool has_been_alredy_added = false;

    for (const String & replica : replicas)
    {
        Coordination::Stat stat_before, stat_after;
        String current_part_path = zookeeper_path + "/replicas/" + replica + "/parts/" + part_name;

        String columns_str;
        if (!zookeeper->tryGet(current_part_path + "/columns", columns_str, &stat_before))
        {
            if (absent_replicas_paths)
                absent_replicas_paths->emplace(current_part_path);

            continue;
        }

        if (columns_str != expected_columns_str)
        {
            LOG_INFO(log, "Not checking checksums of part " << part_name << " with replica " << replica
                << " because columns are different");
            continue;
        }

        String checksums_str;
        /// Let's check that the node's version with the columns did not change while we were reading the checksums.
        /// This ensures that the columns and the checksum refer to the same data.
        if (!zookeeper->tryGet(current_part_path + "/checksums", checksums_str) ||
            !zookeeper->exists(current_part_path + "/columns", &stat_after) ||
            stat_before.version != stat_after.version)
        {
            LOG_INFO(log, "Not checking checksums of part " << part_name << " with replica " << replica
                << " because part changed while we were reading its checksums");
            continue;
        }

        auto zk_checksums = MinimalisticDataPartChecksums::deserializeFrom(checksums_str);
        zk_checksums.checkEqual(part->checksums, true);

        if (replica == replica_name)
            has_been_alredy_added = true;

        /// If we verify checksums in "sequential manner" (i.e. recheck absence of checksums on other replicas when commit)
        /// then it is enough to verify checksums on at least one replica since checksums on other replicas must be the same.
        if (absent_replicas_paths)
        {
            absent_replicas_paths->clear();
            break;
        }
    }

    if (!has_been_alredy_added)
    {
        String part_path = replica_path + "/parts/" + part_name;

        ops.emplace_back(zkutil::makeCheckRequest(
            zookeeper_path + "/columns", expected_columns_version));
        ops.emplace_back(zkutil::makeCreateRequest(
            part_path, "", zkutil::CreateMode::Persistent));
        ops.emplace_back(zkutil::makeCreateRequest(
            part_path + "/columns", part->columns.toString(), zkutil::CreateMode::Persistent));
        ops.emplace_back(zkutil::makeCreateRequest(
            part_path + "/checksums", getChecksumsForZooKeeper(part->checksums), zkutil::CreateMode::Persistent));
    }
    else
    {
        LOG_WARNING(log, "checkPartAndAddToZooKeeper: node " << replica_path + "/parts/" + part_name << " already exists."
            << " Will not commit any nodes.");
    }
}

MergeTreeData::DataPartsVector StorageReplicatedMergeTree::checkPartChecksumsAndCommit(MergeTreeData::Transaction & transaction,
    const MergeTreeData::DataPartPtr & part)
{
    auto zookeeper = getZooKeeper();

    while (true)
    {
        Coordination::Requests ops;
        NameSet absent_part_paths_on_replicas;

        /// Checksums are checked here and `ops` is filled. In fact, the part is added to ZK just below, when executing `multi`.
        checkPartChecksumsAndAddCommitOps(zookeeper, part, ops, part->name, &absent_part_paths_on_replicas);

        /// Do not commit if the part is obsolete, we have just briefly checked its checksums
        if (transaction.isEmpty())
            return {};

        /// Will check that the part did not suddenly appear on skipped replicas
        if (!absent_part_paths_on_replicas.empty())
        {
            Coordination::Requests new_ops;
            for (const String & part_path : absent_part_paths_on_replicas)
            {
                new_ops.emplace_back(zkutil::makeCreateRequest(part_path, "", zkutil::CreateMode::Persistent));
                new_ops.emplace_back(zkutil::makeRemoveRequest(part_path, -1));
            }

            /// Add check ops at the beginning
            new_ops.insert(new_ops.end(), ops.begin(), ops.end());
            ops = std::move(new_ops);
        }

        try
        {
            zookeeper->multi(ops);
            return transaction.commit();
        }
        catch (const zkutil::KeeperMultiException & e)
        {
            size_t num_check_ops = 2 * absent_part_paths_on_replicas.size();
            size_t failed_op_index = e.failed_op_index;

            if (failed_op_index < num_check_ops && e.code == Coordination::ZNODEEXISTS)
            {
                LOG_INFO(log, "The part " << e.getPathForFirstFailedOp() << " on a replica suddenly appeared, will recheck checksums");
            }
            else
                throw;
        }
    }
}

String StorageReplicatedMergeTree::getChecksumsForZooKeeper(const MergeTreeDataPartChecksums & checksums) const
{
    return MinimalisticDataPartChecksums::getSerializedString(checksums,
                                                              static_cast<bool>(data.settings.use_minimalistic_checksums_in_zookeeper));
}


bool StorageReplicatedMergeTree::executeLogEntry(LogEntry & entry)
{
    if (entry.type == LogEntry::DROP_RANGE)
    {
        executeDropRange(entry);
        return true;
    }

    if (entry.type == LogEntry::CLEAR_COLUMN)
    {
        executeClearColumnInPartition(entry);
        return true;
    }

    if (entry.type == LogEntry::REPLACE_RANGE)
    {
        executeReplaceRange(entry);
        return true;
    }

    if (entry.type == LogEntry::GET_PART ||
        entry.type == LogEntry::MERGE_PARTS ||
        entry.type == LogEntry::MUTATE_PART)
    {
        /// If we already have this part or a part covering it, we do not need to do anything.
        /// The part may be still in the PreCommitted -> Committed transition so we first search
        /// among PreCommitted parts to definitely find the desired part if it exists.
        MergeTreeData::DataPartPtr existing_part = data.getPartIfExists(entry.new_part_name, {MergeTreeDataPartState::PreCommitted});
        if (!existing_part)
            existing_part = data.getActiveContainingPart(entry.new_part_name);

        /// Even if the part is locally, it (in exceptional cases) may not be in ZooKeeper. Let's check that it is there.
        if (existing_part && getZooKeeper()->exists(replica_path + "/parts/" + existing_part->name))
        {
            if (!(entry.type == LogEntry::GET_PART && entry.source_replica == replica_name))
            {
                LOG_DEBUG(log, "Skipping action for part " << entry.new_part_name << " because part " + existing_part->name + " already exists.");
            }
            return true;
        }
    }

    if (entry.type == LogEntry::GET_PART && entry.source_replica == replica_name)
        LOG_WARNING(log, "Part " << entry.new_part_name << " from own log doesn't exist.");

    /// Perhaps we don't need this part, because during write with quorum, the quorum has failed (see below about `/quorum/failed_parts`).
    if (entry.quorum && getZooKeeper()->exists(zookeeper_path + "/quorum/failed_parts/" + entry.new_part_name))
    {
        LOG_DEBUG(log, "Skipping action for part " << entry.new_part_name << " because quorum for that part was failed.");
        return true;    /// NOTE Deletion from `virtual_parts` is not done, but it is only necessary for merge.
    }

    bool do_fetch = false;
    if (entry.type == LogEntry::GET_PART)
    {
        do_fetch = true;
    }
    else if (entry.type == LogEntry::MERGE_PARTS)
    {
        do_fetch = !tryExecuteMerge(entry);
    }
    else if (entry.type == LogEntry::MUTATE_PART)
    {
        do_fetch = !tryExecutePartMutation(entry);
    }
    else
    {
        throw Exception("Unexpected log entry type: " + toString(static_cast<int>(entry.type)));
    }

    if (do_fetch)
        return executeFetch(entry);

    return true;
}


void StorageReplicatedMergeTree::writePartLog(
    PartLogElement::Type type, const ExecutionStatus & execution_status, UInt64 elapsed_ns,
    const String & new_part_name,
    const MergeTreeData::DataPartPtr & result_part,
    const MergeTreeData::DataPartsVector & source_parts,
    const MergeListEntry * merge_entry) const
{
    try
    {
        auto part_log = context.getPartLog(database_name);
        if (!part_log)
            return;

        PartLogElement part_log_elem;

        part_log_elem.event_type = type;

        part_log_elem.error = static_cast<UInt16>(execution_status.code);
        part_log_elem.exception = execution_status.message;

        part_log_elem.event_time = time(nullptr);
        /// TODO: Stop stopwatch in outer code to exclude ZK timings and so on
        part_log_elem.duration_ms = elapsed_ns / 10000000;

        part_log_elem.database_name = database_name;
        part_log_elem.table_name = table_name;
        part_log_elem.part_name = new_part_name;

        if (result_part)
        {
            part_log_elem.bytes_compressed_on_disk = result_part->bytes_on_disk;
            part_log_elem.rows = result_part->rows_count;
        }

        part_log_elem.source_part_names.reserve(source_parts.size());
        for (const auto & source_part : source_parts)
            part_log_elem.source_part_names.push_back(source_part->name);

        if (merge_entry)
        {
            part_log_elem.rows_read = (*merge_entry)->bytes_read_uncompressed;
            part_log_elem.bytes_read_uncompressed = (*merge_entry)->bytes_read_uncompressed;

            part_log_elem.rows = (*merge_entry)->rows_written;
            part_log_elem.bytes_uncompressed = (*merge_entry)->bytes_written_uncompressed;
        }

        part_log->add(part_log_elem);
    }
    catch (...)
    {
        tryLogCurrentException(log, __PRETTY_FUNCTION__);
    }
}


bool StorageReplicatedMergeTree::tryExecuteMerge(const LogEntry & entry)
{
    // Log source part names just in case
    {
        std::stringstream log_message;
        log_message << "Executing log entry to merge parts ";
        for (auto i : ext::range(0, entry.source_parts.size()))
            log_message << (i != 0 ? ", " : "") << entry.source_parts[i];
        log_message << " to " << entry.new_part_name;

        LOG_TRACE(log, log_message.rdbuf());
    }

    MergeTreeData::DataPartsVector parts;
    bool have_all_parts = true;
    for (const String & name : entry.source_parts)
    {
        MergeTreeData::DataPartPtr part = data.getActiveContainingPart(name);
        if (!part)
        {
            have_all_parts = false;
            break;
        }
        if (part->name != name)
        {
            LOG_WARNING(log, "Part " << name << " is covered by " << part->name
                << " but should be merged into " << entry.new_part_name << ". This shouldn't happen often.");
            have_all_parts = false;
            break;
        }
        parts.push_back(part);
    }

    if (!have_all_parts)
    {
        /// If you do not have all the necessary parts, try to take some already merged part from someone.
        LOG_DEBUG(log, "Don't have all parts for merge " << entry.new_part_name << "; will try to fetch it instead");
        return false;
    }
    else if (entry.create_time + data.settings.prefer_fetch_merged_part_time_threshold.totalSeconds() <= time(nullptr))
    {
        /// If entry is old enough, and have enough size, and part are exists in any replica,
        ///  then prefer fetching of merged part from replica.

        size_t sum_parts_bytes_on_disk = 0;
        for (const auto & part : parts)
            sum_parts_bytes_on_disk += part->bytes_on_disk;

        if (sum_parts_bytes_on_disk >= data.settings.prefer_fetch_merged_part_size_threshold)
        {
            String replica = findReplicaHavingPart(entry.new_part_name, true);    /// NOTE excessive ZK requests for same data later, may remove.
            if (!replica.empty())
            {
                LOG_DEBUG(log, "Prefer to fetch " << entry.new_part_name << " from replica " << replica);
                return false;
            }
        }
    }

    /// Start to make the main work

    size_t estimated_space_for_merge = MergeTreeDataMergerMutator::estimateNeededDiskSpace(parts);

    /// Can throw an exception.
    DiskSpaceMonitor::ReservationPtr reserved_space = DiskSpaceMonitor::reserve(full_path, estimated_space_for_merge);

    auto table_lock = lockStructure(false, __PRETTY_FUNCTION__);

    MergeList::EntryPtr merge_entry = context.getMergeList().insert(database_name, table_name, entry.new_part_name, parts);
    size_t aio_threshold = context.getSettings().min_bytes_to_use_direct_io;

    MergeTreeDataMergerMutator::FuturePart future_merged_part(parts);
    if (future_merged_part.name != entry.new_part_name)
    {
        throw Exception("Future merged part name `" + future_merged_part.name +  "` differs from part name in log entry: `"
                        + entry.new_part_name + "`", ErrorCodes::BAD_DATA_PART_NAME);
    }

    MergeTreeData::Transaction transaction;
    MergeTreeData::MutableDataPartPtr part;

    Stopwatch stopwatch;

    auto write_part_log = [&] (const ExecutionStatus & execution_status)
    {
        writePartLog(
            PartLogElement::MERGE_PARTS, execution_status, stopwatch.elapsed(),
            entry.new_part_name, part, parts, merge_entry.get());
    };

    try
    {
        part = merger_mutator.mergePartsToTemporaryPart(
            future_merged_part, *merge_entry, aio_threshold, entry.create_time, reserved_space.get(), entry.deduplicate);

        merger_mutator.renameMergedTemporaryPart(part, parts, &transaction);

        try
        {
            checkPartChecksumsAndCommit(transaction, part);
        }
        catch (const Exception & e)
        {
            if (MergeTreeDataPartChecksums::isBadChecksumsErrorCode(e.code()))
            {
                transaction.rollback();

                ProfileEvents::increment(ProfileEvents::DataAfterMergeDiffersFromReplica);

                LOG_ERROR(log, getCurrentExceptionMessage(false) << ". "
                    "Data after merge is not byte-identical to data on another replicas. "
                    "There could be several reasons: "
                    "1. Using newer version of compression library after server update. "
                    "2. Using another compression method. "
                    "3. Non-deterministic compression algorithm (highly unlikely). "
                    "4. Non-deterministic merge algorithm due to logical error in code. "
                    "5. Data corruption in memory due to bug in code. "
                    "6. Data corruption in memory due to hardware issue. "
                    "7. Manual modification of source data after server startup. "
                    "8. Manual modification of checksums stored in ZooKeeper. "
                    "We will download merged part from replica to force byte-identical result.");

                write_part_log(ExecutionStatus::fromCurrentException());

                return false;
            }

            throw;
        }

        /** Removing old parts from ZK and from the disk is delayed - see ReplicatedMergeTreeCleanupThread, clearOldParts.
          */

        /** With `ZSESSIONEXPIRED` or `ZOPERATIONTIMEOUT`, we can inadvertently roll back local changes to the parts.
          * This is not a problem, because in this case the merge will remain in the queue, and we will try again.
          */
        merge_selecting_task->schedule();
        ProfileEvents::increment(ProfileEvents::ReplicatedPartMerges);

        write_part_log({});

        return true;
    }
    catch (...)
    {
        write_part_log(ExecutionStatus::fromCurrentException());
        throw;
    }
}


bool StorageReplicatedMergeTree::tryExecutePartMutation(const StorageReplicatedMergeTree::LogEntry & entry)
{
    const String & source_part_name = entry.source_parts.at(0);
    LOG_TRACE(log, "Executing log entry to mutate part " << source_part_name << " to " << entry.new_part_name);

    MergeTreeData::DataPartPtr source_part = data.getActiveContainingPart(source_part_name);
    if (!source_part)
    {
        LOG_DEBUG(log, "Source part " + source_part_name + " for " << entry.new_part_name << " is not ready; will try to fetch it instead");
        return false;
    }

    if (source_part->name != source_part_name)
    {
        throw Exception("Part " + source_part_name + " is covered by " + source_part->name
            + " but should be mutated to " + entry.new_part_name + ". This is a bug.",
            ErrorCodes::LOGICAL_ERROR);
    }

    /// TODO - some better heuristic?
    size_t estimated_space_for_result = MergeTreeDataMergerMutator::estimateNeededDiskSpace({source_part});

    if (entry.create_time + data.settings.prefer_fetch_merged_part_time_threshold.totalSeconds() <= time(nullptr)
        && estimated_space_for_result >= data.settings.prefer_fetch_merged_part_size_threshold)
    {
        /// If entry is old enough, and have enough size, and some replica has the desired part,
        /// then prefer fetching from replica.
        String replica = findReplicaHavingPart(entry.new_part_name, true);    /// NOTE excessive ZK requests for same data later, may remove.
        if (!replica.empty())
        {
            LOG_DEBUG(log, "Prefer to fetch " << entry.new_part_name << " from replica " << replica);
            return false;
        }
    }

    MergeTreePartInfo new_part_info = MergeTreePartInfo::fromPartName(
        entry.new_part_name, data.format_version);
    MutationCommands commands = queue.getMutationCommands(source_part, new_part_info.mutation);

    /// Can throw an exception.
    DiskSpaceMonitor::ReservationPtr reserved_space = DiskSpaceMonitor::reserve(full_path, estimated_space_for_result);

    auto table_lock = lockStructure(false, __PRETTY_FUNCTION__);

    MergeTreeData::MutableDataPartPtr new_part;
    MergeTreeData::Transaction transaction;

    MergeTreeDataMergerMutator::FuturePart future_mutated_part;
    future_mutated_part.parts.push_back(source_part);
    future_mutated_part.part_info = new_part_info;
    future_mutated_part.name = entry.new_part_name;

    Stopwatch stopwatch;

    auto write_part_log = [&] (const ExecutionStatus & execution_status)
    {
        writePartLog(
            PartLogElement::MUTATE_PART, execution_status, stopwatch.elapsed(),
            entry.new_part_name, new_part, future_mutated_part.parts, nullptr);
    };

    try
    {
        new_part = merger_mutator.mutatePartToTemporaryPart(future_mutated_part, commands, context);
        data.renameTempPartAndReplace(new_part, nullptr, &transaction);

        try
        {
            checkPartChecksumsAndCommit(transaction, new_part);
        }
        catch (const Exception & e)
        {
            if (MergeTreeDataPartChecksums::isBadChecksumsErrorCode(e.code()))
            {
                transaction.rollback();

                ProfileEvents::increment(ProfileEvents::DataAfterMutationDiffersFromReplica);

                LOG_ERROR(log, getCurrentExceptionMessage(false) << ". "
                    "Data after mutation is not byte-identical to data on another replicas. "
                    "We will download merged part from replica to force byte-identical result.");

                write_part_log(ExecutionStatus::fromCurrentException());

                return false;
            }

            throw;
        }

        /** With `ZSESSIONEXPIRED` or `ZOPERATIONTIMEOUT`, we can inadvertently roll back local changes to the parts.
          * This is not a problem, because in this case the entry will remain in the queue, and we will try again.
          */
        merge_selecting_task->schedule();
        ProfileEvents::increment(ProfileEvents::ReplicatedPartMutations);
        write_part_log({});

        return true;
    }
    catch (...)
    {
        write_part_log(ExecutionStatus::fromCurrentException());
        throw;
    }
}


bool StorageReplicatedMergeTree::executeFetch(LogEntry & entry)
{
    String replica = findReplicaHavingCoveringPart(entry, true);

    static std::atomic_uint total_fetches {0};
    if (data.settings.replicated_max_parallel_fetches && total_fetches >= data.settings.replicated_max_parallel_fetches)
    {
        throw Exception("Too many total fetches from replicas, maximum: " + data.settings.replicated_max_parallel_fetches.toString(),
            ErrorCodes::TOO_MANY_FETCHES);
    }

    ++total_fetches;
    SCOPE_EXIT({--total_fetches;});

    if (data.settings.replicated_max_parallel_fetches_for_table && current_table_fetches >= data.settings.replicated_max_parallel_fetches_for_table)
    {
        throw Exception("Too many fetches from replicas for table, maximum: " + data.settings.replicated_max_parallel_fetches_for_table.toString(),
            ErrorCodes::TOO_MANY_FETCHES);
    }

    ++current_table_fetches;
    SCOPE_EXIT({--current_table_fetches;});

    try
    {
        if (replica.empty())
        {
            /** If a part is to be written with a quorum and the quorum is not reached yet,
              *  then (due to the fact that a part is impossible to download right now),
              *  the quorum entry should be considered unsuccessful.
              * TODO Complex code, extract separately.
              */
            if (entry.quorum)
            {
                if (entry.type != LogEntry::GET_PART)
                    throw Exception("Logical error: log entry with quorum but type is not GET_PART", ErrorCodes::LOGICAL_ERROR);

                LOG_DEBUG(log, "No active replica has part " << entry.new_part_name << " which needs to be written with quorum."
                    " Will try to mark that quorum as failed.");

                /** Atomically:
                  * - if replicas do not become active;
                  * - if there is a `quorum` node with this part;
                  * - delete `quorum` node;
                  * - add a part to the list `quorum/failed_parts`;
                  * - if the part is not already removed from the list for deduplication `blocks/block_num`, then delete it;
                  *
                  * If something changes, then we will nothing - we'll get here again next time.
                  */

                /** We collect the `host` node versions from the replicas.
                  * When the replica becomes active, it changes the value of host in the same transaction (with the creation of `is_active`).
                  * This will ensure that the replicas do not become active.
                  */

                auto zookeeper = getZooKeeper();

                Strings replicas = zookeeper->getChildren(zookeeper_path + "/replicas");

                Coordination::Requests ops;

                for (size_t i = 0, size = replicas.size(); i < size; ++i)
                {
                    Coordination::Stat stat;
                    String path = zookeeper_path + "/replicas/" + replicas[i] + "/host";
                    zookeeper->get(path, &stat);
                    ops.emplace_back(zkutil::makeCheckRequest(path, stat.version));
                }

                /// We verify that while we were collecting versions, the replica with the necessary part did not come alive.
                replica = findReplicaHavingPart(entry.new_part_name, true);

                /// Also during this time a completely new replica could be created.
                /// But if a part does not appear on the old, then it can not be on the new one either.

                if (replica.empty())
                {
                    Coordination::Stat quorum_stat;
                    String quorum_path = zookeeper_path + "/quorum/status";
                    String quorum_str = zookeeper->get(quorum_path, &quorum_stat);
                    ReplicatedMergeTreeQuorumEntry quorum_entry;
                    quorum_entry.fromString(quorum_str);

                    if (quorum_entry.part_name == entry.new_part_name)
                    {
                        ops.emplace_back(zkutil::makeRemoveRequest(quorum_path, quorum_stat.version));

                        auto part_info = MergeTreePartInfo::fromPartName(entry.new_part_name, data.format_version);

                        if (part_info.min_block != part_info.max_block)
                            throw Exception("Logical error: log entry with quorum for part covering more than one block number",
                                ErrorCodes::LOGICAL_ERROR);

                        ops.emplace_back(zkutil::makeCreateRequest(
                            zookeeper_path + "/quorum/failed_parts/" + entry.new_part_name,
                            "",
                            zkutil::CreateMode::Persistent));

                        /// Deleting from `blocks`.
                        if (!entry.block_id.empty() && zookeeper->exists(zookeeper_path + "/blocks/" + entry.block_id))
                            ops.emplace_back(zkutil::makeRemoveRequest(zookeeper_path + "/blocks/" + entry.block_id, -1));

                        Coordination::Responses responses;
                        auto code = zookeeper->tryMulti(ops, responses);

                        if (code == Coordination::ZOK)
                        {
                            LOG_DEBUG(log, "Marked quorum for part " << entry.new_part_name << " as failed.");
                            queue.removeFromVirtualParts(part_info);
                            return true;
                        }
                        else if (code == Coordination::ZBADVERSION || code == Coordination::ZNONODE || code == Coordination::ZNODEEXISTS)
                        {
                            LOG_DEBUG(log, "State was changed or isn't expected when trying to mark quorum for part "
                                << entry.new_part_name << " as failed. Code: " << zkutil::ZooKeeper::error2string(code));
                        }
                        else
                            throw Coordination::Exception(code);
                    }
                    else
                    {
                        LOG_WARNING(log, "No active replica has part " << entry.new_part_name
                            << ", but that part needs quorum and /quorum/status contains entry about another part " << quorum_entry.part_name
                            << ". It means that part was successfully written to " << entry.quorum
                            << " replicas, but then all of them goes offline."
                            << " Or it is a bug.");
                    }
                }
            }

            if (replica.empty())
            {
                ProfileEvents::increment(ProfileEvents::ReplicatedPartFailedFetches);
                throw Exception("No active replica has part " + entry.new_part_name + " or covering part", ErrorCodes::NO_REPLICA_HAS_PART);
            }
        }

        try
        {
            if (!fetchPart(entry.actual_new_part_name, zookeeper_path + "/replicas/" + replica, false, entry.quorum))
                return false;
        }
        catch (Exception & e)
        {
            /// No stacktrace, just log message
            if (e.code() == ErrorCodes::RECEIVED_ERROR_TOO_MANY_REQUESTS)
                e.addMessage("Too busy replica. Will try later.");
            throw;
        }

        if (entry.type == LogEntry::MERGE_PARTS)
            ProfileEvents::increment(ProfileEvents::ReplicatedPartFetchesOfMerged);
    }
    catch (...)
    {
        /** If you can not download the part you need for some merge, it's better not to try to get other parts for this merge,
          * but try to get already merged part. To do this, move the action to get the remaining parts
          * for this merge at the end of the queue.
          */
        try
        {
            auto parts_for_merge = queue.moveSiblingPartsForMergeToEndOfQueue(entry.new_part_name);

            if (!parts_for_merge.empty() && replica.empty())
            {
                LOG_INFO(log, "No active replica has part " << entry.new_part_name << ". Will fetch merged part instead.");
                return false;
            }

            /** If no active replica has a part, and there is no merge in the queue with its participation,
              * check to see if any (active or inactive) replica has such a part or covering it.
              */
            if (replica.empty())
                enqueuePartForCheck(entry.new_part_name);
        }
        catch (...)
        {
            tryLogCurrentException(log, __PRETTY_FUNCTION__);
        }

        throw;
    }

    return true;
}


void StorageReplicatedMergeTree::executeDropRange(const LogEntry & entry)
{
    auto drop_range_info = MergeTreePartInfo::fromPartName(entry.new_part_name, data.format_version);
    queue.removePartProducingOpsInRange(getZooKeeper(), drop_range_info, entry);

    LOG_DEBUG(log, (entry.detach ? "Detaching" : "Removing") << " parts.");

    /// Delete the parts contained in the range to be deleted.
    /// It's important that no old parts remain (after the merge), because otherwise,
    ///  after adding a new replica, this new replica downloads them, but does not delete them.
    /// And, if you do not, the parts will come to life after the server is restarted.
    /// Therefore, we use all data parts.

    MergeTreeData::DataPartsVector parts_to_remove;
    {
        auto data_parts_lock = data.lockParts();
        parts_to_remove = data.removePartsInRangeFromWorkingSet(drop_range_info, true, true, data_parts_lock);
    }

    if (entry.detach)
    {
        /// If DETACH clone parts to detached/ directory
        for (const auto & part : parts_to_remove)
        {
            LOG_INFO(log, "Detaching " << part->relative_path);
            part->makeCloneInDetached("");
        }
    }

    /// Forcibly remove parts from ZooKeeper
    tryRemovePartsFromZooKeeperWithRetries(parts_to_remove);

    LOG_INFO(log, (entry.detach ? "Detached " : "Removed ") << parts_to_remove.size() << " parts inside " << entry.new_part_name << ".");

    /// We want to remove dropped parts from disk as soon as possible
    /// To be removed a partition should have zero refcount, therefore call the cleanup thread at exit
    parts_to_remove.clear();
    cleanup_thread.wakeup();
}


void StorageReplicatedMergeTree::executeClearColumnInPartition(const LogEntry & entry)
{
    LOG_INFO(log, "Clear column " << entry.column_name << " in parts inside " << entry.new_part_name << " range");

    auto entry_part_info = MergeTreePartInfo::fromPartName(entry.new_part_name, data.format_version);

    /// We don't change table structure, only data in some parts
    /// To disable reading from these parts, we will sequentially acquire write lock for each part inside alterDataPart()
    /// If we will lock the whole table here, a deadlock can occur. For example, if use use Buffer table (CLICKHOUSE-3238)
    auto lock_read_structure = lockStructure(false, __PRETTY_FUNCTION__);

    auto zookeeper = getZooKeeper();

    AlterCommand alter_command;
    alter_command.type = AlterCommand::DROP_COLUMN;
    alter_command.column_name = entry.column_name;

    auto new_columns = getColumns();
    alter_command.apply(new_columns);

    size_t modified_parts = 0;
    auto parts = data.getDataParts();
    auto columns_for_parts = new_columns.getAllPhysical();

    /// Check there are no merges in range again
    /// TODO: Currently, there are no guarantees that a merge covering entry_part_info will happen during the execution.
    /// To solve this problem we could add read/write flags for each part in future_parts
    ///  and make more sophisticated checks for merges in shouldExecuteLogEntry().
    /// But this feature will be useless when the mutation feature is implemented.
    queue.checkThereAreNoConflictsInRange(entry_part_info, entry);

    for (const auto & part : parts)
    {
        if (!entry_part_info.contains(part->info))
            continue;

        LOG_DEBUG(log, "Clearing column " << entry.column_name << " in part " << part->name);

        auto transaction = data.alterDataPart(part, columns_for_parts, data.primary_expr_ast, false);
        if (!transaction)
            continue;

        /// Update part metadata in ZooKeeper.
        Coordination::Requests ops;
        ops.emplace_back(zkutil::makeSetRequest(
            replica_path + "/parts/" + part->name + "/columns", transaction->getNewColumns().toString(), -1));
        ops.emplace_back(zkutil::makeSetRequest(
            replica_path + "/parts/" + part->name + "/checksums", getChecksumsForZooKeeper(transaction->getNewChecksums()), -1));

        zookeeper->multi(ops);

        transaction->commit();
        ++modified_parts;
    }

    LOG_DEBUG(log, "Cleared column " << entry.column_name << " in " << modified_parts << " parts");

    /// Recalculate columns size (not only for the modified column)
    data.recalculateColumnSizes();
}


bool StorageReplicatedMergeTree::executeReplaceRange(const LogEntry & entry)
{
    Stopwatch watch;
    auto & entry_replace = *entry.replace_range_entry;

    MergeTreePartInfo drop_range = MergeTreePartInfo::fromPartName(entry_replace.drop_range_part_name, data.format_version);
    /// Range with only one block has special meaning ATTACH PARTITION
    bool replace = drop_range.getBlocksCount() > 1;

    queue.removePartProducingOpsInRange(getZooKeeper(), drop_range, entry);

    struct PartDescription
    {
        PartDescription(size_t index_, const String & src_part_name_, const String & new_part_name_, const String & checksum_hex_,
                        MergeTreeDataFormatVersion format_version)
            : index(index_),
            src_part_name(src_part_name_), src_part_info(MergeTreePartInfo::fromPartName(src_part_name_, format_version)),
            new_part_name(new_part_name_), new_part_info(MergeTreePartInfo::fromPartName(new_part_name_, format_version)),
            checksum_hex(checksum_hex_) {}

        size_t index; // in log entry arrays
        String src_part_name;
        MergeTreePartInfo src_part_info;
        String new_part_name;
        MergeTreePartInfo new_part_info;
        String checksum_hex;

        /// Part which will be comitted
        MergeTreeData::MutableDataPartPtr res_part;

        /// We could find a covering part
        MergeTreePartInfo found_new_part_info;
        String found_new_part_name;

        /// Hold pointer to part in source table if will clone it from local table
        MergeTreeData::DataPartPtr src_table_part;

        /// A replica that will be used to fetch part
        String replica;
    };

    using PartDescriptionPtr = std::shared_ptr<PartDescription>;
    using PartDescriptions = std::vector<PartDescriptionPtr>;

    PartDescriptions all_parts;
    PartDescriptions parts_to_add;
    MergeTreeData::DataPartsVector parts_to_remove;

    auto structure_lock_dst_table = lockStructure(false, __PRETTY_FUNCTION__);

    for (size_t i = 0; i < entry_replace.new_part_names.size(); ++i)
    {
        all_parts.emplace_back(std::make_shared<PartDescription>(i,
            entry_replace.src_part_names.at(i),
            entry_replace.new_part_names.at(i),
            entry_replace.part_names_checksums.at(i),
            data.format_version));
    }

    /// What parts we should add? Or we have already added all required parts (we an replica-intializer)
    {
        auto data_parts_lock = data.lockParts();

        for (const PartDescriptionPtr & part_desc : all_parts)
        {
            if (!data.getActiveContainingPart(part_desc->new_part_info, MergeTreeDataPartState::Committed, data_parts_lock))
                parts_to_add.emplace_back(part_desc);
        }

        if (parts_to_add.empty() && replace)
            parts_to_remove = data.removePartsInRangeFromWorkingSet(drop_range, true, false, data_parts_lock);
    }

    if (parts_to_add.empty())
    {
        LOG_INFO(log, "All parts from REPLACE PARTITION command have been already attached");
        tryRemovePartsFromZooKeeperWithRetries(parts_to_remove);
        return true;
    }

    if (parts_to_add.size() < all_parts.size())
    {
        LOG_WARNING(log, "Some (but not all) parts from REPLACE PARTITION command already exist. REPLACE PARTITION will not be atomic.");
    }

    StoragePtr source_table;
    TableStructureReadLockPtr structure_lock_src_table;
    String source_table_name = entry_replace.from_database + "." + entry_replace.from_table;

    auto clone_data_parts_from_source_table = [&] () -> size_t
    {
        source_table = context.tryGetTable(entry_replace.from_database, entry_replace.from_table);
        if (!source_table)
        {
            LOG_DEBUG(log, "Can't use " << source_table_name << " as source table for REPLACE PARTITION command. It does not exist.");
            return 0;
        }

        MergeTreeData * src_data = nullptr;
        try
        {
            src_data = data.checkStructureAndGetMergeTreeData(source_table);
        }
        catch (Exception &)
        {
            LOG_INFO(log, "Can't use " << source_table_name << " as source table for REPLACE PARTITION command. Will fetch all parts."
                           << " Reason: " << getCurrentExceptionMessage(false));
            return 0;
        }

        structure_lock_src_table = source_table->lockStructure(false, __PRETTY_FUNCTION__);

        MergeTreeData::DataPartStates valid_states{MergeTreeDataPartState::PreCommitted, MergeTreeDataPartState::Committed,
                                                   MergeTreeDataPartState::Outdated};

        size_t num_clonable_parts = 0;
        for (PartDescriptionPtr & part_desc : parts_to_add)
        {
            auto src_part = src_data->getPartIfExists(part_desc->src_part_info, valid_states);
            if (!src_part)
            {
                LOG_DEBUG(log, "There is no part " << part_desc->src_part_name << " in " << source_table_name);
                continue;
            }

            String checksum_hex;
            {
                std::shared_lock<std::shared_mutex> part_lock(src_part->columns_lock);
                checksum_hex = src_part->checksums.getTotalChecksumHex();
            }

            if (checksum_hex != part_desc->checksum_hex)
            {
                LOG_DEBUG(log, "Part " << part_desc->src_part_name << " of " << source_table_name << " has inappropriate checksum");
                /// TODO: check version
                continue;
            }

            part_desc->found_new_part_name = part_desc->new_part_name;
            part_desc->found_new_part_info = part_desc->new_part_info;
            part_desc->src_table_part = src_part;

            ++num_clonable_parts;
        }

        return num_clonable_parts;
    };

    size_t num_clonable_parts = clone_data_parts_from_source_table();
    LOG_DEBUG(log, "Found " << num_clonable_parts << " parts that could be cloned (of " << parts_to_add.size() << " required parts)");

    ActiveDataPartSet adding_parts_active_set(data.format_version);
    std::unordered_map<String, PartDescriptionPtr> part_name_to_desc;

    for (PartDescriptionPtr & part_desc : parts_to_add)
    {
        if (part_desc->src_table_part)
        {
            /// It is clonable part
            adding_parts_active_set.add(part_desc->new_part_name);
            part_name_to_desc.emplace(part_desc->new_part_name, part_desc);
            continue;
        }

        /// Firstly, try find exact part to produce more accurate part set
        String replica = findReplicaHavingPart(part_desc->new_part_name, true);
        String found_part_name;
        /// TODO: check version

        if (replica.empty())
        {
            LOG_DEBUG(log, "Part " <<  part_desc->new_part_name << " is not found on remote replicas");

            /// Fallback to covering part
            replica = findReplicaHavingCoveringPart(part_desc->new_part_name, true, found_part_name);

            if (replica.empty())
            {
                /// It is not fail, since adjacent parts could cover current part
                LOG_DEBUG(log, "Parts covering " <<  part_desc->new_part_name << " are not found on remote replicas");
                continue;
            }
        }
        else
        {
            found_part_name = part_desc->new_part_name;
        }

        part_desc->found_new_part_name = found_part_name;
        part_desc->found_new_part_info = MergeTreePartInfo::fromPartName(found_part_name, data.format_version);
        part_desc->replica = replica;

        adding_parts_active_set.add(part_desc->found_new_part_name);
        part_name_to_desc.emplace(part_desc->found_new_part_name, part_desc);
    }

    /// Check that we could cover whole range
    for (PartDescriptionPtr & part_desc : parts_to_add)
    {
        if (adding_parts_active_set.getContainingPart(part_desc->new_part_info).empty())
        {
            throw Exception("Not found part " + part_desc->new_part_name +
                            " (or part covering it) neither source table neither remote replicas" , ErrorCodes::NO_REPLICA_HAS_PART);
        }
    }

    /// Filter covered parts
    PartDescriptions final_parts;
    {
        Strings final_part_names = adding_parts_active_set.getParts();

        for (const String & final_part_name : final_part_names)
        {
            auto part_desc = part_name_to_desc[final_part_name];
            if (!part_desc)
                throw Exception("There is no final part " + final_part_name + ". This is a bug", ErrorCodes::LOGICAL_ERROR);

            final_parts.emplace_back(part_desc);

            if (final_parts.size() > 1)
            {
                auto & prev = *final_parts[final_parts.size() - 2];
                auto & curr = *final_parts[final_parts.size() - 1];

                if (!prev.found_new_part_info.isDisjoint(curr.found_new_part_info))
                {
                    throw Exception("Intersected final parts detected: " + prev.found_new_part_name
                                    + " and " + curr.found_new_part_name + ". It should be investigated.");
                }
            }
        }
    }

    static const String TMP_PREFIX = "tmp_replace_from_";

    auto obtain_part = [&] (PartDescriptionPtr & part_desc)
    {
        if (part_desc->src_table_part)
        {
            std::shared_lock<std::shared_mutex> part_lock(part_desc->src_table_part->columns_lock);

            if (part_desc->checksum_hex != part_desc->src_table_part->checksums.getTotalChecksumHex())
                throw Exception("Checksums of " + part_desc->src_table_part->name + " is suddenly changed", ErrorCodes::UNFINISHED);

            part_desc->res_part = data.cloneAndLoadDataPart(
                part_desc->src_table_part, TMP_PREFIX + "clone_", part_desc->new_part_info);
        }
        else if (!part_desc->replica.empty())
        {
            String replica_path = zookeeper_path + "/replicas/" + part_desc->replica;
            ReplicatedMergeTreeAddress address(getZooKeeper()->get(replica_path + "/host"));
            auto timeouts = ConnectionTimeouts::getHTTPTimeouts(context.getSettingsRef());
            auto [user, password] = context.getInterserverCredentials();
            String interserver_scheme = context.getInterserverScheme();

            if (interserver_scheme != address.scheme)
                throw Exception("Interserver schemes are different '" + interserver_scheme + "' != '" + address.scheme + "', can't fetch part from " + address.host, ErrorCodes::LOGICAL_ERROR);

            part_desc->res_part = fetcher.fetchPart(part_desc->found_new_part_name, replica_path,
                                                    address.host, address.replication_port, timeouts, user, password, interserver_scheme, false, TMP_PREFIX + "fetch_");

            /// TODO: check columns_version of fetched part

            ProfileEvents::increment(ProfileEvents::ReplicatedPartFetches);
        }
        else
            throw Exception("There is no receipt to produce part " + part_desc->new_part_name + ". This is bug", ErrorCodes::LOGICAL_ERROR);
    };

    /// Download or clone parts
    /// TODO: make it in parallel
    for (PartDescriptionPtr & part_desc : final_parts)
        obtain_part(part_desc);

    MergeTreeData::MutableDataPartsVector res_parts;
    for (PartDescriptionPtr & part_desc : final_parts)
        res_parts.emplace_back(part_desc->res_part);

    try
    {
        /// Commit parts
        auto zookeeper = getZooKeeper();
        MergeTreeData::Transaction transaction;

        Coordination::Requests ops;
        for (PartDescriptionPtr & part_desc : final_parts)
        {
            data.renameTempPartAndReplace(part_desc->res_part, nullptr, &transaction);
            getCommitPartOps(ops, part_desc->res_part);

            if (ops.size() > zkutil::MULTI_BATCH_SIZE)
            {
                zookeeper->multi(ops);
                ops.clear();
            }
        }

        if (!ops.empty())
            zookeeper->multi(ops);

        {
            auto data_parts_lock = data.lockParts();

            transaction.commit(&data_parts_lock);
            if (replace)
                parts_to_remove = data.removePartsInRangeFromWorkingSet(drop_range, true, false, data_parts_lock);
        }

        PartLog::addNewParts(this->context, res_parts, watch.elapsed());
    }
    catch (...)
    {
        PartLog::addNewParts(this->context, res_parts, watch.elapsed(), ExecutionStatus::fromCurrentException());
        throw;
    }

    tryRemovePartsFromZooKeeperWithRetries(parts_to_remove);
    res_parts.clear();
    parts_to_remove.clear();
    cleanup_thread.wakeup();

    return true;
}


void StorageReplicatedMergeTree::queueUpdatingTask()
{
    if (!queue_update_in_progress)
    {
        last_queue_update_start_time.store(time(nullptr));
        queue_update_in_progress = true;
    }
    try
    {
        queue.pullLogsToQueue(getZooKeeper(), queue_updating_task->getWatchCallback());
        last_queue_update_finish_time.store(time(nullptr));
        queue_update_in_progress = false;
    }
    catch (const Coordination::Exception & e)
    {
        tryLogCurrentException(log, __PRETTY_FUNCTION__);

        if (e.code == Coordination::ZSESSIONEXPIRED)
        {
            restarting_thread.wakeup();
            return;
        }

        queue_updating_task->scheduleAfter(QUEUE_UPDATE_ERROR_SLEEP_MS);
    }
    catch (...)
    {
        tryLogCurrentException(log, __PRETTY_FUNCTION__);
        queue_updating_task->scheduleAfter(QUEUE_UPDATE_ERROR_SLEEP_MS);
    }
}


void StorageReplicatedMergeTree::mutationsUpdatingTask()
{
    try
    {
        queue.updateMutations(getZooKeeper(), mutations_updating_task->getWatchCallback());
    }
    catch (const Coordination::Exception & e)
    {
        tryLogCurrentException(log, __PRETTY_FUNCTION__);

        if (e.code == Coordination::ZSESSIONEXPIRED)
            return;

        mutations_updating_task->scheduleAfter(QUEUE_UPDATE_ERROR_SLEEP_MS);
    }
    catch (...)
    {
        tryLogCurrentException(log, __PRETTY_FUNCTION__);
        mutations_updating_task->scheduleAfter(QUEUE_UPDATE_ERROR_SLEEP_MS);
    }
}


bool StorageReplicatedMergeTree::queueTask()
{
    /// If replication queue is stopped exit immediately as we successfully executed the task
    if (queue.actions_blocker.isCancelled())
    {
        std::this_thread::sleep_for(std::chrono::milliseconds(5));
        return true;
    }

    /// This object will mark the element of the queue as running.
    ReplicatedMergeTreeQueue::SelectedEntry selected;

    try
    {
        selected = queue.selectEntryToProcess(merger_mutator, data);
    }
    catch (...)
    {
        tryLogCurrentException(log, __PRETTY_FUNCTION__);
    }

    LogEntryPtr & entry = selected.first;

    if (!entry)
        return false;

    time_t prev_attempt_time = entry->last_attempt_time;

    bool res = queue.processEntry([this]{ return getZooKeeper(); }, entry, [&](LogEntryPtr & entry)
    {
        try
        {
            return executeLogEntry(*entry);
        }
        catch (const Exception & e)
        {
            if (e.code() == ErrorCodes::NO_REPLICA_HAS_PART)
            {
                /// If no one has the right part, probably not all replicas work; We will not write to log with Error level.
                LOG_INFO(log, e.displayText());
            }
            else if (e.code() == ErrorCodes::ABORTED)
            {
                /// Interrupted merge or downloading a part is not an error.
                LOG_INFO(log, e.message());
            }
            else if (e.code() == ErrorCodes::PART_IS_TEMPORARILY_LOCKED)
            {
                /// Part cannot be added temporarily
                LOG_INFO(log, e.displayText());
            }
            else
                tryLogCurrentException(log, __PRETTY_FUNCTION__);

            /** This exception will be written to the queue element, and it can be looked up using `system.replication_queue` table.
              * The thread that performs this action will sleep a few seconds after the exception.
              * See `queue.processEntry` function.
              */
            throw;
        }
        catch (...)
        {
            tryLogCurrentException(log, __PRETTY_FUNCTION__);
            throw;
        }
    });

    /// We will go to sleep if the processing fails and if we have already processed this record recently.
    bool need_sleep = !res && (entry->last_attempt_time - prev_attempt_time < 10);

    /// If there was no exception, you do not need to sleep.
    return !need_sleep;
}


void StorageReplicatedMergeTree::mergeSelectingTask()
{
    if (!is_leader)
        return;

    const bool deduplicate = false; /// TODO: read deduplicate option from table config

    bool success = false;

    try
    {
        /// We must select parts for merge under merge_selecting_mutex because other threads
        /// (OPTIMIZE queries) can assign new merges.
        std::lock_guard<std::mutex> merge_selecting_lock(merge_selecting_mutex);

        auto zookeeper = getZooKeeper();

        ReplicatedMergeTreeMergePredicate merge_pred = queue.getMergePredicate(zookeeper);

        /// If many merges is already queued, then will queue only small enough merges.
        /// Otherwise merge queue could be filled with only large merges,
        /// and in the same time, many small parts could be created and won't be merged.
        size_t merges_and_mutations_queued = queue.countMergesAndPartMutations();
        if (merges_and_mutations_queued >= data.settings.max_replicated_merges_in_queue)
        {
            LOG_TRACE(log, "Number of queued merges and part mutations (" << merges_and_mutations_queued
                << ") is greater than max_replicated_merges_in_queue ("
                << data.settings.max_replicated_merges_in_queue << "), so won't select new parts to merge or mutate.");
        }
        else
        {
            size_t max_source_parts_size = merger_mutator.getMaxSourcePartsSize(
                data.settings.max_replicated_merges_in_queue, merges_and_mutations_queued);

            if (max_source_parts_size > 0)
            {
                MergeTreeDataMergerMutator::FuturePart future_merged_part;
                if (merger_mutator.selectPartsToMerge(future_merged_part, false, max_source_parts_size, merge_pred))
                {
                    success = createLogEntryToMergeParts(zookeeper, future_merged_part.parts, future_merged_part.name, deduplicate);
                }
                else if (queue.countMutations() > 0)
                {
                    /// Choose a part to mutate.

                    MergeTreeData::DataPartsVector data_parts = data.getDataPartsVector();
                    for (const auto & part : data_parts)
                    {
                        if (part->bytes_on_disk > max_source_parts_size)
                            continue;

                        std::optional<Int64> desired_mutation_version = merge_pred.getDesiredMutationVersion(part);
                        if (!desired_mutation_version)
                            continue;

                        if (createLogEntryToMutatePart(*part, *desired_mutation_version))
                        {
                            success = true;
                            break;
                        }
                    }
                }
            }
        }
    }
    catch (...)
    {
        tryLogCurrentException(log, __PRETTY_FUNCTION__);
    }

    if (!is_leader)
        return;

    if (!success)
        merge_selecting_task->scheduleAfter(MERGE_SELECTING_SLEEP_MS);
    else
        merge_selecting_task->schedule();

}


void StorageReplicatedMergeTree::mutationsFinalizingTask()
{
    bool needs_reschedule = false;

    try
    {
        needs_reschedule = queue.tryFinalizeMutations(getZooKeeper());
    }
    catch (...)
    {
        tryLogCurrentException(log, __PRETTY_FUNCTION__);
        needs_reschedule = true;
    }

    if (needs_reschedule)
        mutations_finalizing_task->scheduleAfter(MUTATIONS_FINALIZING_SLEEP_MS);
}


bool StorageReplicatedMergeTree::createLogEntryToMergeParts(
    zkutil::ZooKeeperPtr & zookeeper,
    const MergeTreeData::DataPartsVector & parts,
    const String & merged_name,
    bool deduplicate,
    ReplicatedMergeTreeLogEntryData * out_log_entry)
{
    std::vector<std::future<Coordination::ExistsResponse>> exists_futures;
    exists_futures.reserve(parts.size());
    for (const auto & part : parts)
        exists_futures.emplace_back(zookeeper->asyncExists(replica_path + "/parts/" + part->name));

    bool all_in_zk = true;
    for (size_t i = 0; i < parts.size(); ++i)
    {
        /// If there is no information about part in ZK, we will not merge it.
        if (exists_futures[i].get().error == Coordination::ZNONODE)
        {
            all_in_zk = false;

            const auto & part = parts[i];
            if (part->modification_time + MAX_AGE_OF_LOCAL_PART_THAT_WASNT_ADDED_TO_ZOOKEEPER < time(nullptr))
            {
                LOG_WARNING(log, "Part " << part->name << " (that was selected for merge)"
                    << " with age " << (time(nullptr) - part->modification_time)
                    << " seconds exists locally but not in ZooKeeper."
                    << " Won't do merge with that part and will check it.");
                enqueuePartForCheck(part->name);
            }
        }
    }

    if (!all_in_zk)
        return false;

    ReplicatedMergeTreeLogEntryData entry;
    entry.type = LogEntry::MERGE_PARTS;
    entry.source_replica = replica_name;
    entry.new_part_name = merged_name;
    entry.deduplicate = deduplicate;
    entry.create_time = time(nullptr);

    for (const auto & part : parts)
        entry.source_parts.push_back(part->name);

    String path_created = zookeeper->create(zookeeper_path + "/log/log-", entry.toString(), zkutil::CreateMode::PersistentSequential);
    entry.znode_name = path_created.substr(path_created.find_last_of('/') + 1);

    if (out_log_entry)
        *out_log_entry = entry;

    return true;
}


bool StorageReplicatedMergeTree::createLogEntryToMutatePart(const MergeTreeDataPart & part, Int64 mutation_version)
{
    auto zookeeper = getZooKeeper();

    /// If there is no information about part in ZK, we will not mutate it.
    if (!zookeeper->exists(replica_path + "/parts/" + part.name))
    {
        if (part.modification_time + MAX_AGE_OF_LOCAL_PART_THAT_WASNT_ADDED_TO_ZOOKEEPER < time(nullptr))
        {
            LOG_WARNING(log, "Part " << part.name << " (that was selected for mutation)"
                << " with age " << (time(nullptr) - part.modification_time)
                << " seconds exists locally but not in ZooKeeper."
                << " Won't mutate that part and will check it.");
            enqueuePartForCheck(part.name);
        }

        return false;
    }

    MergeTreePartInfo new_part_info = part.info;
    new_part_info.mutation = mutation_version;

    String new_part_name = part.getNewName(new_part_info);

    ReplicatedMergeTreeLogEntryData entry;
    entry.type = LogEntry::MUTATE_PART;
    entry.source_replica = replica_name;
    entry.source_parts.push_back(part.name);
    entry.new_part_name = new_part_name;
    entry.create_time = time(nullptr);

    zookeeper->create(zookeeper_path + "/log/log-", entry.toString(), zkutil::CreateMode::PersistentSequential);
    return true;
}


void StorageReplicatedMergeTree::removePartFromZooKeeper(const String & part_name, Coordination::Requests & ops)
{
    String part_path = replica_path + "/parts/" + part_name;

    ops.emplace_back(zkutil::makeRemoveRequest(part_path + "/checksums", -1));
    ops.emplace_back(zkutil::makeRemoveRequest(part_path + "/columns", -1));
    ops.emplace_back(zkutil::makeRemoveRequest(part_path, -1));
}


void StorageReplicatedMergeTree::removePartAndEnqueueFetch(const String & part_name)
{
    auto zookeeper = getZooKeeper();

    String part_path = replica_path + "/parts/" + part_name;

    LogEntryPtr log_entry = std::make_shared<LogEntry>();
    log_entry->type = LogEntry::GET_PART;
    log_entry->create_time = tryGetPartCreateTime(zookeeper, replica_path, part_name);
    log_entry->source_replica = "";
    log_entry->new_part_name = part_name;

    Coordination::Requests ops;
    ops.emplace_back(zkutil::makeCreateRequest(
        replica_path + "/queue/queue-", log_entry->toString(),
        zkutil::CreateMode::PersistentSequential));

    removePartFromZooKeeper(part_name, ops);

    auto results = zookeeper->multi(ops);

    String path_created = dynamic_cast<const Coordination::CreateResponse &>(*results[0]).path_created;
    log_entry->znode_name = path_created.substr(path_created.find_last_of('/') + 1);
    queue.insert(zookeeper, log_entry);
}


void StorageReplicatedMergeTree::enterLeaderElection()
{
    auto callback = [this]()
    {
        CurrentMetrics::add(CurrentMetrics::LeaderReplica);
        LOG_INFO(log, "Became leader");

        is_leader = true;
        merge_selecting_task->activateAndSchedule();
    };

    try
    {
        leader_election = std::make_shared<zkutil::LeaderElection>(
            context.getSchedulePool(),
            zookeeper_path + "/leader_election",
            *current_zookeeper,    /// current_zookeeper lives for the lifetime of leader_election,
                                   ///  since before changing `current_zookeeper`, `leader_election` object is destroyed in `partialShutdown` method.
            callback,
            replica_name);
    }
    catch (...)
    {
        leader_election = nullptr;
        throw;
    }
}

void StorageReplicatedMergeTree::exitLeaderElection()
{
    if (!leader_election)
        return;

    /// Shut down the leader election thread to avoid suddenly becoming the leader again after
    /// we have stopped the merge_selecting_thread, but before we have deleted the leader_election object.
    leader_election->shutdown();

    if (is_leader)
    {
        CurrentMetrics::sub(CurrentMetrics::LeaderReplica);
        LOG_INFO(log, "Stopped being leader");

        is_leader = false;
        merge_selecting_task->deactivate();
    }

    /// Delete the node in ZK only after we have stopped the merge_selecting_thread - so that only one
    /// replica assigns merges at any given time.
    leader_election = nullptr;
}


String StorageReplicatedMergeTree::findReplicaHavingPart(const String & part_name, bool active)
{
    auto zookeeper = getZooKeeper();
    Strings replicas = zookeeper->getChildren(zookeeper_path + "/replicas");

    /// Select replicas in uniformly random order.
    std::shuffle(replicas.begin(), replicas.end(), rng);

    for (const String & replica : replicas)
    {
        /// We don't interested in ourself.
        if (replica == replica_name)
            continue;

        if (zookeeper->exists(zookeeper_path + "/replicas/" + replica + "/parts/" + part_name) &&
            (!active || zookeeper->exists(zookeeper_path + "/replicas/" + replica + "/is_active")))
            return replica;

        /// Obviously, replica could become inactive or even vanish after return from this method.
    }

    return {};
}


String StorageReplicatedMergeTree::findReplicaHavingCoveringPart(LogEntry & entry, bool active)
{
    auto zookeeper = getZooKeeper();
    Strings replicas = zookeeper->getChildren(zookeeper_path + "/replicas");

    /// Select replicas in uniformly random order.
    std::shuffle(replicas.begin(), replicas.end(), rng);

    for (const String & replica : replicas)
    {
        if (replica == replica_name)
            continue;

        if (active && !zookeeper->exists(zookeeper_path + "/replicas/" + replica + "/is_active"))
            continue;

        String largest_part_found;
        Strings parts = zookeeper->getChildren(zookeeper_path + "/replicas/" + replica + "/parts");
        for (const String & part_on_replica : parts)
        {
            if (part_on_replica == entry.new_part_name
                || MergeTreePartInfo::contains(part_on_replica, entry.new_part_name, data.format_version))
            {
                if (largest_part_found.empty()
                    || MergeTreePartInfo::contains(part_on_replica, largest_part_found, data.format_version))
                {
                    largest_part_found = part_on_replica;
                }
            }
        }

        if (!largest_part_found.empty())
        {
            bool the_same_part = largest_part_found == entry.new_part_name;

            /// Make a check in case if selected part differs from source part
            if (!the_same_part)
            {
                String reject_reason;
                if (!queue.addFuturePartIfNotCoveredByThem(largest_part_found, entry, reject_reason))
                {
                    LOG_INFO(log, "Will not fetch part " << largest_part_found << " covering " << entry.new_part_name << ". " << reject_reason);
                    return {};
                }
            }
            else
            {
                entry.actual_new_part_name = entry.new_part_name;
            }

            return replica;
        }
    }

    return {};
}


String StorageReplicatedMergeTree::findReplicaHavingCoveringPart(
    const String & part_name, bool active, String & found_part_name)
{
    auto zookeeper = getZooKeeper();
    Strings replicas = zookeeper->getChildren(zookeeper_path + "/replicas");

    /// Select replicas in uniformly random order.
    std::shuffle(replicas.begin(), replicas.end(), rng);

    String largest_part_found;
    String largest_replica_found;

    for (const String & replica : replicas)
    {
        if (replica == replica_name)
            continue;

        if (active && !zookeeper->exists(zookeeper_path + "/replicas/" + replica + "/is_active"))
            continue;

        Strings parts = zookeeper->getChildren(zookeeper_path + "/replicas/" + replica + "/parts");
        for (const String & part_on_replica : parts)
        {
            if (part_on_replica == part_name
                || MergeTreePartInfo::contains(part_on_replica, part_name, data.format_version))
            {
                if (largest_part_found.empty()
                    || MergeTreePartInfo::contains(part_on_replica, largest_part_found, data.format_version))
                {
                    largest_part_found = part_on_replica;
                    largest_replica_found = replica;
                }
            }
        }
    }

    found_part_name = largest_part_found;
    return largest_replica_found;
}



/** If a quorum is tracked for a part, update information about it in ZK.
  */
void StorageReplicatedMergeTree::updateQuorum(const String & part_name)
{
    auto zookeeper = getZooKeeper();

    /// Information on which replicas a part has been added, if the quorum has not yet been reached.
    const String quorum_status_path = zookeeper_path + "/quorum/status";
    /// The name of the previous part for which the quorum was reached.
    const String quorum_last_part_path = zookeeper_path + "/quorum/last_part";

    String value;
    Coordination::Stat stat;

    /// If there is no node, then all quorum INSERTs have already reached the quorum, and nothing is needed.
    while (zookeeper->tryGet(quorum_status_path, value, &stat))
    {
        ReplicatedMergeTreeQuorumEntry quorum_entry;
        quorum_entry.fromString(value);

        if (quorum_entry.part_name != part_name)
        {
            /// The quorum has already been achieved. Moreover, another INSERT with a quorum has already started.
            break;
        }

        quorum_entry.replicas.insert(replica_name);

        if (quorum_entry.replicas.size() >= quorum_entry.required_number_of_replicas)
        {
            /// The quorum is reached. Delete the node, and update information about the last part that was successfully written with quorum.

<<<<<<< HEAD
            zkutil::Requests ops;
            zkutil::Responses responses;
            
            zkutil::Stat last_part_stat;
            String last_parts = zookeeper->get(quorum_last_part_path, &last_part_stat);
            
            String new_last_parts = rewriteLastParts(last_parts, part_name);

=======
            Coordination::Requests ops;
            Coordination::Responses responses;
>>>>>>> 4ecf3ce8
            ops.emplace_back(zkutil::makeRemoveRequest(quorum_status_path, stat.version));
            ops.emplace_back(zkutil::makeSetRequest(quorum_last_part_path, part_name, last_part_stat.version));
            auto code = zookeeper->tryMulti(ops, responses);

            if (code == Coordination::ZOK)
            {
                break;
            }
            else if (code == Coordination::ZNONODE)
            {
                /// The quorum has already been achieved.
                break;
            }
            else if (code == Coordination::ZBADVERSION)
            {
                /// Node was updated meanwhile. We must re-read it and repeat all the actions.
                continue;
            }
            else
                throw Coordination::Exception(code, quorum_status_path);
        }
        else
        {
            /// We update the node, registering there one more replica.
            auto code = zookeeper->trySet(quorum_status_path, quorum_entry.toString(), stat.version);

            if (code == Coordination::ZOK)
            {
                break;
            }
            else if (code == Coordination::ZNONODE)
            {
                /// The quorum has already been achieved.
                break;
            }
            else if (code == Coordination::ZBADVERSION)
            {
                /// Node was updated meanwhile. We must re-read it and repeat all the actions.
                continue;
            }
            else
                throw Coordination::Exception(code, quorum_status_path);
        }
    }
}


std::unordered_map<String, Int64> StorageReplicatedMergeTree::getMaxBlocksWithQuorum(const std::unordered_map<String, String> & last_parts)
{
    std::unordered_map<String, Int64> max_blocks;
    for (auto last_part : last_parts)
    {
        max_blocks[last_part.first] = MergeTreePartInfo::fromPartName(last_part.second, data.format_version).max_block;
    }
    return max_blocks;
}


std::unordered_map<String, String> StorageReplicatedMergeTree::getLastPartsWithQuorum(const String & last_parts_str)
{
    auto in = ReadBufferFromString(last_parts_str);
    
    size_t count;
    std::unordered_map<String, String> last_blocks;
    
    if (!last_parts_str.empty())
    {
        try
        {
            in >> "parts_count " >> count >> "\n";
            for (size_t i = 0; i < count; ++i)
            {
                String partition_id;
                String part_name;
                in  >> partition_id >> "\t" >> part_name >> "\n";
                last_blocks[partition_id] = part_name;
            }
        }
        catch (Exception e)
        {
            String last_part;
            in >> last_part;
            auto partition_info = MergeTreePartInfo::fromPartName(last_part, data.format_version);
            last_blocks[partition_info.partition_id] = last_part;
        }
    }
    
    return last_blocks;
}


String StorageReplicatedMergeTree::rewriteLastParts(const String & old_last_parts, const String & new_part_name)
{
    auto last_blocks = getLastPartsWithQuorum(old_last_parts);
    
    auto new_part_info = MergeTreePartInfo::fromPartName(new_part_name, data.format_version);
    
    last_blocks[new_part_info.partition_id] = new_part_name;
    
    String new_last_parts;
    auto out = WriteBufferFromString(new_last_parts);
    
    out << "parts_count " << last_blocks.size() << "\n";
    
    for (auto & last_block : last_blocks)
    {
        out << last_block.first << "\t" << last_block.second << "\n";
    }
    
    return new_last_parts;
}


bool StorageReplicatedMergeTree::fetchPart(const String & part_name, const String & replica_path, bool to_detached, size_t quorum)
{
    if (auto part = data.getPartIfExists(part_name, {MergeTreeDataPart::State::Outdated, MergeTreeDataPart::State::Deleting}))
    {
        LOG_DEBUG(log, "Part " << part->getNameWithState() << " should be deleted after previous attempt before fetch");
        /// Force immediate parts cleanup to delete the part that was left from the previous fetch attempt.
        cleanup_thread.wakeup();
        return false;
    }

    {
        std::lock_guard<std::mutex> lock(currently_fetching_parts_mutex);
        if (!currently_fetching_parts.insert(part_name).second)
        {
            LOG_DEBUG(log, "Part " << part_name << " is already fetching right now");
            return false;
        }
    }

    SCOPE_EXIT
    ({
        std::lock_guard<std::mutex> lock(currently_fetching_parts_mutex);
        currently_fetching_parts.erase(part_name);
    });

    LOG_DEBUG(log, "Fetching part " << part_name << " from " << replica_path);

    TableStructureReadLockPtr table_lock;
    if (!to_detached)
        table_lock = lockStructure(true, __PRETTY_FUNCTION__);

    /// Logging
    Stopwatch stopwatch;
    MergeTreeData::MutableDataPartPtr part;
    MergeTreeData::DataPartsVector replaced_parts;

    auto write_part_log = [&] (const ExecutionStatus & execution_status)
    {
        writePartLog(
            PartLogElement::DOWNLOAD_PART, execution_status, stopwatch.elapsed(),
            part_name, part, replaced_parts, nullptr);
    };

    ReplicatedMergeTreeAddress address(getZooKeeper()->get(replica_path + "/host"));
    auto timeouts = ConnectionTimeouts::getHTTPTimeouts(context.getSettingsRef());
    auto [user, password] = context.getInterserverCredentials();
    String interserver_scheme = context.getInterserverScheme();

    try
    {
        if (interserver_scheme != address.scheme)
            throw Exception("Interserver schemes are different '" + interserver_scheme + "' != '" + address.scheme + "', can't fetch part from " + address.host, ErrorCodes::LOGICAL_ERROR);

        part = fetcher.fetchPart(part_name, replica_path, address.host, address.replication_port, timeouts, user, password, interserver_scheme, to_detached);

        if (!to_detached)
        {
            MergeTreeData::Transaction transaction;
            data.renameTempPartAndReplace(part, nullptr, &transaction);

            /** NOTE
              * Here, an error occurs if ALTER occurred with a change in the column type or column deletion,
              *  and the part on remote server has not yet been modified.
              * After a while, one of the following attempts to make `fetchPart` succeed.
              */
            replaced_parts = checkPartChecksumsAndCommit(transaction, part);

            /** If a quorum is tracked for this part, you must update it.
              * If you do not have time, in case of losing the session, when you restart the server - see the `ReplicatedMergeTreeRestartingThread::updateQuorumIfWeHavePart` method.
              */
            if (quorum)
                updateQuorum(part_name);

            merge_selecting_task->schedule();

            for (const auto & replaced_part : replaced_parts)
            {
                LOG_DEBUG(log, "Part " << replaced_part->name << " is rendered obsolete by fetching part " << part_name);
                ProfileEvents::increment(ProfileEvents::ObsoleteReplicatedParts);
            }

            write_part_log({});
        }
        else
        {
            part->renameTo("detached/" + part_name);
        }
    }
    catch (...)
    {
        if (!to_detached)
            write_part_log(ExecutionStatus::fromCurrentException());

        throw;
    }

    ProfileEvents::increment(ProfileEvents::ReplicatedPartFetches);

    LOG_DEBUG(log, "Fetched part " << part_name << " from " << replica_path << (to_detached ? " (to 'detached' directory)" : ""));
    return true;
}


void StorageReplicatedMergeTree::startup()
{
    if (is_readonly)
        return;

    queue.initialize(
        zookeeper_path, replica_path,
        database_name + "." + table_name + " (ReplicatedMergeTreeQueue)",
        data.getDataParts(), current_zookeeper);

    queue.pullLogsToQueue(current_zookeeper);
    last_queue_update_finish_time.store(time(nullptr));
    /// NOTE: not updating last_queue_update_start_time because it must contain the time when
    /// the notification of queue change was received. In the beginning it is effectively infinite.

    StoragePtr ptr = shared_from_this();
    InterserverIOEndpointPtr data_parts_exchange_endpoint = std::make_shared<DataPartsExchange::Service>(data, ptr);
    data_parts_exchange_endpoint_holder = std::make_shared<InterserverIOEndpointHolder>(
        data_parts_exchange_endpoint->getId(replica_path), data_parts_exchange_endpoint, context.getInterserverIOHandler());

    queue_task_handle = context.getBackgroundPool().addTask([this] { return queueTask(); });

    /// In this thread replica will be activated.
    restarting_thread.start();

    /// Wait while restarting_thread initializes LeaderElection (and so on) or makes first attmept to do it
    startup_event.wait();
}


void StorageReplicatedMergeTree::shutdown()
{
    /// Cancel fetches, merges and mutations to force the queue_task to finish ASAP.
    fetcher.blocker.cancelForever();
    merger_mutator.actions_blocker.cancelForever();

    restarting_thread.shutdown();

    if (queue_task_handle)
        context.getBackgroundPool().removeTask(queue_task_handle);
    queue_task_handle.reset();

    if (data_parts_exchange_endpoint_holder)
    {
        data_parts_exchange_endpoint_holder->getBlocker().cancelForever();
        data_parts_exchange_endpoint_holder = nullptr;
    }
}


StorageReplicatedMergeTree::~StorageReplicatedMergeTree()
{
    try
    {
        shutdown();
    }
    catch(...)
    {
        tryLogCurrentException(__PRETTY_FUNCTION__);
    }
}


BlockInputStreams StorageReplicatedMergeTree::read(
    const Names & column_names,
    const SelectQueryInfo & query_info,
    const Context & context,
    QueryProcessingStage::Enum processed_stage,
    const size_t max_block_size,
    const unsigned num_streams)
{
    checkQueryProcessingStage(processed_stage, context);
    const Settings & settings = context.getSettingsRef();

    /** The `select_sequential_consistency` setting has two meanings:
    * 1. To throw an exception if on a replica there are not all parts which have been written down on quorum of remaining replicas.
    * 2. Do not read parts that have not yet been written to the quorum of the replicas.
    * For this you have to synchronously go to ZooKeeper.
    */
    std::unordered_map<String, Int64> max_blocks_number_to_read;
    if (settings.select_sequential_consistency)
    {
        auto zookeeper = getZooKeeper();

        String last_parts;
        zookeeper->tryGet(zookeeper_path + "/quorum/last_part", last_parts);

	if (last_parts.empty())  /// If no part has been written with quorum.
        {
            String quorum_str;
            if (zookeeper->tryGet(zookeeper_path + "/quorum/status", quorum_str))
            {
                ReplicatedMergeTreeQuorumEntry quorum_entry;
                quorum_entry.fromString(quorum_str);
                auto part_info = MergeTreePartInfo::fromPartName(quorum_entry.part_name, data.format_version);
            }
        }
        else
        {
            auto last_blocks_with_quorum = getLastPartsWithQuorum(last_parts);
            for (auto & part_info : last_blocks_with_quorum)
                if (!data.getActiveContainingPart(part_info.second))
                    throw Exception("Replica doesn't have part " + part_info.second + " which was successfully written to quorum of other replicas."
                        " Send query to another replica or disable 'select_sequential_consistency' setting.", ErrorCodes::REPLICA_IS_NOT_IN_QUORUM);
        }
    }

    return reader.read(column_names, query_info, context, max_block_size, num_streams, max_blocks_number_to_read);
}


void StorageReplicatedMergeTree::assertNotReadonly() const
{
    if (is_readonly)
        throw Exception("Table is in readonly mode", ErrorCodes::TABLE_IS_READ_ONLY);
}


BlockOutputStreamPtr StorageReplicatedMergeTree::write(const ASTPtr & /*query*/, const Settings & settings)
{
    assertNotReadonly();

    bool deduplicate = data.settings.replicated_deduplication_window != 0 && settings.insert_deduplicate;

    return std::make_shared<ReplicatedMergeTreeBlockOutputStream>(*this,
        settings.insert_quorum, settings.insert_quorum_timeout.totalMilliseconds(), deduplicate);
}


bool StorageReplicatedMergeTree::optimize(const ASTPtr & query, const ASTPtr & partition, bool final, bool deduplicate, const Context & context)
{
    assertNotReadonly();

    if (!is_leader)
    {
        sendRequestToLeaderReplica(query, context.getSettingsRef());
        return true;
    }

    ReplicatedMergeTreeLogEntryData merge_entry;
    {
        /// We must select parts for merge under merge_selecting_mutex because other threads
        /// (merge_selecting_thread or OPTIMIZE queries) could assign new merges.
        std::lock_guard<std::mutex> merge_selecting_lock(merge_selecting_mutex);

        size_t disk_space = DiskSpaceMonitor::getUnreservedFreeSpace(full_path);
        auto zookeeper = getZooKeeper();
        ReplicatedMergeTreeMergePredicate can_merge = queue.getMergePredicate(zookeeper);

        auto handle_noop = [&] (const String & message)
        {
            if (context.getSettingsRef().optimize_throw_if_noop)
                throw Exception(message, ErrorCodes::CANNOT_ASSIGN_OPTIMIZE);
            return false;
        };

        if (!partition && final)
        {
            MergeTreeData::DataPartsVector data_parts = data.getDataPartsVector();
            std::unordered_set<String> partition_ids;

            for (const MergeTreeData::DataPartPtr & part : data_parts)
                partition_ids.emplace(part->info.partition_id);

            for (const String & partition_id : partition_ids)
            {
                MergeTreeDataMergerMutator::FuturePart future_merged_part;
                bool selected = merger_mutator.selectAllPartsToMergeWithinPartition(
                    future_merged_part, disk_space, can_merge, partition_id, true, nullptr);
                if (selected &&
                    !createLogEntryToMergeParts(zookeeper, future_merged_part.parts, future_merged_part.name, deduplicate, &merge_entry))
                    return handle_noop("Can't create merge queue node in ZooKeeper");
            }
        }
        else
        {
            MergeTreeDataMergerMutator::FuturePart future_merged_part;
            String disable_reason;
            bool selected = false;
            if (!partition)
            {
                selected = merger_mutator.selectPartsToMerge(
                    future_merged_part, true, data.settings.max_bytes_to_merge_at_max_space_in_pool, can_merge, &disable_reason);
            }
            else
            {
                String partition_id = data.getPartitionIDFromQuery(partition, context);
                selected = merger_mutator.selectAllPartsToMergeWithinPartition(
                    future_merged_part, disk_space, can_merge, partition_id, final, &disable_reason);
            }

            if (!selected)
            {
                LOG_INFO(log, "Cannot select parts for optimization" + (disable_reason.empty() ? "" : ": " + disable_reason));
                return handle_noop(disable_reason);
            }

            if (!createLogEntryToMergeParts(zookeeper, future_merged_part.parts, future_merged_part.name, deduplicate, &merge_entry))
                return handle_noop("Can't create merge queue node in ZooKeeper");
        }
    }

    /// TODO: Bad setting name for such purpose
    if (context.getSettingsRef().replication_alter_partitions_sync != 0)
        waitForAllReplicasToProcessLogEntry(merge_entry);

    return true;
}


void StorageReplicatedMergeTree::alter(const AlterCommands & params,
    const String & /*database_name*/, const String & /*table_name*/, const Context & context)
{
    assertNotReadonly();

    LOG_DEBUG(log, "Doing ALTER");

    int new_columns_version = -1;   /// Initialization is to suppress (useless) false positive warning found by cppcheck.
    String new_columns_str;
    Coordination::Stat stat;

    {
        /// Just to read current structure. Alter will be done in separate thread.
        auto table_lock = lockStructure(false, __PRETTY_FUNCTION__);

        if (is_readonly)
            throw Exception("Can't ALTER readonly table", ErrorCodes::TABLE_IS_READ_ONLY);

        data.checkAlter(params);

        for (const AlterCommand & param : params)
            if (param.type == AlterCommand::MODIFY_PRIMARY_KEY)
                throw Exception("Modification of primary key is not supported for replicated tables", ErrorCodes::NOT_IMPLEMENTED);

        ColumnsDescription new_columns = data.getColumns();
        params.apply(new_columns);

        new_columns_str = new_columns.toString();

        /// Do ALTER.
        getZooKeeper()->set(zookeeper_path + "/columns", new_columns_str, -1, &stat);

        new_columns_version = stat.version;
    }

    LOG_DEBUG(log, "Updated columns in ZooKeeper. Waiting for replicas to apply changes.");

    /// Wait until all replicas will apply ALTER.

    /// Subscribe to change of columns, to finish waiting if someone will do another ALTER.
    if (!getZooKeeper()->exists(zookeeper_path + "/columns", &stat, alter_query_event))
        throw Exception(zookeeper_path + "/columns doesn't exist", ErrorCodes::NOT_FOUND_NODE);

    if (stat.version != new_columns_version)
    {
        LOG_WARNING(log, zookeeper_path + "/columns changed before this ALTER finished; "
            "overlapping ALTER-s are fine but use caution with nontransitive changes");
        return;
    }

    Strings replicas = getZooKeeper()->getChildren(zookeeper_path + "/replicas");

    std::set<String> inactive_replicas;
    std::set<String> timed_out_replicas;

    time_t replication_alter_columns_timeout = context.getSettingsRef().replication_alter_columns_timeout;

    for (const String & replica : replicas)
    {
        LOG_DEBUG(log, "Waiting for " << replica << " to apply changes");

        while (!partial_shutdown_called)
        {
            /// Replica could be inactive.
            if (!getZooKeeper()->exists(zookeeper_path + "/replicas/" + replica + "/is_active"))
            {
                LOG_WARNING(log, "Replica " << replica << " is not active during ALTER query."
                    " ALTER will be done asynchronously when replica becomes active.");

                inactive_replicas.emplace(replica);
                break;
            }

            String replica_columns_str;

            /// Replica could has been removed.
            if (!getZooKeeper()->tryGet(zookeeper_path + "/replicas/" + replica + "/columns", replica_columns_str, &stat))
            {
                LOG_WARNING(log, replica << " was removed");
                break;
            }

            int replica_columns_version = stat.version;

            /// The ALTER has been successfully applied.
            if (replica_columns_str == new_columns_str)
                break;

            if (!getZooKeeper()->exists(zookeeper_path + "/columns", &stat))
                throw Exception(zookeeper_path + "/columns doesn't exist", ErrorCodes::NOT_FOUND_NODE);

            if (stat.version != new_columns_version)
            {
                LOG_WARNING(log, zookeeper_path + "/columns changed before ALTER finished; "
                    "overlapping ALTER-s are fine but use caution with nontransitive changes");
                return;
            }

            if (!getZooKeeper()->exists(zookeeper_path + "/replicas/" + replica + "/columns", &stat, alter_query_event))
            {
                LOG_WARNING(log, replica << " was removed");
                break;
            }

            if (stat.version != replica_columns_version)
                continue;

            if (!replication_alter_columns_timeout)
            {
                alter_query_event->wait();
                /// Everything is fine.
            }
            else if (alter_query_event->tryWait(replication_alter_columns_timeout * 1000))
            {
                /// Everything is fine.
            }
            else
            {
                LOG_WARNING(log, "Timeout when waiting for replica " << replica << " to apply ALTER."
                    " ALTER will be done asynchronously.");

                timed_out_replicas.emplace(replica);
                break;
            }
        }

        if (partial_shutdown_called)
            throw Exception("Alter is not finished because table shutdown was called. Alter will be done after table restart.",
                ErrorCodes::UNFINISHED);

        if (!inactive_replicas.empty() || !timed_out_replicas.empty())
        {
            std::stringstream exception_message;
            exception_message << "Alter is not finished because";

            if (!inactive_replicas.empty())
            {
                exception_message << " some replicas are inactive right now";

                for (auto it = inactive_replicas.begin(); it != inactive_replicas.end(); ++it)
                    exception_message << (it == inactive_replicas.begin() ? ": " : ", ") << *it;
            }

            if (!timed_out_replicas.empty() && !inactive_replicas.empty())
                exception_message << " and";

            if (!timed_out_replicas.empty())
            {
                exception_message << " timeout when waiting for some replicas";

                for (auto it = timed_out_replicas.begin(); it != timed_out_replicas.end(); ++it)
                    exception_message << (it == timed_out_replicas.begin() ? ": " : ", ") << *it;

                exception_message << " (replication_alter_columns_timeout = " << replication_alter_columns_timeout << ")";
            }

            exception_message << ". Alter will be done asynchronously.";

            throw Exception(exception_message.str(), ErrorCodes::UNFINISHED);
        }
    }

    LOG_DEBUG(log, "ALTER finished");
}


/// If new version returns ordinary name, else returns part name containing the first and last month of the month
static String getPartNamePossiblyFake(MergeTreeDataFormatVersion format_version, const MergeTreePartInfo & part_info)
{
    if (format_version < MERGE_TREE_DATA_MIN_FORMAT_VERSION_WITH_CUSTOM_PARTITIONING)
    {
        /// The date range is all month long.
        const auto & lut = DateLUT::instance();
        time_t start_time = lut.YYYYMMDDToDate(parse<UInt32>(part_info.partition_id + "01"));
        DayNum left_date = lut.toDayNum(start_time);
        DayNum right_date = DayNum(static_cast<size_t>(left_date) + lut.daysInMonth(start_time) - 1);
        return part_info.getPartNameV0(left_date, right_date);
    }

    return part_info.getPartName();
}

bool StorageReplicatedMergeTree::getFakePartCoveringAllPartsInPartition(const String & partition_id, MergeTreePartInfo & part_info)
{
    /// Even if there is no data in the partition, you still need to mark the range for deletion.
    /// - Because before executing DETACH, tasks for downloading parts to this partition can be executed.
    Int64 left = 0;

    /** Let's skip one number in `block_numbers` for the partition being deleted, and we will only delete parts until this number.
      * This prohibits merges of deleted parts with the new inserted data.
      * Invariant: merges of deleted parts with other parts do not appear in the log.
      * NOTE: If you need to similarly support a `DROP PART` request, you will have to think of some new mechanism for it,
      *     to guarantee this invariant.
      */
    Int64 right;
    Int64 mutation_version;

    {
        auto zookeeper = getZooKeeper();
        auto block_number_lock = allocateBlockNumber(partition_id, zookeeper);
        right = block_number_lock->getNumber();
        block_number_lock->unlock();
        mutation_version = queue.getCurrentMutationVersion(partition_id, right);
    }

    /// Empty partition.
    if (right == 0)
        return false;

    --right;

    /// Artificial high level is choosen, to make this part "covering" all parts inside.
    part_info = MergeTreePartInfo(partition_id, left, right, MergeTreePartInfo::MAX_LEVEL, mutation_version);
    return true;
}


void StorageReplicatedMergeTree::clearColumnInPartition(
    const ASTPtr & partition, const Field & column_name, const Context & context)
{
    assertNotReadonly();

    /// We don't block merges, so anyone can manage this task (not only leader)

    String partition_id = data.getPartitionIDFromQuery(partition, context);
    MergeTreePartInfo drop_range_info;

    if (!getFakePartCoveringAllPartsInPartition(partition_id, drop_range_info))
    {
        LOG_INFO(log, "Will not clear partition " << partition_id << ", it is empty.");
        return;
    }

    /// We allocated new block number for this part, so new merges can't merge clearing parts with new ones

    LogEntry entry;
    entry.type = LogEntry::CLEAR_COLUMN;
    entry.new_part_name = getPartNamePossiblyFake(data.format_version, drop_range_info);
    entry.column_name = column_name.safeGet<String>();
    entry.create_time = time(nullptr);

    String log_znode_path = getZooKeeper()->create(zookeeper_path + "/log/log-", entry.toString(), zkutil::CreateMode::PersistentSequential);
    entry.znode_name = log_znode_path.substr(log_znode_path.find_last_of('/') + 1);

    /// If necessary, wait until the operation is performed on itself or on all replicas.
    if (context.getSettingsRef().replication_alter_partitions_sync != 0)
    {
        if (context.getSettingsRef().replication_alter_partitions_sync == 1)
            waitForReplicaToProcessLogEntry(replica_name, entry);
        else
            waitForAllReplicasToProcessLogEntry(entry);
    }
}


void StorageReplicatedMergeTree::dropPartition(const ASTPtr & query, const ASTPtr & partition, bool detach, const Context & context)
{
    assertNotReadonly();

    zkutil::ZooKeeperPtr zookeeper = getZooKeeper();

    if (!is_leader)
    {
        sendRequestToLeaderReplica(query, context.getSettingsRef());
        return;
    }

    String partition_id = data.getPartitionIDFromQuery(partition, context);

    LogEntry entry;
    if (dropPartsInPartition(*zookeeper, partition_id, entry, detach))
    {
        /// If necessary, wait until the operation is performed on itself or on all replicas.
        if (context.getSettingsRef().replication_alter_partitions_sync != 0)
        {
            if (context.getSettingsRef().replication_alter_partitions_sync == 1)
                waitForReplicaToProcessLogEntry(replica_name, entry);
            else
                waitForAllReplicasToProcessLogEntry(entry);
        }
    }
}


void StorageReplicatedMergeTree::truncate(const ASTPtr & query)
{
    assertNotReadonly();

    zkutil::ZooKeeperPtr zookeeper = getZooKeeper();

    if (!is_leader)
    {
        sendRequestToLeaderReplica(query, context.getSettingsRef());
        return;
    }

    Strings partitions = zookeeper->getChildren(zookeeper_path + "/block_numbers");

    for (String & partition_id : partitions)
    {
        LogEntry entry;

        if (dropPartsInPartition(*zookeeper, partition_id, entry, false))
            waitForAllReplicasToProcessLogEntry(entry);
    }
}


void StorageReplicatedMergeTree::attachPartition(const ASTPtr & partition, bool attach_part, const Context & context)
{
    assertNotReadonly();

    String partition_id;

    if (attach_part)
        partition_id = typeid_cast<const ASTLiteral &>(*partition).value.safeGet<String>();
    else
        partition_id = data.getPartitionIDFromQuery(partition, context);

    String source_dir = "detached/";

    /// Let's compose a list of parts that should be added.
    Strings parts;
    if (attach_part)
    {
        parts.push_back(partition_id);
    }
    else
    {
        LOG_DEBUG(log, "Looking for parts for partition " << partition_id << " in " << source_dir);
        ActiveDataPartSet active_parts(data.format_version);

        std::set<String> part_names;
        for (Poco::DirectoryIterator it = Poco::DirectoryIterator(full_path + source_dir); it != Poco::DirectoryIterator(); ++it)
        {
            String name = it.name();
            MergeTreePartInfo part_info;
            if (!MergeTreePartInfo::tryParsePartName(name, &part_info, data.format_version))
                continue;
            if (part_info.partition_id != partition_id)
                continue;
            LOG_DEBUG(log, "Found part " << name);
            active_parts.add(name);
            part_names.insert(name);
        }
        LOG_DEBUG(log, active_parts.size() << " of them are active");
        parts = active_parts.getParts();

        /// Inactive parts rename so they can not be attached in case of repeated ATTACH.
        for (const auto & name : part_names)
        {
            String containing_part = active_parts.getContainingPart(name);
            if (!containing_part.empty() && containing_part != name)
                Poco::File(full_path + source_dir + name).renameTo(full_path + source_dir + "inactive_" + name);
        }
    }

    /// Synchronously check that added parts exist and are not broken. We will write checksums.txt if it does not exist.
    LOG_DEBUG(log, "Checking parts");
    std::vector<MergeTreeData::MutableDataPartPtr> loaded_parts;
    for (const String & part : parts)
    {
        LOG_DEBUG(log, "Checking part " << part);
        loaded_parts.push_back(data.loadPartAndFixMetadata(source_dir + part));
    }

    ReplicatedMergeTreeBlockOutputStream output(*this, 0, 0, false);   /// TODO Allow to use quorum here.
    for (auto & part : loaded_parts)
    {
        String old_name = part->name;
        output.writeExistingPart(part);
        LOG_DEBUG(log, "Attached part " << old_name << " as " << part->name);
    }
}


void StorageReplicatedMergeTree::checkTableCanBeDropped() const
{
    /// Consider only synchronized data
    const_cast<MergeTreeData &>(getData()).recalculateColumnSizes();
    context.checkTableCanBeDropped(database_name, table_name, getData().getTotalActiveSizeInBytes());
}


void StorageReplicatedMergeTree::checkPartitionCanBeDropped(const ASTPtr & partition)
{
    const_cast<MergeTreeData &>(getData()).recalculateColumnSizes();

    const String partition_id = data.getPartitionIDFromQuery(partition, context);
    auto parts_to_remove = data.getDataPartsVectorInPartition(MergeTreeDataPartState::Committed, partition_id);

    UInt64 partition_size = 0;

    for (const auto & part : parts_to_remove)
    {
        partition_size += part->bytes_on_disk;
    }
    context.checkPartitionCanBeDropped(database_name, table_name, partition_size);
}


void StorageReplicatedMergeTree::drop()
{
    {
        auto zookeeper = tryGetZooKeeper();

        if (is_readonly || !zookeeper)
            throw Exception("Can't drop readonly replicated table (need to drop data in ZooKeeper as well)", ErrorCodes::TABLE_IS_READ_ONLY);

        // checkTableCanBeDropped(); // uncomment to feel yourself safe

        shutdown();

        if (zookeeper->expired())
            throw Exception("Table was not dropped because ZooKeeper session has expired.", ErrorCodes::TABLE_WAS_NOT_DROPPED);

        LOG_INFO(log, "Removing replica " << replica_path);
        replica_is_active_node = nullptr;
        zookeeper->tryRemoveRecursive(replica_path);

        /// Check that `zookeeper_path` exists: it could have been deleted by another replica after execution of previous line.
        Strings replicas;
        if (zookeeper->tryGetChildren(zookeeper_path + "/replicas", replicas) == Coordination::ZOK && replicas.empty())
        {
            LOG_INFO(log, "Removing table " << zookeeper_path << " (this might take several minutes)");
            zookeeper->tryRemoveRecursive(zookeeper_path);
        }
    }

    data.dropAllData();
}


void StorageReplicatedMergeTree::rename(const String & new_path_to_db, const String & new_database_name, const String & new_table_name)
{
    std::string new_full_path = new_path_to_db + escapeForFileName(new_table_name) + '/';

    data.setPath(new_full_path);

    database_name = new_database_name;
    table_name = new_table_name;
    full_path = new_full_path;

    /// Update table name in zookeeper
    auto zookeeper = getZooKeeper();
    zookeeper->set(replica_path + "/host", getReplicatedMergeTreeAddress().toString());

    /// TODO: You can update names of loggers.
}


bool StorageReplicatedMergeTree::existsNodeCached(const std::string & path)
{
    {
        std::lock_guard<std::mutex> lock(existing_nodes_cache_mutex);
        if (existing_nodes_cache.count(path))
            return true;
    }

    bool res = getZooKeeper()->exists(path);

    if (res)
    {
        std::lock_guard<std::mutex> lock(existing_nodes_cache_mutex);
        existing_nodes_cache.insert(path);
    }

    return res;
}


std::optional<EphemeralLockInZooKeeper>
StorageReplicatedMergeTree::allocateBlockNumber(
    const String & partition_id, zkutil::ZooKeeperPtr & zookeeper, const String & zookeeper_block_id_path)
{
    /// Lets check for duplicates in advance, to avoid superflous block numbers allocation
    Coordination::Requests deduplication_check_ops;
    if (!zookeeper_block_id_path.empty())
    {
        deduplication_check_ops.emplace_back(zkutil::makeCreateRequest(zookeeper_block_id_path, "", zkutil::CreateMode::Persistent));
        deduplication_check_ops.emplace_back(zkutil::makeRemoveRequest(zookeeper_block_id_path, -1));
    }

    String block_numbers_path = zookeeper_path + "/block_numbers";
    String partition_path = block_numbers_path + "/" + partition_id;

    if (!existsNodeCached(partition_path))
    {
        Coordination::Requests ops;
        ops.push_back(zkutil::makeCreateRequest(partition_path, "", zkutil::CreateMode::Persistent));
        /// We increment data version of the block_numbers node so that it becomes possible
        /// to check in a ZK transaction that the set of partitions didn't change
        /// (unfortunately there is no CheckChildren op).
        ops.push_back(zkutil::makeSetRequest(block_numbers_path, "", -1));

        Coordination::Responses responses;
        int code = zookeeper->tryMulti(ops, responses);
        if (code && code != Coordination::ZNODEEXISTS)
            zkutil::KeeperMultiException::check(code, ops, responses);
    }

    EphemeralLockInZooKeeper lock;
    /// 2 RTT
    try
    {
        lock = EphemeralLockInZooKeeper(
            partition_path + "/block-", zookeeper_path + "/temp", *zookeeper, &deduplication_check_ops);
    }
    catch (const zkutil::KeeperMultiException & e)
    {
        if (e.code == Coordination::ZNODEEXISTS && e.getPathForFirstFailedOp() == zookeeper_block_id_path)
            return {};

        throw Exception("Cannot allocate block number in ZooKeeper: " + e.displayText(), ErrorCodes::KEEPER_EXCEPTION);
    }
    catch (const Coordination::Exception & e)
    {
        throw Exception("Cannot allocate block number in ZooKeeper: " + e.displayText(), ErrorCodes::KEEPER_EXCEPTION);
    }

    return {std::move(lock)};
}


void StorageReplicatedMergeTree::waitForAllReplicasToProcessLogEntry(const ReplicatedMergeTreeLogEntryData & entry)
{
    LOG_DEBUG(log, "Waiting for all replicas to process " << entry.znode_name);

    Strings replicas = getZooKeeper()->getChildren(zookeeper_path + "/replicas");
    for (const String & replica : replicas)
        waitForReplicaToProcessLogEntry(replica, entry);

    LOG_DEBUG(log, "Finished waiting for all replicas to process " << entry.znode_name);
}


void StorageReplicatedMergeTree::waitForReplicaToProcessLogEntry(const String & replica, const ReplicatedMergeTreeLogEntryData & entry)
{
    String entry_str = entry.toString();
    String log_node_name;

    /** Two types of entries can be passed to this function
      * 1. (more often) From `log` directory - a common log, from where replicas copy entries to their queue.
      * 2. From the `queue` directory of one of the replicas.
      *
      * The problem is that the numbers (`sequential` node) of the queue elements in `log` and in `queue` do not match.
      * (And the numbers of the same log element for different replicas do not match in the `queue`.)
      *
      * Therefore, you should consider these cases separately.
      */

    /** First, you need to wait until replica takes `queue` element from the `log` to its queue,
      *  if it has not been done already (see the `pullLogsToQueue` function).
      *
      * To do this, check its node `log_pointer` - the maximum number of the element taken from `log` + 1.
      */

    if (startsWith(entry.znode_name, "log-"))
    {
        /** In this case, just take the number from the node name `log-xxxxxxxxxx`.
          */

        UInt64 log_index = parse<UInt64>(entry.znode_name.substr(entry.znode_name.size() - 10));
        log_node_name = entry.znode_name;

        LOG_DEBUG(log, "Waiting for " << replica << " to pull " << log_node_name << " to queue");

        /// Let's wait until entry gets into the replica queue.
        while (true)
        {
            zkutil::EventPtr event = std::make_shared<Poco::Event>();

            String log_pointer = getZooKeeper()->get(zookeeper_path + "/replicas/" + replica + "/log_pointer", nullptr, event);
            if (!log_pointer.empty() && parse<UInt64>(log_pointer) > log_index)
                break;

            event->wait();
        }
    }
    else if (startsWith(entry.znode_name, "queue-"))
    {
        /** In this case, the number of `log` node is unknown. You need look through everything from `log_pointer` to the end,
          *  looking for a node with the same content. And if we do not find it - then the replica has already taken this entry in its queue.
          */

        String log_pointer = getZooKeeper()->get(zookeeper_path + "/replicas/" + replica + "/log_pointer");

        Strings log_entries = getZooKeeper()->getChildren(zookeeper_path + "/log");
        UInt64 log_index = 0;
        bool found = false;

        for (const String & log_entry_name : log_entries)
        {
            log_index = parse<UInt64>(log_entry_name.substr(log_entry_name.size() - 10));

            if (!log_pointer.empty() && log_index < parse<UInt64>(log_pointer))
                continue;

            String log_entry_str;
            bool exists = getZooKeeper()->tryGet(zookeeper_path + "/log/" + log_entry_name, log_entry_str);
            if (exists && entry_str == log_entry_str)
            {
                found = true;
                log_node_name = log_entry_name;
                break;
            }
        }

        if (found)
        {
            LOG_DEBUG(log, "Waiting for " << replica << " to pull " << log_node_name << " to queue");

            /// Let's wait until the entry gets into the replica queue.
            while (true)
            {
                zkutil::EventPtr event = std::make_shared<Poco::Event>();

                String log_pointer = getZooKeeper()->get(zookeeper_path + "/replicas/" + replica + "/log_pointer", nullptr, event);
                if (!log_pointer.empty() && parse<UInt64>(log_pointer) > log_index)
                    break;

                event->wait();
            }
        }
    }
    else
        throw Exception("Logical error: unexpected name of log node: " + entry.znode_name, ErrorCodes::LOGICAL_ERROR);

    if (!log_node_name.empty())
        LOG_DEBUG(log, "Looking for node corresponding to " << log_node_name << " in " << replica << " queue");
    else
        LOG_DEBUG(log, "Looking for corresponding node in " << replica << " queue");

    /** Second - find the corresponding entry in the queue of the specified replica.
      * Its number may match neither the `log` node nor the `queue` node of the current replica (for us).
      * Therefore, we search by comparing the content.
      */

    Strings queue_entries = getZooKeeper()->getChildren(zookeeper_path + "/replicas/" + replica + "/queue");
    String queue_entry_to_wait_for;

    for (const String & entry_name : queue_entries)
    {
        String queue_entry_str;
        bool exists = getZooKeeper()->tryGet(zookeeper_path + "/replicas/" + replica + "/queue/" + entry_name, queue_entry_str);
        if (exists && queue_entry_str == entry_str)
        {
            queue_entry_to_wait_for = entry_name;
            break;
        }
    }

    /// While looking for the record, it has already been executed and deleted.
    if (queue_entry_to_wait_for.empty())
    {
        LOG_DEBUG(log, "No corresponding node found. Assuming it has been already processed." " Found " << queue_entries.size() << " nodes.");
        return;
    }

    LOG_DEBUG(log, "Waiting for " << queue_entry_to_wait_for << " to disappear from " << replica << " queue");

    /// Third - wait until the entry disappears from the replica queue.
    getZooKeeper()->waitForDisappear(zookeeper_path + "/replicas/" + replica + "/queue/" + queue_entry_to_wait_for);
}


void StorageReplicatedMergeTree::getStatus(Status & res, bool with_zk_fields)
{
    auto zookeeper = tryGetZooKeeper();

    res.is_leader = is_leader;
    res.is_readonly = is_readonly;
    res.is_session_expired = !zookeeper || zookeeper->expired();

    res.queue = queue.getStatus();
    res.absolute_delay = getAbsoluteDelay(); /// NOTE: may be slightly inconsistent with queue status.

    res.parts_to_check = part_check_thread.size();

    res.zookeeper_path = zookeeper_path;
    res.replica_name = replica_name;
    res.replica_path = replica_path;
    res.columns_version = columns_version;

    if (res.is_session_expired || !with_zk_fields)
    {
        res.log_max_index = 0;
        res.log_pointer = 0;
        res.total_replicas = 0;
        res.active_replicas = 0;
    }
    else
    {
        auto log_entries = zookeeper->getChildren(zookeeper_path + "/log");

        if (log_entries.empty())
        {
            res.log_max_index = 0;
        }
        else
        {
            const String & last_log_entry = *std::max_element(log_entries.begin(), log_entries.end());
            res.log_max_index = parse<UInt64>(last_log_entry.substr(strlen("log-")));
        }

        String log_pointer_str = zookeeper->get(replica_path + "/log_pointer");
        res.log_pointer = log_pointer_str.empty() ? 0 : parse<UInt64>(log_pointer_str);

        auto all_replicas = zookeeper->getChildren(zookeeper_path + "/replicas");
        res.total_replicas = all_replicas.size();

        res.active_replicas = 0;
        for (const String & replica : all_replicas)
            if (zookeeper->exists(zookeeper_path + "/replicas/" + replica + "/is_active"))
                ++res.active_replicas;
    }
}


/// TODO: Probably it is better to have queue in ZK with tasks for leader (like DDL)
void StorageReplicatedMergeTree::sendRequestToLeaderReplica(const ASTPtr & query, const Settings & settings)
{
    auto live_replicas = getZooKeeper()->getChildren(zookeeper_path + "/leader_election");
    if (live_replicas.empty())
        throw Exception("No active replicas", ErrorCodes::NO_ACTIVE_REPLICAS);

    std::sort(live_replicas.begin(), live_replicas.end());
    const auto leader = getZooKeeper()->get(zookeeper_path + "/leader_election/" + live_replicas.front());

    if (leader == replica_name)
        throw Exception("Leader was suddenly changed or logical error.", ErrorCodes::LEADERSHIP_CHANGED);

    ReplicatedMergeTreeAddress leader_address(getZooKeeper()->get(zookeeper_path + "/replicas/" + leader + "/host"));

    /// TODO: add setters and getters interface for database and table fields of AST
    auto new_query = query->clone();
    if (auto * alter = typeid_cast<ASTAlterQuery *>(new_query.get()))
    {
        alter->database = leader_address.database;
        alter->table = leader_address.table;
    }
    else if (auto * optimize = typeid_cast<ASTOptimizeQuery *>(new_query.get()))
    {
        optimize->database = leader_address.database;
        optimize->table = leader_address.table;
    }
    else
        throw Exception("Can't proxy this query. Unsupported query type", ErrorCodes::NOT_IMPLEMENTED);

    /// Query send with current user credentials

    auto timeouts = ConnectionTimeouts::getTCPTimeoutsWithoutFailover(context.getSettingsRef());
    Connection connection(
        leader_address.host,
        leader_address.queries_port,
        leader_address.database,
        context.getClientInfo().current_user, context.getClientInfo().current_password, timeouts, "ClickHouse replica");

    RemoteBlockInputStream stream(connection, formattedAST(new_query), {}, context, &settings);
    NullBlockOutputStream output({});

    copyData(stream, output);
    return;
}


void StorageReplicatedMergeTree::getQueue(LogEntriesData & res, String & replica_name_)
{
    replica_name_ = replica_name;
    queue.getEntries(res);
}

time_t StorageReplicatedMergeTree::getAbsoluteDelay() const
{
    time_t min_unprocessed_insert_time = 0;
    time_t max_processed_insert_time = 0;
    queue.getInsertTimes(min_unprocessed_insert_time, max_processed_insert_time);

    /// Load start time, then finish time to avoid reporting false delay when start time is updated
    /// between loading of two variables.
    time_t queue_update_start_time = last_queue_update_start_time.load();
    time_t queue_update_finish_time = last_queue_update_finish_time.load();

    time_t current_time = time(nullptr);

    if (!queue_update_finish_time)
    {
        /// We have not updated queue even once yet (perhaps replica is readonly).
        /// As we have no info about the current state of replication log, return effectively infinite delay.
        return current_time;
    }
    else if (min_unprocessed_insert_time)
    {
        /// There are some unprocessed insert entries in queue.
        return (current_time > min_unprocessed_insert_time) ? (current_time - min_unprocessed_insert_time) : 0;
    }
    else if (queue_update_start_time > queue_update_finish_time)
    {
        /// Queue is empty, but there are some in-flight or failed queue update attempts
        /// (likely because of problems with connecting to ZooKeeper).
        /// Return the time passed since last attempt.
        return (current_time > queue_update_start_time) ? (current_time - queue_update_start_time) : 0;
    }
    else
    {
        /// Everything is up-to-date.
        return 0;
    }
}

void StorageReplicatedMergeTree::getReplicaDelays(time_t & out_absolute_delay, time_t & out_relative_delay)
{
    assertNotReadonly();

    time_t current_time = time(nullptr);

    out_absolute_delay = getAbsoluteDelay();
    out_relative_delay = 0;

    /** Relative delay is the maximum difference of absolute delay from any other replica,
      *  (if this replica lags behind any other live replica, or zero, otherwise).
      * Calculated only if the absolute delay is large enough.
      */

    if (out_absolute_delay < static_cast<time_t>(data.settings.min_relative_delay_to_yield_leadership))
        return;

    auto zookeeper = getZooKeeper();

    time_t max_replicas_unprocessed_insert_time = 0;
    bool have_replica_with_nothing_unprocessed = false;

    Strings replicas = zookeeper->getChildren(zookeeper_path + "/replicas");

    for (const auto & replica : replicas)
    {
        if (replica == replica_name)
            continue;

        /// Skip dead replicas.
        if (!zookeeper->exists(zookeeper_path + "/replicas/" + replica + "/is_active"))
            continue;

        String value;
        if (!zookeeper->tryGet(zookeeper_path + "/replicas/" + replica + "/min_unprocessed_insert_time", value))
            continue;

        time_t replica_time = value.empty() ? 0 : parse<time_t>(value);

        if (replica_time == 0)
        {
            /** Note
              * The conclusion that the replica does not lag may be incorrect,
              *  because the information about `min_unprocessed_insert_time` is taken
              *  only from that part of the log that has been moved to the queue.
              * If the replica for some reason has stalled `queueUpdatingTask`,
              *  then `min_unprocessed_insert_time` will be incorrect.
              */

            have_replica_with_nothing_unprocessed = true;
            break;
        }

        if (replica_time > max_replicas_unprocessed_insert_time)
            max_replicas_unprocessed_insert_time = replica_time;
    }

    if (have_replica_with_nothing_unprocessed)
        out_relative_delay = out_absolute_delay;
    else
    {
        max_replicas_unprocessed_insert_time = std::min(current_time, max_replicas_unprocessed_insert_time);
        time_t min_replicas_delay = current_time - max_replicas_unprocessed_insert_time;
        if (out_absolute_delay > min_replicas_delay)
            out_relative_delay = out_absolute_delay - min_replicas_delay;
    }
}


void StorageReplicatedMergeTree::fetchPartition(const ASTPtr & partition, const String & from_, const Context & context)
{
    String partition_id = data.getPartitionIDFromQuery(partition, context);

    String from = from_;
    if (from.back() == '/')
        from.resize(from.size() - 1);

    LOG_INFO(log, "Will fetch partition " << partition_id << " from shard " << from_);

    /** Let's check that there is no such partition in the `detached` directory (where we will write the downloaded parts).
      * Unreliable (there is a race condition) - such a partition may appear a little later.
      */
    Poco::DirectoryIterator dir_end;
    for (Poco::DirectoryIterator dir_it{data.getFullPath() + "detached/"}; dir_it != dir_end; ++dir_it)
    {
        MergeTreePartInfo part_info;
        if (MergeTreePartInfo::tryParsePartName(dir_it.name(), &part_info, data.format_version)
              && part_info.partition_id == partition_id)
            throw Exception("Detached partition " + partition_id + " already exists.", ErrorCodes::PARTITION_ALREADY_EXISTS);
    }

    zkutil::Strings replicas;
    zkutil::Strings active_replicas;
    String best_replica;

    {
        auto zookeeper = getZooKeeper();

        /// List of replicas of source shard.
        replicas = zookeeper->getChildren(from + "/replicas");

        /// Leave only active replicas.
        active_replicas.reserve(replicas.size());

        for (const String & replica : replicas)
            if (zookeeper->exists(from + "/replicas/" + replica + "/is_active"))
                active_replicas.push_back(replica);

        if (active_replicas.empty())
            throw Exception("No active replicas for shard " + from, ErrorCodes::NO_ACTIVE_REPLICAS);

        /** You must select the best (most relevant) replica.
        * This is a replica with the maximum `log_pointer`, then with the minimum `queue` size.
        * NOTE This is not exactly the best criteria. It does not make sense to download old partitions,
        *  and it would be nice to be able to choose the replica closest by network.
        * NOTE Of course, there are data races here. You can solve it by retrying.
        */
        Int64 max_log_pointer = -1;
        UInt64 min_queue_size = std::numeric_limits<UInt64>::max();

        for (const String & replica : active_replicas)
        {
            String current_replica_path = from + "/replicas/" + replica;

            String log_pointer_str = zookeeper->get(current_replica_path + "/log_pointer");
            Int64 log_pointer = log_pointer_str.empty() ? 0 : parse<UInt64>(log_pointer_str);

            Coordination::Stat stat;
            zookeeper->get(current_replica_path + "/queue", &stat);
            size_t queue_size = stat.numChildren;

            if (log_pointer > max_log_pointer
                || (log_pointer == max_log_pointer && queue_size < min_queue_size))
            {
                max_log_pointer = log_pointer;
                min_queue_size = queue_size;
                best_replica = replica;
            }
        }
    }

    if (best_replica.empty())
        throw Exception("Logical error: cannot choose best replica.", ErrorCodes::LOGICAL_ERROR);

    LOG_INFO(log, "Found " << replicas.size() << " replicas, " << active_replicas.size() << " of them are active."
        << " Selected " << best_replica << " to fetch from.");

    String best_replica_path = from + "/replicas/" + best_replica;

    /// Let's find out which parts are on the best replica.

    /** Trying to download these parts.
      * Some of them could be deleted due to the merge.
      * In this case, update the information about the available parts and try again.
      */

    unsigned try_no = 0;
    Strings missing_parts;
    do
    {
        if (try_no)
            LOG_INFO(log, "Some of parts (" << missing_parts.size() << ") are missing. Will try to fetch covering parts.");

        if (try_no >= context.getSettings().max_fetch_partition_retries_count)
            throw Exception("Too many retries to fetch parts from " + best_replica_path, ErrorCodes::TOO_MANY_RETRIES_TO_FETCH_PARTS);

        Strings parts = getZooKeeper()->getChildren(best_replica_path + "/parts");
        ActiveDataPartSet active_parts_set(data.format_version, parts);
        Strings parts_to_fetch;

        if (missing_parts.empty())
        {
            parts_to_fetch = active_parts_set.getParts();

            /// Leaving only the parts of the desired partition.
            Strings parts_to_fetch_partition;
            for (const String & part : parts_to_fetch)
            {
                if (MergeTreePartInfo::fromPartName(part, data.format_version).partition_id == partition_id)
                    parts_to_fetch_partition.push_back(part);
            }

            parts_to_fetch = std::move(parts_to_fetch_partition);

            if (parts_to_fetch.empty())
                throw Exception("Partition " + partition_id + " on " + best_replica_path + " doesn't exist", ErrorCodes::PARTITION_DOESNT_EXIST);
        }
        else
        {
            for (const String & missing_part : missing_parts)
            {
                String containing_part = active_parts_set.getContainingPart(missing_part);
                if (!containing_part.empty())
                    parts_to_fetch.push_back(containing_part);
                else
                    LOG_WARNING(log, "Part " << missing_part << " on replica " << best_replica_path << " has been vanished.");
            }
        }

        LOG_INFO(log, "Parts to fetch: " << parts_to_fetch.size());

        missing_parts.clear();
        for (const String & part : parts_to_fetch)
        {
            try
            {
                fetchPart(part, best_replica_path, true, 0);
            }
            catch (const DB::Exception & e)
            {
                if (e.code() != ErrorCodes::RECEIVED_ERROR_FROM_REMOTE_IO_SERVER && e.code() != ErrorCodes::RECEIVED_ERROR_TOO_MANY_REQUESTS
                    && e.code() != ErrorCodes::CANNOT_READ_ALL_DATA)
                    throw;

                LOG_INFO(log, e.displayText());
                missing_parts.push_back(part);
            }
        }

        ++try_no;
    } while (!missing_parts.empty());
}


void StorageReplicatedMergeTree::freezePartition(const ASTPtr & partition, const String & with_name, const Context & context)
{
    data.freezePartition(partition, with_name, context);
}


void StorageReplicatedMergeTree::mutate(const MutationCommands & commands, const Context &)
{
    /// Overview of the mutation algorithm.
    ///
    /// When the client executes a mutation, this method is called. It acquires block numbers in all
    /// partitions, saves them in the mutation entry and writes the mutation entry to a new ZK node in
    /// the /mutations folder. This block numbers are needed to determine which parts should be mutated and
    /// which shouldn't (parts inserted after the mutation will have the block number higher than the
    /// block number acquired by the mutation in that partition and so will not be mutatied).
    /// This block number is called "mutation version" in that partition.
    ///
    /// Mutation versions are acquired atomically in all partitions, so the case when an insert in some
    /// partition has the block number higher than the mutation version but the following insert into another
    /// partition acquires the block number lower than the mutation version in that partition is impossible.
    /// Another important invariant: mutation entries appear in /mutations in the order of their mutation
    /// versions (in any partition). This means that mutations form a sequence and we can execute them in
    /// the order of their mutation versions and not worry that some mutation with the smaller version
    /// will suddenly appear.
    ///
    /// During mutations individual parts are immutable - when we want to change the contents of a part
    /// we prepare the new part and add it to MergeTreeData (the original part gets replaced). The fact that
    /// we have mutated the part is recorded in the part->info.mutation field of MergeTreePartInfo.
    /// The relation with the original part is preserved because the new part covers the same block range
    /// as the original one.
    ///
    /// We then can for each part determine its "mutation version": the version of the last mutation in
    /// the mutation sequence that we regard as already applied to that part. All mutations with the greater
    /// version number will still need to be applied to that part.
    ///
    /// Execution of mutations is done asynchronously. All replicas watch the /mutations directory and
    /// load new mutation entries as they appear (see mutationsUpdatingTask()). Next we need to determine
    /// how to mutate individual parts consistently with part merges. This is done by the leader replica
    /// (see mergeSelectingTask() and class ReplicatedMergeTreeMergePredicate for details). Important
    /// invariants here are that a) all source parts for a single merge must have the same mutation version
    /// and b) any part can be mutated only once or merged only once (e.g. once we have decided to mutate
    /// a part then we need to execute that mutation and can assign merges only to the new part and not to the
    /// original part). Multiple consecutive mutations can be executed at once (without writing the
    /// intermediate result to a part).
    ///
    /// Leader replica records its decisions to the replication log (/log directory in ZK) in the form of
    /// MUTATE_PART entries and all replicas then execute them in the background pool
    /// (see tryExecutePartMutation() function). When a replica encounters a MUTATE_PART command, it is
    /// guaranteed that the corresponding mutation entry is already loaded (when we pull entries from
    /// replication log into the replica queue, we also load mutation entries). Note that just as with merges
    /// the replica can decide not to do the mutation locally and fetch the mutated part from another replica
    /// instead.
    ///
    /// Mutations of individual parts are in fact pretty similar to merges, e.g. their assignment and execution
    /// is governed by the same settings. TODO: support a single "merge-mutation" operation when the data
    /// read from the the source parts is first mutated on the fly to some uniform mutation version and then
    /// merged to a resulting part.
    ///
    /// After all needed parts are mutated (i.e. all active parts have the mutation version greater than
    /// the version of this mutation), the mutation is considered done and can be deleted.
    /// TODO: add a way to track the progress of mutations and a process to clean old mutations.

    ReplicatedMergeTreeMutationEntry entry;
    entry.source_replica = replica_name;
    entry.commands = commands;

    String mutations_path = zookeeper_path + "/mutations";

    /// Update the mutations_path node when creating the mutation and check its version to ensure that
    /// nodes for mutations are created in the same order as the corresponding block numbers.
    /// Should work well if the number of concurrent mutation requests is small.
    while (true)
    {
        auto zookeeper = getZooKeeper();

        Coordination::Stat mutations_stat;
        zookeeper->get(mutations_path, &mutations_stat);

        EphemeralLocksInAllPartitions block_number_locks(
            zookeeper_path + "/block_numbers", "block-", zookeeper_path + "/temp", *zookeeper);

        for (const auto & lock : block_number_locks.getLocks())
            entry.block_numbers[lock.partition_id] = lock.number;

        entry.create_time = time(nullptr);

        Coordination::Requests requests;
        requests.emplace_back(zkutil::makeSetRequest(mutations_path, String(), mutations_stat.version));
        requests.emplace_back(zkutil::makeCreateRequest(
            mutations_path + "/", entry.toString(), zkutil::CreateMode::PersistentSequential));

        Coordination::Responses responses;
        int32_t rc = zookeeper->tryMulti(requests, responses);

        if (rc == Coordination::ZOK)
        {
            const String & path_created =
                dynamic_cast<const Coordination::CreateResponse *>(responses[1].get())->path_created;
            entry.znode_name = path_created.substr(path_created.find_last_of('/') + 1);
            LOG_TRACE(log, "Created mutation with ID " << entry.znode_name);
            break;
        }
        else if (rc == Coordination::ZBADVERSION)
        {
            LOG_TRACE(log, "Version conflict when trying to create a mutation node, retrying...");
            continue;
        }
        else
            throw Coordination::Exception("Unable to create a mutation znode", rc);
    }
}

std::vector<MergeTreeMutationStatus> StorageReplicatedMergeTree::getMutationsStatus() const
{
    return queue.getMutationsStatus();
}


void StorageReplicatedMergeTree::clearOldPartsAndRemoveFromZK()
{
    /// Critical section is not required (since grabOldParts() returns unique part set on each call)

    auto table_lock = lockStructure(false, __PRETTY_FUNCTION__);
    auto zookeeper = getZooKeeper();

    MergeTreeData::DataPartsVector parts = data.grabOldParts();
    if (parts.empty())
        return;

    MergeTreeData::DataPartsVector parts_to_delete_only_from_filesystem;    // Only duplicates
    MergeTreeData::DataPartsVector parts_to_delete_completely;              // All parts except duplicates
    MergeTreeData::DataPartsVector parts_to_retry_deletion;                 // Parts that should be retried due to network problems
    MergeTreeData::DataPartsVector parts_to_remove_from_filesystem;         // Parts removed from ZK

    for (const auto & part : parts)
    {
        if (!part->is_duplicate)
            parts_to_delete_completely.emplace_back(part);
        else
            parts_to_delete_only_from_filesystem.emplace_back(part);
    }
    parts.clear();

    auto remove_parts_from_filesystem = [log=log] (const MergeTreeData::DataPartsVector & parts_to_remove)
    {
        for (auto & part : parts_to_remove)
        {
            try
            {
                part->remove();
            }
            catch (...)
            {
                tryLogCurrentException(log, "There is a problem with deleting part " + part->name + " from filesystem");
            }
        }
    };

    /// Delete duplicate parts from filesystem
    if (!parts_to_delete_only_from_filesystem.empty())
    {
        remove_parts_from_filesystem(parts_to_delete_only_from_filesystem);
        data.removePartsFinally(parts_to_delete_only_from_filesystem);

        LOG_DEBUG(log, "Removed " << parts_to_delete_only_from_filesystem.size() << " old duplicate parts");
    }

    /// Delete normal parts from ZooKeeper
    NameSet part_names_to_retry_deletion;
    try
    {
        Strings part_names_to_delete_completely;
        for (const auto & part : parts_to_delete_completely)
            part_names_to_delete_completely.emplace_back(part->name);

        LOG_DEBUG(log, "Removing " << parts_to_delete_completely.size() << " old parts from ZooKeeper");
        removePartsFromZooKeeper(zookeeper, part_names_to_delete_completely, &part_names_to_retry_deletion);
    }
    catch (...)
    {
        LOG_ERROR(log, "There is a problem with deleting parts from ZooKeeper: " << getCurrentExceptionMessage(true));
    }

    /// Part names that were reliably deleted from ZooKeeper should be deleted from filesystem
    auto num_reliably_deleted_parts = parts_to_delete_completely.size() - part_names_to_retry_deletion.size();
    LOG_DEBUG(log, "Removed " << num_reliably_deleted_parts << " old parts from ZooKeeper. Removing them from filesystem.");

    /// Delete normal parts on two sets
    for (auto & part : parts_to_delete_completely)
    {
        if (part_names_to_retry_deletion.count(part->name) == 0)
            parts_to_remove_from_filesystem.emplace_back(part);
        else
            parts_to_retry_deletion.emplace_back(part);
    }

    /// Will retry deletion
    if (!parts_to_retry_deletion.empty())
    {
        data.rollbackDeletingParts(parts_to_retry_deletion);
        LOG_DEBUG(log, "Will retry deletion of " << parts_to_retry_deletion.size() << " parts in the next time");
    }

    /// Remove parts from filesystem and finally from data_parts
    if (!parts_to_remove_from_filesystem.empty())
    {
        remove_parts_from_filesystem(parts_to_remove_from_filesystem);
        data.removePartsFinally(parts_to_remove_from_filesystem);

        LOG_DEBUG(log, "Removed " << parts_to_remove_from_filesystem.size() << " old parts");
    }
}


bool StorageReplicatedMergeTree::tryRemovePartsFromZooKeeperWithRetries(MergeTreeData::DataPartsVector & parts, size_t max_retries)
{
    Strings part_names_to_remove;
    for (const auto & part : parts)
        part_names_to_remove.emplace_back(part->name);

    return tryRemovePartsFromZooKeeperWithRetries(part_names_to_remove, max_retries);
}

bool StorageReplicatedMergeTree::tryRemovePartsFromZooKeeperWithRetries(const Strings & part_names, size_t max_retries)
{
    using MultiFuture = std::future<Coordination::MultiResponse>;

    size_t num_tries = 0;
    bool sucess = false;

    while (!sucess && (max_retries == 0 || num_tries < max_retries))
    {
        std::vector<MultiFuture> futures;
        futures.reserve(part_names.size());

        ++num_tries;
        sucess = true;

        try
        {
            auto zookeeper = getZooKeeper();

            for (const String & part_name : part_names)
            {
                Coordination::Requests ops;
                removePartFromZooKeeper(part_name, ops);

                futures.emplace_back(zookeeper->tryAsyncMulti(ops));
            }

            for (auto & future : futures)
            {
                auto response = future.get();

                if (response.error == 0 || response.error == Coordination::ZNONODE)
                    continue;

                if (Coordination::isHardwareError(response.error))
                {
                    sucess = false;
                    continue;
                }

                throw Coordination::Exception(response.error);
            }
        }
        catch (Coordination::Exception & e)
        {
            sucess = false;

            if (Coordination::isHardwareError(e.code))
                tryLogCurrentException(log, __PRETTY_FUNCTION__);
            else
                throw;
        }

        if (!sucess && num_tries < max_retries)
            std::this_thread::sleep_for(std::chrono::milliseconds(1000));
    }

    return sucess;
}

/// TODO: rewrite this code using async Multi ops after final ZooKeeper library update
void StorageReplicatedMergeTree::removePartsFromZooKeeper(zkutil::ZooKeeperPtr & zookeeper, const Strings & part_names,
                                                          NameSet * parts_should_be_retried)
{
    Coordination::Requests ops;
    auto it_first_node_in_batch = part_names.cbegin();

    for (auto it = part_names.cbegin(); it != part_names.cend(); ++it)
    {
        removePartFromZooKeeper(*it, ops);

        auto it_next = std::next(it);
        if (ops.size() >= zkutil::MULTI_BATCH_SIZE || it_next == part_names.cend())
        {
            Coordination::Responses unused_responses;
            auto code = zookeeper->tryMultiNoThrow(ops, unused_responses);
            ops.clear();

            if (code == Coordination::ZNONODE)
            {
                /// Fallback
                LOG_DEBUG(log, "There are no some part nodes in ZooKeeper, will remove part nodes sequentially");

                for (auto it_in_batch = it_first_node_in_batch; it_in_batch != it_next; ++it_in_batch)
                {
                    Coordination::Requests cur_ops;
                    removePartFromZooKeeper(*it_in_batch, cur_ops);
                    auto cur_code = zookeeper->tryMultiNoThrow(cur_ops, unused_responses);

                    if (cur_code == Coordination::ZNONODE)
                    {
                        LOG_DEBUG(log, "There is no part " << *it_in_batch << " in ZooKeeper, it was only in filesystem");
                    }
                    else if (parts_should_be_retried && Coordination::isHardwareError(cur_code))
                    {
                        parts_should_be_retried->emplace(*it_in_batch);
                    }
                    else if (cur_code)
                    {
                        LOG_WARNING(log, "Cannot remove part " << *it_in_batch << " from ZooKeeper: " << zkutil::ZooKeeper::error2string(cur_code));
                    }
                }
            }
            else if (parts_should_be_retried && Coordination::isHardwareError(code))
            {
                for (auto it_in_batch = it_first_node_in_batch; it_in_batch != it_next; ++it_in_batch)
                    parts_should_be_retried->emplace(*it_in_batch);
            }
            else if (code)
            {
                LOG_WARNING(log, "There was a problem with deleting " << (it_next - it_first_node_in_batch)
                    << " nodes from ZooKeeper: " << ::zkutil::ZooKeeper::error2string(code));
            }

            it_first_node_in_batch = it_next;
        }
    }
}


void StorageReplicatedMergeTree::clearBlocksInPartition(
    zkutil::ZooKeeper & zookeeper, const String & partition_id, Int64 min_block_num, Int64 max_block_num)
{
    Strings blocks;
    if (zookeeper.tryGetChildren(zookeeper_path + "/blocks", blocks))
        throw Exception(zookeeper_path + "/blocks doesn't exist", ErrorCodes::NOT_FOUND_NODE);

    String partition_prefix = partition_id + "_";
    zkutil::AsyncResponses<Coordination::GetResponse> get_futures;
    for (const String & block_id : blocks)
    {
        if (startsWith(block_id, partition_prefix))
        {
            String path = zookeeper_path + "/blocks/" + block_id;
            get_futures.emplace_back(path, zookeeper.asyncTryGet(path));
        }
    }

    zkutil::AsyncResponses<Coordination::RemoveResponse> to_delete_futures;
    for (auto & pair : get_futures)
    {
        const String & path = pair.first;
        auto result = pair.second.get();

        if (result.error == Coordination::ZNONODE)
            continue;

        ReadBufferFromString buf(result.data);
        Int64 block_num = 0;
        bool parsed = tryReadIntText(block_num, buf) && buf.eof();
        if (!parsed || (min_block_num <= block_num && block_num <= max_block_num))
            to_delete_futures.emplace_back(path, zookeeper.asyncTryRemove(path));
    }

    for (auto & pair : to_delete_futures)
    {
        const String & path = pair.first;
        int32_t rc = pair.second.get().error;
        if (rc == Coordination::ZNOTEMPTY)
        {
             /// Can happen if there are leftover block nodes with children created by previous server versions.
            zookeeper.removeRecursive(path);
        }
        else if (rc)
            LOG_WARNING(log,
                "Error while deleting ZooKeeper path `" << path << "`: " + zkutil::ZooKeeper::error2string(rc) << ", ignoring.");
    }

    LOG_TRACE(log, "Deleted " << to_delete_futures.size() << " deduplication block IDs in partition ID " << partition_id);
}

void StorageReplicatedMergeTree::replacePartitionFrom(const StoragePtr & source_table, const ASTPtr & partition, bool replace,
                                                      const Context & context)
{
    auto lock1 = lockStructure(false, __PRETTY_FUNCTION__);
    auto lock2 = source_table->lockStructure(false, __PRETTY_FUNCTION__);

    Stopwatch watch;
    MergeTreeData * src_data = data.checkStructureAndGetMergeTreeData(source_table);
    String partition_id = data.getPartitionIDFromQuery(partition, context);

    MergeTreeData::DataPartsVector src_all_parts = src_data->getDataPartsVectorInPartition(MergeTreeDataPartState::Committed, partition_id);
    MergeTreeData::DataPartsVector src_parts;
    MergeTreeData::MutableDataPartsVector dst_parts;
    Strings block_id_paths;
    Strings part_checksums;
    std::vector<EphemeralLockInZooKeeper> ephemeral_locks;

    LOG_DEBUG(log, "Cloning " << src_all_parts.size() << " parts");

    static const String TMP_PREFIX = "tmp_replace_from_";
    auto zookeeper = getZooKeeper();

    /// Firstly, generate last block number and compute drop_range
    /// NOTE: Even if we make ATTACH PARTITION instead of REPLACE PARTITION drop_range will not be empty, it will contain a block.
    /// So, such case has special meaning, if drop_range contains only one block it means that nothing to drop.
    MergeTreePartInfo drop_range;
    drop_range.partition_id = partition_id;
    drop_range.max_block = allocateBlockNumber(partition_id, zookeeper)->getNumber();
    drop_range.min_block = replace ? 0 : drop_range.max_block;
    drop_range.level = std::numeric_limits<decltype(drop_range.level)>::max();

    String drop_range_fake_part_name = getPartNamePossiblyFake(data.format_version, drop_range);

    if (drop_range.getBlocksCount() > 1)
    {
        /// We have to prohibit merges in drop_range, since new merge log entry appeared after this REPLACE FROM entry
        ///  could produce new merged part instead in place of just deleted parts.
        /// It is better to prohibit them on leader replica (like DROP PARTITION makes),
        ///  but it is inconvenient for a user since he could actually use source table from this replica.
        /// Therefore prohibit merges on the initializer server now and on the remaining servers when log entry will be executed.
        /// It does not provides strong guarantees, but is suitable for intended use case (assume merges are quite rare).

        {
            std::lock_guard<std::mutex> merge_selecting_lock(merge_selecting_mutex);
            queue.disableMergesInRange(drop_range_fake_part_name);
        }
    }

    for (size_t i = 0; i < src_all_parts.size(); ++i)
    {
        /// We also make some kind of deduplication to avoid duplicated parts in case of ATTACH PARTITION
        /// Assume that merges in the partiton are quite rare
        /// Save deduplication block ids with special prefix replace_partition

        auto & src_part = src_all_parts[i];
        String hash_hex = src_part->checksums.getTotalChecksumHex();
        String block_id_path = replace ? "" : (zookeeper_path + "/blocks/" + partition_id + "_replace_from_" + hash_hex);

        auto lock = allocateBlockNumber(partition_id, zookeeper, block_id_path);
        if (!lock)
        {
            LOG_INFO(log, "Part " << src_part->name << " (hash " << hash_hex << ") has been already attached");
            continue;
        }

        UInt64 index = lock->getNumber();
        MergeTreePartInfo dst_part_info(partition_id, index, index, src_part->info.level);
        auto dst_part = data.cloneAndLoadDataPart(src_part, TMP_PREFIX, dst_part_info);

        src_parts.emplace_back(src_part);
        dst_parts.emplace_back(dst_part);
        ephemeral_locks.emplace_back(std::move(*lock));
        block_id_paths.emplace_back(block_id_path);
        part_checksums.emplace_back(hash_hex);
    }

    ReplicatedMergeTreeLogEntryData entry;
    {
        entry.type = ReplicatedMergeTreeLogEntryData::REPLACE_RANGE;
        entry.source_replica = replica_name;
        entry.create_time = time(nullptr);
        entry.replace_range_entry = std::make_shared<ReplicatedMergeTreeLogEntryData::ReplaceRangeEntry>();

        auto & entry_replace = *entry.replace_range_entry;
        entry_replace.drop_range_part_name = drop_range_fake_part_name;
        entry_replace.from_database = src_data->database_name;
        entry_replace.from_table = src_data->table_name;
        for (const auto & part : src_parts)
            entry_replace.src_part_names.emplace_back(part->name);
        for (const auto & part : dst_parts)
            entry_replace.new_part_names.emplace_back(part->name);
        for (const String & checksum : part_checksums)
            entry_replace.part_names_checksums.emplace_back(checksum);
        entry_replace.columns_version = columns_version;
    }

    /// We are almost ready to commit changes, remove fetches and merges from drop range
    queue.removePartProducingOpsInRange(zookeeper, drop_range, entry);

    /// Remove deduplication block_ids of replacing parts
    if (replace)
        clearBlocksInPartition(*zookeeper, drop_range.partition_id, drop_range.max_block, drop_range.max_block);

    MergeTreeData::DataPartsVector parts_to_remove;
    Coordination::Responses op_results;

    try
    {
        Coordination::Requests ops;
        for (size_t i = 0; i < dst_parts.size(); ++i)
        {
            getCommitPartOps(ops, dst_parts[i], block_id_paths[i]);
            ephemeral_locks[i].getUnlockOps(ops);

            if (ops.size() > zkutil::MULTI_BATCH_SIZE)
            {
                /// It is unnecessary to add parts to working set until we commit log entry
                zookeeper->multi(ops);
                ops.clear();
            }
        }

        ops.emplace_back(zkutil::makeCreateRequest(zookeeper_path + "/log/log-", entry.toString(), zkutil::CreateMode::PersistentSequential));

        MergeTreeData::Transaction transaction;
        {
            auto data_parts_lock = data.lockParts();

            for (MergeTreeData::MutableDataPartPtr & part : dst_parts)
                data.renameTempPartAndReplace(part, nullptr, &transaction, data_parts_lock);
        }

        op_results = zookeeper->multi(ops);

        {
            auto data_parts_lock = data.lockParts();

            transaction.commit(&data_parts_lock);
            if (replace)
                parts_to_remove = data.removePartsInRangeFromWorkingSet(drop_range, true, false, data_parts_lock);
        }

        PartLog::addNewParts(this->context, dst_parts, watch.elapsed());
    }
    catch (...)
    {
        PartLog::addNewParts(this->context, dst_parts, watch.elapsed(), ExecutionStatus::fromCurrentException());
        throw;
    }

    String log_znode_path = dynamic_cast<const Coordination::CreateResponse &>(*op_results.back()).path_created;
    entry.znode_name = log_znode_path.substr(log_znode_path.find_last_of('/') + 1);

    for (auto & lock : ephemeral_locks)
        lock.assumeUnlocked();

    /// Forcibly remove replaced parts from ZooKeeper
    tryRemovePartsFromZooKeeperWithRetries(parts_to_remove);

    /// Speedup removing of replaced parts from filesystem
    parts_to_remove.clear();
    cleanup_thread.wakeup();

    /// If necessary, wait until the operation is performed on all replicas.
    if (context.getSettingsRef().replication_alter_partitions_sync > 1)
        waitForAllReplicasToProcessLogEntry(entry);
}

void StorageReplicatedMergeTree::getCommitPartOps(
    Coordination::Requests & ops,
    MergeTreeData::MutableDataPartPtr & part,
    const String & block_id_path) const
{
    const String & part_name = part->name;

    if (!block_id_path.empty())
    {
        /// Make final duplicate check and commit block_id
        ops.emplace_back(
            zkutil::makeCreateRequest(
                block_id_path,
                part_name,  /// We will be able to know original part number for duplicate blocks, if we want.
                zkutil::CreateMode::Persistent));
    }

    /// Information about the part, in the replica data.

    ops.emplace_back(zkutil::makeCheckRequest(
        zookeeper_path + "/columns",
        columns_version));
    ops.emplace_back(zkutil::makeCreateRequest(
        replica_path + "/parts/" + part->name,
        "",
        zkutil::CreateMode::Persistent));
    ops.emplace_back(zkutil::makeCreateRequest(
        replica_path + "/parts/" + part->name + "/columns",
        part->columns.toString(),
        zkutil::CreateMode::Persistent));
    ops.emplace_back(zkutil::makeCreateRequest(
        replica_path + "/parts/" + part->name + "/checksums",
        getChecksumsForZooKeeper(part->checksums),
        zkutil::CreateMode::Persistent));
}

ReplicatedMergeTreeAddress StorageReplicatedMergeTree::getReplicatedMergeTreeAddress() const
{
    auto host_port = context.getInterserverIOAddress();

    ReplicatedMergeTreeAddress res;
    res.host = host_port.first;
    res.replication_port = host_port.second;
    res.queries_port = context.getTCPPort();
    res.database = database_name;
    res.table = table_name;
    res.scheme = context.getInterserverScheme();
    return res;
}

ActionLock StorageReplicatedMergeTree::getActionLock(StorageActionBlockType action_type)
{
    if (action_type == ActionLocks::PartsMerge)
        return merger_mutator.actions_blocker.cancel();

    if (action_type == ActionLocks::PartsFetch)
        return fetcher.blocker.cancel();

    if (action_type == ActionLocks::PartsSend)
        return data_parts_exchange_endpoint_holder ? data_parts_exchange_endpoint_holder->getBlocker().cancel() : ActionLock();

    if (action_type == ActionLocks::ReplicationQueue)
        return queue.actions_blocker.cancel();

    return {};
}


bool StorageReplicatedMergeTree::waitForShrinkingQueueSize(size_t queue_size, UInt64 max_wait_milliseconds)
{
    /// Let's fetch new log entries firstly
    queue.pullLogsToQueue(getZooKeeper());

    Stopwatch watch;
    Poco::Event event;
    std::atomic<bool> cond_reached{false};

    auto callback = [&event, &cond_reached, queue_size] (size_t new_queue_size)
    {
        if (new_queue_size <= queue_size)
            cond_reached.store(true, std::memory_order_relaxed);

        event.set();
    };

    auto handler = queue.addSubscriber(std::move(callback));

    while (true)
    {
        event.tryWait(50);

        if (max_wait_milliseconds && watch.elapsedMilliseconds() > max_wait_milliseconds)
            break;

        if (cond_reached)
            break;

        if (partial_shutdown_called)
            throw Exception("Shutdown is called for table", ErrorCodes::ABORTED);
    }

    return cond_reached.load(std::memory_order_relaxed);
}


bool StorageReplicatedMergeTree::dropPartsInPartition(
    zkutil::ZooKeeper & zookeeper, String & partition_id, StorageReplicatedMergeTree::LogEntry & entry, bool detach)
{
    MergeTreePartInfo drop_range_info;
    if (!getFakePartCoveringAllPartsInPartition(partition_id, drop_range_info))
    {
        LOG_INFO(log, "Will not drop partition " << partition_id << ", it is empty.");
        return false;
    }

    clearBlocksInPartition(zookeeper, partition_id, drop_range_info.min_block, drop_range_info.max_block);

    /** Forbid to choose the parts to be deleted for merging.
      * Invariant: after the `DROP_RANGE` entry appears in the log, merge of deleted parts will not appear in the log.
      */
    String drop_range_fake_part_name = getPartNamePossiblyFake(data.format_version, drop_range_info);
    {
        std::lock_guard<std::mutex> merge_selecting_lock(merge_selecting_mutex);
        queue.disableMergesInRange(drop_range_fake_part_name);
    }

    LOG_DEBUG(log, "Disabled merges covered by range " << drop_range_fake_part_name);

    /// Finally, having achieved the necessary invariants, you can put an entry in the log.
    entry.type = LogEntry::DROP_RANGE;
    entry.source_replica = replica_name;
    entry.new_part_name = drop_range_fake_part_name;
    entry.detach = detach;
    entry.create_time = time(nullptr);

    String log_znode_path = zookeeper.create(zookeeper_path + "/log/log-", entry.toString(), zkutil::CreateMode::PersistentSequential);
    entry.znode_name = log_znode_path.substr(log_znode_path.find_last_of('/') + 1);

    return true;
}

}<|MERGE_RESOLUTION|>--- conflicted
+++ resolved
@@ -2612,19 +2612,14 @@
         {
             /// The quorum is reached. Delete the node, and update information about the last part that was successfully written with quorum.
 
-<<<<<<< HEAD
-            zkutil::Requests ops;
-            zkutil::Responses responses;
+            Coordination::Requests ops;
+            Coordination::Responses responses;
             
-            zkutil::Stat last_part_stat;
+            Coordination::Stat last_part_stat;
             String last_parts = zookeeper->get(quorum_last_part_path, &last_part_stat);
             
             String new_last_parts = rewriteLastParts(last_parts, part_name);
 
-=======
-            Coordination::Requests ops;
-            Coordination::Responses responses;
->>>>>>> 4ecf3ce8
             ops.emplace_back(zkutil::makeRemoveRequest(quorum_status_path, stat.version));
             ops.emplace_back(zkutil::makeSetRequest(quorum_last_part_path, part_name, last_part_stat.version));
             auto code = zookeeper->tryMulti(ops, responses);
