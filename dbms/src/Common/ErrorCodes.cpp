--- conflicted
+++ resolved
@@ -430,12 +430,8 @@
     extern const int MYSQL_CLIENT_INSUFFICIENT_CAPABILITIES = 453;
     extern const int OPENSSL_ERROR = 454;
     extern const int SUSPICIOUS_TYPE_FOR_LOW_CARDINALITY = 455;
-<<<<<<< HEAD
     extern const int QUERY_IS_NOT_SUPPORTED_IN_LIVE_VIEW = 456;
-=======
     extern const int CANNOT_UNLINK = 458;
-
->>>>>>> 25063f7b
     extern const int KEEPER_EXCEPTION = 999;
     extern const int POCO_EXCEPTION = 1000;
     extern const int STD_EXCEPTION = 1001;
