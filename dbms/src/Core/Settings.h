#pragma once

#include <Core/SettingsCollection.h>
#include <Core/Defines.h>


namespace Poco
{
    namespace Util
    {
        class AbstractConfiguration;
    }
}

namespace boost
{
    namespace program_options
    {
        class options_description;
    }
}


namespace DB
{

class IColumn;


/** Settings of query execution.
  */
struct Settings : public SettingsCollection<Settings>
{
    /// For initialization from empty initializer-list to be "value initialization", not "aggregate initialization" in C++14.
    /// http://en.cppreference.com/w/cpp/language/aggregate_initialization
    Settings() {}

    /** List of settings: type, name, default value, description, flags
      *
      * This looks rather unconvenient. It is done that way to avoid repeating settings in different places.
      * Note: as an alternative, we could implement settings to be completely dynamic in form of map: String -> Field,
      *  but we are not going to do it, because settings is used everywhere as static struct fields.
      *
      * `flags` can be either 0 or IMPORTANT.
      * A setting is "IMPORTANT" if it affects the results of queries and can't be ignored by older versions.
      */

#define LIST_OF_SETTINGS(M)                                            \
    M(SettingUInt64, min_compress_block_size, 65536, "The actual size of the block to compress, if the uncompressed data less than max_compress_block_size is no less than this value and no less than the volume of data for one mark.", 0) \
    M(SettingUInt64, max_compress_block_size, 1048576, "The maximum size of blocks of uncompressed data before compressing for writing to a table.", 0) \
    M(SettingUInt64, max_block_size, DEFAULT_BLOCK_SIZE, "Maximum block size for reading", 0) \
    M(SettingUInt64, max_insert_block_size, DEFAULT_INSERT_BLOCK_SIZE, "The maximum block size for insertion, if we control the creation of blocks for insertion.", 0) \
    M(SettingUInt64, min_insert_block_size_rows, DEFAULT_INSERT_BLOCK_SIZE, "Squash blocks passed to INSERT query to specified size in rows, if blocks are not big enough.", 0) \
    M(SettingUInt64, min_insert_block_size_bytes, (DEFAULT_INSERT_BLOCK_SIZE * 256), "Squash blocks passed to INSERT query to specified size in bytes, if blocks are not big enough.", 0) \
    M(SettingMaxThreads, max_threads, 0, "The maximum number of threads to execute the request. By default, it is determined automatically.", 0) \
    M(SettingMaxThreads, max_alter_threads, 0, "The maximum number of threads to execute the ALTER requests. By default, it is determined automatically.", 0) \
    M(SettingUInt64, max_read_buffer_size, DBMS_DEFAULT_BUFFER_SIZE, "The maximum size of the buffer to read from the filesystem.", 0) \
    M(SettingUInt64, max_distributed_connections, 1024, "The maximum number of connections for distributed processing of one query (should be greater than max_threads).", 0) \
    M(SettingUInt64, max_query_size, 262144, "Which part of the query can be read into RAM for parsing (the remaining data for INSERT, if any, is read later)", 0) \
    M(SettingUInt64, interactive_delay, 100000, "The interval in microseconds to check if the request is cancelled, and to send progress info.", 0) \
    M(SettingSeconds, connect_timeout, DBMS_DEFAULT_CONNECT_TIMEOUT_SEC, "Connection timeout if there are no replicas.", 0) \
    M(SettingMilliseconds, connect_timeout_with_failover_ms, DBMS_DEFAULT_CONNECT_TIMEOUT_WITH_FAILOVER_MS, "Connection timeout for selecting first healthy replica.", 0) \
    M(SettingSeconds, receive_timeout, DBMS_DEFAULT_RECEIVE_TIMEOUT_SEC, "", 0) \
    M(SettingSeconds, send_timeout, DBMS_DEFAULT_SEND_TIMEOUT_SEC, "", 0) \
    M(SettingSeconds, tcp_keep_alive_timeout, 0, "The time in seconds the connection needs to remain idle before TCP starts sending keepalive probes", 0) \
    M(SettingMilliseconds, queue_max_wait_ms, 0, "The wait time in the request queue, if the number of concurrent requests exceeds the maximum.", 0) \
    M(SettingMilliseconds, connection_pool_max_wait_ms, 0, "The wait time when connection pool is full.", 0) \
    M(SettingMilliseconds, replace_running_query_max_wait_ms, 5000, "The wait time for running query with the same query_id to finish when setting 'replace_running_query' is active.", 0) \
    M(SettingMilliseconds, kafka_max_wait_ms, 5000, "The wait time for reading from Kafka before retry.", 0) \
    M(SettingUInt64, poll_interval, DBMS_DEFAULT_POLL_INTERVAL, "Block at the query wait loop on the server for the specified number of seconds.", 0) \
    M(SettingUInt64, idle_connection_timeout, 3600, "Close idle TCP connections after specified number of seconds.", 0) \
    M(SettingUInt64, distributed_connections_pool_size, DBMS_DEFAULT_DISTRIBUTED_CONNECTIONS_POOL_SIZE, "Maximum number of connections with one remote server in the pool.", 0) \
    M(SettingUInt64, connections_with_failover_max_tries, DBMS_CONNECTION_POOL_WITH_FAILOVER_DEFAULT_MAX_TRIES, "The maximum number of attempts to connect to replicas.", 0) \
    M(SettingUInt64, s3_min_upload_part_size, 512*1024*1024, "The mininum size of part to upload during multipart upload to S3.", 0) \
    M(SettingBool, extremes, false, "Calculate minimums and maximums of the result columns. They can be output in JSON-formats.", IMPORTANT) \
    M(SettingBool, use_uncompressed_cache, true, "Whether to use the cache of uncompressed blocks.", 0) \
    M(SettingBool, replace_running_query, false, "Whether the running request should be canceled with the same id as the new one.", 0) \
    M(SettingUInt64, background_pool_size, 16, "Number of threads performing background work for tables (for example, merging in merge tree). Only has meaning at server startup.", 0) \
    M(SettingUInt64, background_schedule_pool_size, 16, "Number of threads performing background tasks for replicated tables. Only has meaning at server startup.", 0) \
    \
    M(SettingMilliseconds, distributed_directory_monitor_sleep_time_ms, 100, "Sleep time for StorageDistributed DirectoryMonitors, in case of any errors delay grows exponentially.", 0) \
    M(SettingMilliseconds, distributed_directory_monitor_max_sleep_time_ms, 30000, "Maximum sleep time for StorageDistributed DirectoryMonitors, it limits exponential growth too.", 0) \
    \
    M(SettingBool, distributed_directory_monitor_batch_inserts, false, "Should StorageDistributed DirectoryMonitors try to batch individual inserts into bigger ones.", 0) \
    \
    M(SettingBool, optimize_move_to_prewhere, true, "Allows disabling WHERE to PREWHERE optimization in SELECT queries from MergeTree.", 0) \
    \
    M(SettingUInt64, replication_alter_partitions_sync, 1, "Wait for actions to manipulate the partitions. 0 - do not wait, 1 - wait for execution only of itself, 2 - wait for everyone.", 0) \
    M(SettingUInt64, replication_alter_columns_timeout, 60, "Wait for actions to change the table structure within the specified number of seconds. 0 - wait unlimited time.", 0) \
    \
    M(SettingLoadBalancing, load_balancing, LoadBalancing::RANDOM, "Which replicas (among healthy replicas) to preferably send a query to (on the first attempt) for distributed processing.", 0) \
    \
    M(SettingTotalsMode, totals_mode, TotalsMode::AFTER_HAVING_EXCLUSIVE, "How to calculate TOTALS when HAVING is present, as well as when max_rows_to_group_by and group_by_overflow_mode = ‘any’ are present.", IMPORTANT) \
    M(SettingFloat, totals_auto_threshold, 0.5, "The threshold for totals_mode = 'auto'.", 0) \
    \
    M(SettingBool, allow_suspicious_low_cardinality_types, false, "In CREATE TABLE statement allows specifying LowCardinality modifier for types of small fixed size (8 or less). Enabling this may increase merge times and memory consumption.", 0) \
    M(SettingBool, compile_expressions, false, "Compile some scalar functions and operators to native code.", 0) \
    M(SettingUInt64, min_count_to_compile, 3, "The number of structurally identical queries before they are compiled.", 0) \
    M(SettingUInt64, min_count_to_compile_expression, 3, "The number of identical expressions before they are JIT-compiled", 0) \
    M(SettingUInt64, group_by_two_level_threshold, 100000, "From what number of keys, a two-level aggregation starts. 0 - the threshold is not set.", 0) \
    M(SettingUInt64, group_by_two_level_threshold_bytes, 100000000, "From what size of the aggregation state in bytes, a two-level aggregation begins to be used. 0 - the threshold is not set. Two-level aggregation is used when at least one of the thresholds is triggered.", 0) \
    M(SettingBool, distributed_aggregation_memory_efficient, false, "Is the memory-saving mode of distributed aggregation enabled.", 0) \
    M(SettingUInt64, aggregation_memory_efficient_merge_threads, 0, "Number of threads to use for merge intermediate aggregation results in memory efficient mode. When bigger, then more memory is consumed. 0 means - same as 'max_threads'.", 0) \
    \
    M(SettingUInt64, max_parallel_replicas, 1, "The maximum number of replicas of each shard used when the query is executed. For consistency (to get different parts of the same partition), this option only works for the specified sampling key. The lag of the replicas is not controlled.", 0) \
    M(SettingUInt64, parallel_replicas_count, 0, "", 0) \
    M(SettingUInt64, parallel_replica_offset, 0, "", 0) \
    \
    M(SettingBool, skip_unavailable_shards, false, "If 1, ClickHouse silently skips unavailable shards and nodes unresolvable through DNS. Shard is marked as unavailable when none of the replicas can be reached.", 0) \
    \
    M(SettingBool, distributed_group_by_no_merge, false, "Do not merge aggregation states from different servers for distributed query processing - in case it is for certain that there are different keys on different shards.", 0) \
    M(SettingBool, optimize_skip_unused_shards, false, "Assumes that data is distributed by sharding_key. Optimization to skip unused shards if SELECT query filters by sharding_key.", 0) \
    \
    M(SettingBool, input_format_parallel_parsing, true, "Enable parallel parsing for some data formats.", 0) \
    M(SettingUInt64, min_chunk_bytes_for_parallel_parsing, (1024 * 1024), "The minimum chunk size in bytes, which each thread will parse in parallel.", 0) \
    \
    M(SettingUInt64, merge_tree_min_rows_for_concurrent_read, (20 * 8192), "If at least as many lines are read from one file, the reading can be parallelized.", 0) \
    M(SettingUInt64, merge_tree_min_bytes_for_concurrent_read, (24 * 10 * 1024 * 1024), "If at least as many bytes are read from one file, the reading can be parallelized.", 0) \
    M(SettingUInt64, merge_tree_min_rows_for_seek, 0, "You can skip reading more than that number of rows at the price of one seek per file.", 0) \
    M(SettingUInt64, merge_tree_min_bytes_for_seek, 0, "You can skip reading more than that number of bytes at the price of one seek per file.", 0) \
    M(SettingUInt64, merge_tree_coarse_index_granularity, 8, "If the index segment can contain the required keys, divide it into as many parts and recursively check them.", 0) \
    M(SettingUInt64, merge_tree_max_rows_to_use_cache, (128 * 8192), "The maximum number of rows per request, to use the cache of uncompressed data. If the request is large, the cache is not used. (For large queries not to flush out the cache.)", 0) \
    M(SettingUInt64, merge_tree_max_bytes_to_use_cache, (192 * 10 * 1024 * 1024), "The maximum number of rows per request, to use the cache of uncompressed data. If the request is large, the cache is not used. (For large queries not to flush out the cache.)", 0) \
    \
    M(SettingBool, merge_tree_uniform_read_distribution, true, "Distribute read from MergeTree over threads evenly, ensuring stable average execution time of each thread within one read operation.", 0) \
    \
    M(SettingUInt64, mysql_max_rows_to_insert, 65536, "The maximum number of rows in MySQL batch insertion of the MySQL storage engine", 0) \
    \
    M(SettingUInt64, optimize_min_equality_disjunction_chain_length, 3, "The minimum length of the expression `expr = x1 OR ... expr = xN` for optimization ", 0) \
    \
    M(SettingUInt64, min_bytes_to_use_direct_io, 0, "The minimum number of bytes for reading the data with O_DIRECT option during SELECT queries execution. 0 - disabled.", 0) \
    \
    M(SettingBool, force_index_by_date, 0, "Throw an exception if there is a partition key in a table, and it is not used.", 0) \
    M(SettingBool, force_primary_key, 0, "Throw an exception if there is primary key in a table, and it is not used.", 0) \
    \
    M(SettingUInt64, mark_cache_min_lifetime, 10000, "If the maximum size of mark_cache is exceeded, delete only records older than mark_cache_min_lifetime seconds.", 0) \
    \
    M(SettingFloat, max_streams_to_max_threads_ratio, 1, "Allows you to use more sources than the number of threads - to more evenly distribute work across threads. It is assumed that this is a temporary solution, since it will be possible in the future to make the number of sources equal to the number of threads, but for each source to dynamically select available work for itself.", 0) \
    M(SettingFloat, max_streams_multiplier_for_merge_tables, 5, "Ask more streams when reading from Merge table. Streams will be spread across tables that Merge table will use. This allows more even distribution of work across threads and especially helpful when merged tables differ in size.", 0) \
    \
    M(SettingString, network_compression_method, "LZ4", "Allows you to select the method of data compression when writing.", 0) \
    \
    M(SettingInt64, network_zstd_compression_level, 1, "Allows you to select the level of ZSTD compression.", 0) \
    \
    M(SettingUInt64, priority, 0, "Priority of the query. 1 - the highest, higher value - lower priority; 0 - do not use priorities.", 0) \
    M(SettingInt64, os_thread_priority, 0, "If non zero - set corresponding 'nice' value for query processing threads. Can be used to adjust query priority for OS scheduler.", 0) \
    \
    M(SettingBool, log_queries, 0, "Log requests and write the log to the system table.", 0) \
    \
    M(SettingUInt64, log_queries_cut_to_length, 100000, "If query length is greater than specified threshold (in bytes), then cut query when writing to query log. Also limit length of printed query in ordinary text log.", 0) \
    \
    M(SettingDistributedProductMode, distributed_product_mode, DistributedProductMode::DENY, "How are distributed subqueries performed inside IN or JOIN sections?", IMPORTANT) \
    \
    M(SettingUInt64, max_concurrent_queries_for_user, 0, "The maximum number of concurrent requests per user.", 0) \
    \
    M(SettingBool, insert_deduplicate, true, "For INSERT queries in the replicated table, specifies that deduplication of insertings blocks should be preformed", 0) \
    \
    M(SettingUInt64, insert_quorum, 0, "For INSERT queries in the replicated table, wait writing for the specified number of replicas and linearize the addition of the data. 0 - disabled.", 0) \
    M(SettingMilliseconds, insert_quorum_timeout, 600000, "", 0) \
    M(SettingUInt64, select_sequential_consistency, 0, "For SELECT queries from the replicated table, throw an exception if the replica does not have a chunk written with the quorum; do not read the parts that have not yet been written with the quorum.", 0) \
    M(SettingUInt64, table_function_remote_max_addresses, 1000, "The maximum number of different shards and the maximum number of replicas of one shard in the `remote` function.", 0) \
    M(SettingMilliseconds, read_backoff_min_latency_ms, 1000, "Setting to reduce the number of threads in case of slow reads. Pay attention only to reads that took at least that much time.", 0) \
    M(SettingUInt64, read_backoff_max_throughput, 1048576, "Settings to reduce the number of threads in case of slow reads. Count events when the read bandwidth is less than that many bytes per second.", 0) \
    M(SettingMilliseconds, read_backoff_min_interval_between_events_ms, 1000, "Settings to reduce the number of threads in case of slow reads. Do not pay attention to the event, if the previous one has passed less than a certain amount of time.", 0) \
    M(SettingUInt64, read_backoff_min_events, 2, "Settings to reduce the number of threads in case of slow reads. The number of events after which the number of threads will be reduced.", 0) \
    \
    M(SettingFloat, memory_tracker_fault_probability, 0., "For testing of `exception safety` - throw an exception every time you allocate memory with the specified probability.", 0) \
    \
    M(SettingBool, enable_http_compression, 0, "Compress the result if the client over HTTP said that it understands data compressed by gzip or deflate.", 0) \
    M(SettingInt64, http_zlib_compression_level, 3, "Compression level - used if the client on HTTP said that it understands data compressed by gzip or deflate.", 0) \
    \
    M(SettingBool, http_native_compression_disable_checksumming_on_decompress, 0, "If you uncompress the POST data from the client compressed by the native format, do not check the checksum.", 0) \
    \
    M(SettingString, count_distinct_implementation, "uniqExact", "What aggregate function to use for implementation of count(DISTINCT ...)", 0) \
    \
    M(SettingBool, output_format_write_statistics, true, "Write statistics about read rows, bytes, time elapsed in suitable output formats.", 0) \
    \
    M(SettingBool, add_http_cors_header, false, "Write add http CORS header.", 0) \
    \
    M(SettingUInt64, max_http_get_redirects, 0, "Max number of http GET redirects hops allowed. Make sure additional security measures are in place to prevent a malicious server to redirect your requests to unexpected services.", 0) \
    \
    M(SettingBool, input_format_skip_unknown_fields, false, "Skip columns with unknown names from input data (it works for JSONEachRow, CSVWithNames, TSVWithNames and TSKV formats).", 0) \
    M(SettingBool, input_format_with_names_use_header, false, "For TSVWithNames and CSVWithNames input formats this controls whether format parser is to assume that column data appear in the input exactly as they are specified in the header.", 0) \
    M(SettingBool, input_format_import_nested_json, false, "Map nested JSON data to nested tables (it works for JSONEachRow format).", 0) \
    M(SettingBool, input_format_defaults_for_omitted_fields, true, "For input data calculate default expressions for omitted fields (it works for JSONEachRow, CSV and TSV formats).", IMPORTANT) \
    M(SettingBool, input_format_tsv_empty_as_default, false, "Treat empty fields in TSV input as default values.", 0) \
    M(SettingBool, input_format_null_as_default, false, "For text input formats initialize null fields with default values if data type of this field is not nullable", 0) \
    \
    M(SettingBool, input_format_values_interpret_expressions, true, "For Values format: if field could not be parsed by streaming parser, run SQL parser and try to interpret it as SQL expression.", 0) \
    M(SettingBool, input_format_values_deduce_templates_of_expressions, false, "For Values format: if field could not be parsed by streaming parser, run SQL parser, deduce template of the SQL expression, try to parse all rows using template and then interpret expression for all rows.", 0) \
    M(SettingBool, input_format_values_accurate_types_of_literals, true, "For Values format: when parsing and interpreting expressions using template, check actual type of literal to avoid possible overflow and precision issues.", 0) \
    \
    M(SettingBool, output_format_json_quote_64bit_integers, true, "Controls quoting of 64-bit integers in JSON output format.", 0) \
    \
    M(SettingBool, output_format_json_quote_denormals, false, "Enables '+nan', '-nan', '+inf', '-inf' outputs in JSON output format.", 0) \
    \
    M(SettingBool, output_format_json_escape_forward_slashes, true, "Controls escaping forward slashes for string outputs in JSON output format. This is intended for compatibility with JavaScript. Don't confuse with backslashes that are always escaped.", 0) \
    \
    M(SettingUInt64, output_format_pretty_max_rows, 10000, "Rows limit for Pretty formats.", 0) \
    M(SettingUInt64, output_format_pretty_max_column_pad_width, 250, "Maximum width to pad all values in a column in Pretty formats.", 0) \
    M(SettingBool, output_format_pretty_color, true, "Use ANSI escape sequences to paint colors in Pretty formats", 0) \
    M(SettingUInt64, output_format_parquet_row_group_size, 1000000, "Row group size in rows.", 0) \
    \
    M(SettingBool, use_client_time_zone, false, "Use client timezone for interpreting DateTime string values, instead of adopting server timezone.", 0) \
    \
    M(SettingBool, send_progress_in_http_headers, false, "Send progress notifications using X-ClickHouse-Progress headers. Some clients do not support high amount of HTTP headers (Python requests in particular), so it is disabled by default.", 0) \
    \
    M(SettingUInt64, http_headers_progress_interval_ms, 100, "Do not send HTTP headers X-ClickHouse-Progress more frequently than at each specified interval.", 0) \
    \
    M(SettingBool, fsync_metadata, 1, "Do fsync after changing metadata for tables and databases (.sql files). Could be disabled in case of poor latency on server with high load of DDL queries and high load of disk subsystem.", 0) \
    \
    M(SettingUInt64, input_format_allow_errors_num, 0, "Maximum absolute amount of errors while reading text formats (like CSV, TSV). In case of error, if at least absolute or relative amount of errors is lower than corresponding value, will skip until next line and continue.", 0) \
    M(SettingFloat, input_format_allow_errors_ratio, 0, "Maximum relative amount of errors while reading text formats (like CSV, TSV). In case of error, if at least absolute or relative amount of errors is lower than corresponding value, will skip until next line and continue.", 0) \
    \
    M(SettingBool, join_use_nulls, 0, "Use NULLs for non-joined rows of outer JOINs for types that can be inside Nullable. If false, use default value of corresponding columns data type.", IMPORTANT) \
    \
    M(SettingJoinStrictness, join_default_strictness, JoinStrictness::ALL, "Set default strictness in JOIN query. Possible values: empty string, 'ANY', 'ALL'. If empty, query without strictness will throw exception.", 0) \
    M(SettingBool, any_join_distinct_right_table_keys, false, "Enable old ANY JOIN logic with many-to-one left-to-right table keys mapping for all ANY JOINs. It leads to confusing not equal results for 't1 ANY LEFT JOIN t2' and 't2 ANY RIGHT JOIN t1'. ANY RIGHT JOIN needs one-to-many keys maping to be consistent with LEFT one.", IMPORTANT) \
    \
    M(SettingUInt64, preferred_block_size_bytes, 1000000, "", 0) \
    \
    M(SettingUInt64, max_replica_delay_for_distributed_queries, 300, "If set, distributed queries of Replicated tables will choose servers with replication delay in seconds less than the specified value (not inclusive). Zero means do not take delay into account.", 0) \
    M(SettingBool, fallback_to_stale_replicas_for_distributed_queries, 1, "Suppose max_replica_delay_for_distributed_queries is set and all replicas for the queried table are stale. If this setting is enabled, the query will be performed anyway, otherwise the error will be reported.", 0) \
    M(SettingUInt64, preferred_max_column_in_block_size_bytes, 0, "Limit on max column size in block while reading. Helps to decrease cache misses count. Should be close to L2 cache size.", 0) \
    \
    M(SettingBool, insert_distributed_sync, false, "If setting is enabled, insert query into distributed waits until data will be sent to all nodes in cluster.", 0) \
    M(SettingUInt64, insert_distributed_timeout, 0, "Timeout for insert query into distributed. Setting is used only with insert_distributed_sync enabled. Zero value means no timeout.", 0) \
    M(SettingInt64, distributed_ddl_task_timeout, 180, "Timeout for DDL query responses from all hosts in cluster. If a ddl request has not been performed on all hosts, a response will contain a timeout error and a request will be executed in an async mode. Negative value means infinite.", 0) \
    M(SettingMilliseconds, stream_flush_interval_ms, 7500, "Timeout for flushing data from streaming storages.", 0) \
    M(SettingMilliseconds, stream_poll_timeout_ms, 500, "Timeout for polling data from/to streaming storages.", 0) \
    \
    M(SettingString, format_schema, "", "Schema identifier (used by schema-based formats)", 0) \
    M(SettingString, format_template_resultset, "", "Path to file which contains format string for result set (for Template format)", 0) \
    M(SettingString, format_template_row, "", "Path to file which contains format string for rows (for Template format)", 0) \
    M(SettingString, format_template_rows_between_delimiter, "\n", "Delimiter between rows (for Template format)", 0) \
    \
    M(SettingString, format_custom_escaping_rule, "Escaped", "Field escaping rule (for CustomSeparated format)", 0) \
    M(SettingString, format_custom_field_delimiter, "\t", "Delimiter between fields (for CustomSeparated format)", 0) \
    M(SettingString, format_custom_row_before_delimiter, "", "Delimiter before field of the first column (for CustomSeparated format)", 0) \
    M(SettingString, format_custom_row_after_delimiter, "\n", "Delimiter after field of the last column (for CustomSeparated format)", 0) \
    M(SettingString, format_custom_row_between_delimiter, "", "Delimiter between rows (for CustomSeparated format)", 0) \
    M(SettingString, format_custom_result_before_delimiter, "", "Prefix before result set (for CustomSeparated format)", 0) \
    M(SettingString, format_custom_result_after_delimiter, "", "Suffix after result set (for CustomSeparated format)", 0) \
    \
    M(SettingBool, insert_allow_materialized_columns, 0, "If setting is enabled, Allow materialized columns in INSERT.", 0) \
    M(SettingSeconds, http_connection_timeout, DEFAULT_HTTP_READ_BUFFER_CONNECTION_TIMEOUT, "HTTP connection timeout.", 0) \
    M(SettingSeconds, http_send_timeout, DEFAULT_HTTP_READ_BUFFER_TIMEOUT, "HTTP send timeout", 0) \
    M(SettingSeconds, http_receive_timeout, DEFAULT_HTTP_READ_BUFFER_TIMEOUT, "HTTP receive timeout", 0) \
    M(SettingBool, optimize_throw_if_noop, false, "If setting is enabled and OPTIMIZE query didn't actually assign a merge then an explanatory exception is thrown", 0) \
    M(SettingBool, use_index_for_in_with_subqueries, true, "Try using an index if there is a subquery or a table expression on the right side of the IN operator.", 0) \
    M(SettingBool, joined_subquery_requires_alias, false, "Force joined subqueries to have aliases for correct name qualification.", 0) \
    M(SettingBool, empty_result_for_aggregation_by_empty_set, false, "Return empty result when aggregating without keys on empty set.", 0) \
    M(SettingBool, allow_distributed_ddl, true, "If it is set to true, then a user is allowed to executed distributed DDL queries.", 0) \
    M(SettingUInt64, odbc_max_field_size, 1024, "Max size of filed can be read from ODBC dictionary. Long strings are truncated.", 0) \
    M(SettingUInt64, query_profiler_real_time_period_ns, 1000000000, "Highly experimental. Period for real clock timer of query profiler (in nanoseconds). Set 0 value to turn off real clock query profiler. Recommended value is at least 10000000 (100 times a second) for single queries or 1000000000 (once a second) for cluster-wide profiling.", 0) \
    M(SettingUInt64, query_profiler_cpu_time_period_ns, 1000000000, "Highly experimental. Period for CPU clock timer of query profiler (in nanoseconds). Set 0 value to turn off CPU clock query profiler. Recommended value is at least 10000000 (100 times a second) for single queries or 1000000000 (once a second) for cluster-wide profiling.", 0) \
    \
    \
    /** Limits during query execution are part of the settings. \
      * Used to provide a more safe execution of queries from the user interface. \
      * Basically, limits are checked for each block (not every row). That is, the limits can be slightly violated. \
      * Almost all limits apply only to SELECTs. \
      * Almost all limits apply to each stream individually. \
      */ \
    \
    M(SettingUInt64, max_rows_to_read, 0, "Limit on read rows from the most 'deep' sources. That is, only in the deepest subquery. When reading from a remote server, it is only checked on a remote server.", 0) \
    M(SettingUInt64, max_bytes_to_read, 0, "Limit on read bytes (after decompression) from the most 'deep' sources. That is, only in the deepest subquery. When reading from a remote server, it is only checked on a remote server.", 0) \
    M(SettingOverflowMode, read_overflow_mode, OverflowMode::THROW, "What to do when the limit is exceeded.", 0) \
    \
    M(SettingUInt64, max_rows_to_group_by, 0, "", 0) \
    M(SettingOverflowModeGroupBy, group_by_overflow_mode, OverflowMode::THROW, "What to do when the limit is exceeded.", 0) \
    M(SettingUInt64, max_bytes_before_external_group_by, 0, "", 0) \
    \
    M(SettingUInt64, max_rows_to_sort, 0, "", 0) \
    M(SettingUInt64, max_bytes_to_sort, 0, "", 0) \
    M(SettingOverflowMode, sort_overflow_mode, OverflowMode::THROW, "What to do when the limit is exceeded.", 0) \
    M(SettingUInt64, max_bytes_before_external_sort, 0, "", 0) \
    M(SettingUInt64, max_bytes_before_remerge_sort, 1000000000, "In case of ORDER BY with LIMIT, when memory usage is higher than specified threshold, perform additional steps of merging blocks before final merge to keep just top LIMIT rows.", 0) \
    \
    M(SettingUInt64, max_result_rows, 0, "Limit on result size in rows. Also checked for intermediate data sent from remote servers.", 0) \
    M(SettingUInt64, max_result_bytes, 0, "Limit on result size in bytes (uncompressed). Also checked for intermediate data sent from remote servers.", 0) \
    M(SettingOverflowMode, result_overflow_mode, OverflowMode::THROW, "What to do when the limit is exceeded.", 0) \
    \
    /* TODO: Check also when merging and finalizing aggregate functions. */ \
<<<<<<< HEAD
    M(SettingSeconds, max_execution_time, 0, "") \
    M(SettingOverflowMode, timeout_overflow_mode, OverflowMode::THROW, "What to do when the limit is exceeded.") \
    \
    M(SettingUInt64, min_execution_speed, 0, "Minimum number of execution rows per second.") \
    M(SettingUInt64, max_execution_speed, 0, "Maximum number of execution rows per second.") \
    M(SettingUInt64, min_execution_speed_bytes, 0, "Minimum number of execution bytes per second.") \
    M(SettingUInt64, max_execution_speed_bytes, 0, "Maximum number of execution bytes per second.") \
    M(SettingSeconds, timeout_before_checking_execution_speed, 0, "Check that the speed is not too low after the specified time has elapsed.") \
    \
    M(SettingUInt64, max_columns_to_read, 0, "") \
    M(SettingUInt64, max_temporary_columns, 0, "") \
    M(SettingUInt64, max_temporary_non_const_columns, 0, "") \
    \
    M(SettingUInt64, max_subquery_depth, 100, "") \
    M(SettingUInt64, max_pipeline_depth, 1000, "") \
    M(SettingUInt64, max_ast_depth, 1000, "Maximum depth of query syntax tree. Checked after parsing.") \
    M(SettingUInt64, max_ast_elements, 50000, "Maximum size of query syntax tree in number of nodes. Checked after parsing.") \
    M(SettingUInt64, max_expanded_ast_elements, 500000, "Maximum size of query syntax tree in number of nodes after expansion of aliases and the asterisk.") \
    \
    M(SettingUInt64, readonly, 0, "0 - everything is allowed. 1 - only read requests. 2 - only read requests, as well as changing settings, except for the 'readonly' setting.") \
    \
    M(SettingUInt64, max_rows_in_set, 0, "Maximum size of the set (in number of elements) resulting from the execution of the IN section.") \
    M(SettingUInt64, max_bytes_in_set, 0, "Maximum size of the set (in bytes in memory) resulting from the execution of the IN section.") \
    M(SettingOverflowMode, set_overflow_mode, OverflowMode::THROW, "What to do when the limit is exceeded.") \
    \
    M(SettingUInt64, max_rows_in_join, 0, "Maximum size of the hash table for JOIN (in number of rows).") \
    M(SettingUInt64, max_bytes_in_join, 0, "Maximum size of the hash table for JOIN (in number of bytes in memory).") \
    M(SettingOverflowMode, join_overflow_mode, OverflowMode::THROW, "What to do when the limit is exceeded.") \
    M(SettingBool, join_any_take_last_row, false, "When disabled (default) ANY JOIN will take the first found row for a key. When enabled, it will take the last row seen if there are multiple rows for the same key.") \
    M(SettingBool, partial_merge_join, false, "Use partial merge join instead of hash join for LEFT and INNER JOINs.") \
    M(SettingBool, partial_merge_join_optimizations, false, "Enable optimizations in partial merge join") \
    M(SettingUInt64, default_max_bytes_in_join, 100000000, "Maximum size of right-side table if limit's required but max_bytes_in_join is not set.") \
    M(SettingUInt64, partial_merge_join_rows_in_right_blocks, 10000, "Split right-hand joining data in blocks of specified size. It's a portion of data indexed by min-max values and possibly unloaded on disk.") \
    M(SettingUInt64, partial_merge_join_rows_in_left_blocks, 10000, "Group left-hand joining data in bigger blocks. Setting it to a bigger value increase JOIN performance and memory usage.") \
    \
    M(SettingUInt64, max_rows_to_transfer, 0, "Maximum size (in rows) of the transmitted external table obtained when the GLOBAL IN/JOIN section is executed.") \
    M(SettingUInt64, max_bytes_to_transfer, 0, "Maximum size (in uncompressed bytes) of the transmitted external table obtained when the GLOBAL IN/JOIN section is executed.") \
    M(SettingOverflowMode, transfer_overflow_mode, OverflowMode::THROW, "What to do when the limit is exceeded.") \
    \
    M(SettingUInt64, max_rows_in_distinct, 0, "Maximum number of elements during execution of DISTINCT.") \
    M(SettingUInt64, max_bytes_in_distinct, 0, "Maximum total size of state (in uncompressed bytes) in memory for the execution of DISTINCT.") \
    M(SettingOverflowMode, distinct_overflow_mode, OverflowMode::THROW, "What to do when the limit is exceeded.") \
    \
    M(SettingUInt64, max_memory_usage, 0, "Maximum memory usage for processing of single query. Zero means unlimited.") \
    M(SettingUInt64, max_memory_usage_for_user, 0, "Maximum memory usage for processing all concurrently running queries for the user. Zero means unlimited.") \
    M(SettingUInt64, max_memory_usage_for_all_queries, 0, "Maximum memory usage for processing all concurrently running queries on the server. Zero means unlimited.") \
    \
    M(SettingUInt64, max_network_bandwidth, 0, "The maximum speed of data exchange over the network in bytes per second for a query. Zero means unlimited.") \
    M(SettingUInt64, max_network_bytes, 0, "The maximum number of bytes (compressed) to receive or transmit over the network for execution of the query.") \
    M(SettingUInt64, max_network_bandwidth_for_user, 0, "The maximum speed of data exchange over the network in bytes per second for all concurrently running user queries. Zero means unlimited.")\
    M(SettingUInt64, max_network_bandwidth_for_all_users, 0, "The maximum speed of data exchange over the network in bytes per second for all concurrently running queries. Zero means unlimited.") \
    M(SettingChar, format_csv_delimiter, ',', "The character to be considered as a delimiter in CSV data. If setting with a string, a string has to have a length of 1.") \
    M(SettingBool, format_csv_allow_single_quotes, 1, "If it is set to true, allow strings in single quotes.") \
    M(SettingBool, format_csv_allow_double_quotes, 1, "If it is set to true, allow strings in double quotes.") \
    M(SettingBool, input_format_csv_unquoted_null_literal_as_null, false, "Consider unquoted NULL literal as \\N") \
    \
    M(SettingDateTimeInputFormat, date_time_input_format, FormatSettings::DateTimeInputFormat::Basic, "Method to read DateTime from text input formats. Possible values: 'basic' and 'best_effort'.") \
    M(SettingBool, log_profile_events, true, "Log query performance statistics into the query_log and query_thread_log.") \
    M(SettingBool, log_query_settings, true, "Log query settings into the query_log.") \
    M(SettingBool, log_query_threads, true, "Log query threads into system.query_thread_log table. This setting have effect only when 'log_queries' is true.") \
    M(SettingLogsLevel, send_logs_level, LogsLevel::none, "Send server text logs with specified minimum level to client. Valid values: 'trace', 'debug', 'information', 'warning', 'error', 'none'") \
    M(SettingBool, enable_optimize_predicate_expression, 1, "If it is set to true, optimize predicates to subqueries.") \
    M(SettingBool, enable_optimize_predicate_expression_to_final_subquery, 1, "Allow push predicate to final subquery.") \
    \
    M(SettingUInt64, low_cardinality_max_dictionary_size, 8192, "Maximum size (in rows) of shared global dictionary for LowCardinality type.") \
    M(SettingBool, low_cardinality_use_single_dictionary_for_part, false, "LowCardinality type serialization setting. If is true, than will use additional keys when global dictionary overflows. Otherwise, will create several shared dictionaries.") \
    M(SettingBool, decimal_check_overflow, true, "Check overflow of decimal arithmetic/comparison operations") \
    \
    M(SettingBool, prefer_localhost_replica, 1, "1 - always send query to local replica, if it exists. 0 - choose replica to send query between local and remote ones according to load_balancing") \
    M(SettingUInt64, max_fetch_partition_retries_count, 5, "Amount of retries while fetching partition from another host.") \
    M(SettingUInt64, http_max_multipart_form_data_size, 1024 * 1024 * 1024, "Limit on size of multipart/form-data content. This setting cannot be parsed from URL parameters and should be set in user profile. Note that content is parsed and external tables are created in memory before start of query execution. And this is the only limit that has effect on that stage (limits on max memory usage and max execution time have no effect while reading HTTP form data).") \
    M(SettingBool, calculate_text_stack_trace, 1, "Calculate text stack trace in case of exceptions during query execution. This is the default. It requires symbol lookups that may slow down fuzzing tests when huge amount of wrong queries are executed. In normal cases you should not disable this option.") \
    M(SettingBool, allow_ddl, true, "If it is set to true, then a user is allowed to executed DDL queries.") \
    M(SettingBool, parallel_view_processing, false, "Enables pushing to attached views concurrently instead of sequentially.") \
    M(SettingBool, enable_debug_queries, false, "Enables debug queries such as AST.") \
    M(SettingBool, enable_unaligned_array_join, false, "Allow ARRAY JOIN with multiple arrays that have different sizes. When this settings is enabled, arrays will be resized to the longest one.") \
    M(SettingBool, optimize_read_in_order, true, "Enable ORDER BY optimization for reading data in corresponding order in MergeTree tables.") \
    M(SettingBool, low_cardinality_allow_in_native_format, true, "Use LowCardinality type in Native format. Otherwise, convert LowCardinality columns to ordinary for select query, and convert ordinary columns to required LowCardinality for insert query.") \
    M(SettingBool, allow_experimental_multiple_joins_emulation, true, "Emulate multiple joins using subselects") \
    M(SettingBool, allow_experimental_cross_to_join_conversion, true, "Convert CROSS JOIN to INNER JOIN if possible") \
    M(SettingBool, cancel_http_readonly_queries_on_client_close, false, "Cancel HTTP readonly queries when a client closes the connection without waiting for response.") \
    M(SettingBool, external_table_functions_use_nulls, true, "If it is set to true, external table functions will implicitly use Nullable type if needed. Otherwise NULLs will be substituted with default values. Currently supported only by 'mysql' and 'odbc' table functions.") \
    M(SettingBool, allow_experimental_data_skipping_indices, false, "If it is set to true, data skipping indices can be used in CREATE TABLE/ALTER TABLE queries.") \
    \
    M(SettingBool, experimental_use_processors, false, "Use processors pipeline.") \
    \
    M(SettingBool, allow_hyperscan, true, "Allow functions that use Hyperscan library. Disable to avoid potentially long compilation times and excessive resource usage.") \
    M(SettingBool, allow_simdjson, true, "Allow using simdjson library in 'JSON*' functions if AVX2 instructions are available. If disabled rapidjson will be used.") \
    M(SettingBool, allow_introspection_functions, false, "Allow functions for introspection of ELF and DWARF for query profiling. These functions are slow and may impose security considerations.") \
    \
    M(SettingUInt64, max_partitions_per_insert_block, 100, "Limit maximum number of partitions in single INSERTed block. Zero means unlimited. Throw exception if the block contains too many partitions. This setting is a safety threshold, because using large number of partitions is a common misconception.") \
    M(SettingBool, check_query_single_value_result, true, "Return check query result as single 1/0 value") \
    M(SettingBool, allow_drop_detached, false, "Allow ALTER TABLE ... DROP DETACHED PART[ITION] ... queries") \
    \
    M(SettingSeconds, distributed_replica_error_half_life, DBMS_CONNECTION_POOL_WITH_FAILOVER_DEFAULT_DECREASE_ERROR_PERIOD, "Time period reduces replica error counter by 2 times.") \
    M(SettingUInt64, distributed_replica_error_cap, DBMS_CONNECTION_POOL_WITH_FAILOVER_MAX_ERROR_COUNT, "Max number of errors per replica, prevents piling up increadible amount of errors if replica was offline for some time and allows it to be reconsidered in a shorter amount of time.") \
    \
    M(SettingBool, allow_experimental_live_view, false, "Enable LIVE VIEW. Not mature enough.") \
    M(SettingSeconds, live_view_heartbeat_interval, DEFAULT_LIVE_VIEW_HEARTBEAT_INTERVAL_SEC, "The heartbeat interval in seconds to indicate live query is alive.") \
    M(SettingSeconds, temporary_live_view_timeout, DEFAULT_TEMPORARY_LIVE_VIEW_TIMEOUT_SEC, "Timeout after which temporary live view is deleted.") \
    M(SettingUInt64, max_live_view_insert_blocks_before_refresh, 64, "Limit maximum number of inserted blocks after which mergeable blocks are dropped and query is re-executed.") \
    M(SettingUInt64, min_free_disk_space_for_temporary_data, 0, "The minimum disk space to keep while writing temporary data used in external sorting and aggregation.") \
    \
    M(SettingDefaultDatabaseEngine, default_database_engine, /*DefaultDatabaseEngine::Ordinary*/ DefaultDatabaseEngine::Atomic, "Default database engine.") \
    M(SettingBool, enable_scalar_subquery_optimization, true, "If it is set to true, prevent scalar subqueries from (de)serializing large scalar values and possibly avoid running the same subquery more than once.") \
    M(SettingBool, optimize_trivial_count_query, true, "Process trivial 'SELECT count() FROM table' query from metadata.") \
=======
    M(SettingSeconds, max_execution_time, 0, "", 0) \
    M(SettingOverflowMode, timeout_overflow_mode, OverflowMode::THROW, "What to do when the limit is exceeded.", 0) \
    \
    M(SettingUInt64, min_execution_speed, 0, "Minimum number of execution rows per second.", 0) \
    M(SettingUInt64, max_execution_speed, 0, "Maximum number of execution rows per second.", 0) \
    M(SettingUInt64, min_execution_speed_bytes, 0, "Minimum number of execution bytes per second.", 0) \
    M(SettingUInt64, max_execution_speed_bytes, 0, "Maximum number of execution bytes per second.", 0) \
    M(SettingSeconds, timeout_before_checking_execution_speed, 0, "Check that the speed is not too low after the specified time has elapsed.", 0) \
    \
    M(SettingUInt64, max_columns_to_read, 0, "", 0) \
    M(SettingUInt64, max_temporary_columns, 0, "", 0) \
    M(SettingUInt64, max_temporary_non_const_columns, 0, "", 0) \
    \
    M(SettingUInt64, max_subquery_depth, 100, "", 0) \
    M(SettingUInt64, max_pipeline_depth, 1000, "", 0) \
    M(SettingUInt64, max_ast_depth, 1000, "Maximum depth of query syntax tree. Checked after parsing.", 0) \
    M(SettingUInt64, max_ast_elements, 50000, "Maximum size of query syntax tree in number of nodes. Checked after parsing.", 0) \
    M(SettingUInt64, max_expanded_ast_elements, 500000, "Maximum size of query syntax tree in number of nodes after expansion of aliases and the asterisk.", 0) \
    \
    M(SettingUInt64, readonly, 0, "0 - everything is allowed. 1 - only read requests. 2 - only read requests, as well as changing settings, except for the 'readonly' setting.", 0) \
    \
    M(SettingUInt64, max_rows_in_set, 0, "Maximum size of the set (in number of elements) resulting from the execution of the IN section.", 0) \
    M(SettingUInt64, max_bytes_in_set, 0, "Maximum size of the set (in bytes in memory) resulting from the execution of the IN section.", 0) \
    M(SettingOverflowMode, set_overflow_mode, OverflowMode::THROW, "What to do when the limit is exceeded.", 0) \
    \
    M(SettingUInt64, max_rows_in_join, 0, "Maximum size of the hash table for JOIN (in number of rows).", 0) \
    M(SettingUInt64, max_bytes_in_join, 0, "Maximum size of the hash table for JOIN (in number of bytes in memory).", 0) \
    M(SettingOverflowMode, join_overflow_mode, OverflowMode::THROW, "What to do when the limit is exceeded.", 0) \
    M(SettingBool, join_any_take_last_row, false, "When disabled (default) ANY JOIN will take the first found row for a key. When enabled, it will take the last row seen if there are multiple rows for the same key.", IMPORTANT) \
    M(SettingBool, partial_merge_join, false, "Use partial merge join instead of hash join for LEFT and INNER JOINs.", 0) \
    M(SettingBool, partial_merge_join_optimizations, false, "Enable optimizations in partial merge join", 0) \
    M(SettingUInt64, default_max_bytes_in_join, 100000000, "Maximum size of right-side table if limit's required but max_bytes_in_join is not set.", 0) \
    M(SettingUInt64, partial_merge_join_rows_in_right_blocks, 10000, "Split right-hand joining data in blocks of specified size. It's a portion of data indexed by min-max values and possibly unloaded on disk.", 0) \
    M(SettingUInt64, partial_merge_join_rows_in_left_blocks, 10000, "Group left-hand joining data in bigger blocks. Setting it to a bigger value increase JOIN performance and memory usage.", 0) \
    \
    M(SettingUInt64, max_rows_to_transfer, 0, "Maximum size (in rows) of the transmitted external table obtained when the GLOBAL IN/JOIN section is executed.", 0) \
    M(SettingUInt64, max_bytes_to_transfer, 0, "Maximum size (in uncompressed bytes) of the transmitted external table obtained when the GLOBAL IN/JOIN section is executed.", 0) \
    M(SettingOverflowMode, transfer_overflow_mode, OverflowMode::THROW, "What to do when the limit is exceeded.", 0) \
    \
    M(SettingUInt64, max_rows_in_distinct, 0, "Maximum number of elements during execution of DISTINCT.", 0) \
    M(SettingUInt64, max_bytes_in_distinct, 0, "Maximum total size of state (in uncompressed bytes) in memory for the execution of DISTINCT.", 0) \
    M(SettingOverflowMode, distinct_overflow_mode, OverflowMode::THROW, "What to do when the limit is exceeded.", 0) \
    \
    M(SettingUInt64, max_memory_usage, 0, "Maximum memory usage for processing of single query. Zero means unlimited.", 0) \
    M(SettingUInt64, max_memory_usage_for_user, 0, "Maximum memory usage for processing all concurrently running queries for the user. Zero means unlimited.", 0) \
    M(SettingUInt64, max_memory_usage_for_all_queries, 0, "Maximum memory usage for processing all concurrently running queries on the server. Zero means unlimited.", 0) \
    \
    M(SettingUInt64, max_network_bandwidth, 0, "The maximum speed of data exchange over the network in bytes per second for a query. Zero means unlimited.", 0) \
    M(SettingUInt64, max_network_bytes, 0, "The maximum number of bytes (compressed) to receive or transmit over the network for execution of the query.", 0) \
    M(SettingUInt64, max_network_bandwidth_for_user, 0, "The maximum speed of data exchange over the network in bytes per second for all concurrently running user queries. Zero means unlimited.", 0)\
    M(SettingUInt64, max_network_bandwidth_for_all_users, 0, "The maximum speed of data exchange over the network in bytes per second for all concurrently running queries. Zero means unlimited.", 0) \
    M(SettingChar, format_csv_delimiter, ',', "The character to be considered as a delimiter in CSV data. If setting with a string, a string has to have a length of 1.", 0) \
    M(SettingBool, format_csv_allow_single_quotes, 1, "If it is set to true, allow strings in single quotes.", 0) \
    M(SettingBool, format_csv_allow_double_quotes, 1, "If it is set to true, allow strings in double quotes.", 0) \
    M(SettingBool, input_format_csv_unquoted_null_literal_as_null, false, "Consider unquoted NULL literal as \\N", 0) \
    \
    M(SettingDateTimeInputFormat, date_time_input_format, FormatSettings::DateTimeInputFormat::Basic, "Method to read DateTime from text input formats. Possible values: 'basic' and 'best_effort'.", 0) \
    M(SettingBool, log_profile_events, true, "Log query performance statistics into the query_log and query_thread_log.", 0) \
    M(SettingBool, log_query_settings, true, "Log query settings into the query_log.", 0) \
    M(SettingBool, log_query_threads, true, "Log query threads into system.query_thread_log table. This setting have effect only when 'log_queries' is true.", 0) \
    M(SettingLogsLevel, send_logs_level, LogsLevel::none, "Send server text logs with specified minimum level to client. Valid values: 'trace', 'debug', 'information', 'warning', 'error', 'none'", 0) \
    M(SettingBool, enable_optimize_predicate_expression, 1, "If it is set to true, optimize predicates to subqueries.", 0) \
    M(SettingBool, enable_optimize_predicate_expression_to_final_subquery, 1, "Allow push predicate to final subquery.", 0) \
    \
    M(SettingUInt64, low_cardinality_max_dictionary_size, 8192, "Maximum size (in rows) of shared global dictionary for LowCardinality type.", 0) \
    M(SettingBool, low_cardinality_use_single_dictionary_for_part, false, "LowCardinality type serialization setting. If is true, than will use additional keys when global dictionary overflows. Otherwise, will create several shared dictionaries.", 0) \
    M(SettingBool, decimal_check_overflow, true, "Check overflow of decimal arithmetic/comparison operations", 0) \
    \
    M(SettingBool, prefer_localhost_replica, 1, "1 - always send query to local replica, if it exists. 0 - choose replica to send query between local and remote ones according to load_balancing", 0) \
    M(SettingUInt64, max_fetch_partition_retries_count, 5, "Amount of retries while fetching partition from another host.", 0) \
    M(SettingUInt64, http_max_multipart_form_data_size, 1024 * 1024 * 1024, "Limit on size of multipart/form-data content. This setting cannot be parsed from URL parameters and should be set in user profile. Note that content is parsed and external tables are created in memory before start of query execution. And this is the only limit that has effect on that stage (limits on max memory usage and max execution time have no effect while reading HTTP form data).", 0) \
    M(SettingBool, calculate_text_stack_trace, 1, "Calculate text stack trace in case of exceptions during query execution. This is the default. It requires symbol lookups that may slow down fuzzing tests when huge amount of wrong queries are executed. In normal cases you should not disable this option.", 0) \
    M(SettingBool, allow_ddl, true, "If it is set to true, then a user is allowed to executed DDL queries.", 0) \
    M(SettingBool, parallel_view_processing, false, "Enables pushing to attached views concurrently instead of sequentially.", 0) \
    M(SettingBool, enable_debug_queries, false, "Enables debug queries such as AST.", 0) \
    M(SettingBool, enable_unaligned_array_join, false, "Allow ARRAY JOIN with multiple arrays that have different sizes. When this settings is enabled, arrays will be resized to the longest one.", 0) \
    M(SettingBool, optimize_read_in_order, true, "Enable ORDER BY optimization for reading data in corresponding order in MergeTree tables.", 0) \
    M(SettingBool, low_cardinality_allow_in_native_format, true, "Use LowCardinality type in Native format. Otherwise, convert LowCardinality columns to ordinary for select query, and convert ordinary columns to required LowCardinality for insert query.", 0) \
    M(SettingBool, allow_experimental_multiple_joins_emulation, true, "Emulate multiple joins using subselects", 0) \
    M(SettingBool, allow_experimental_cross_to_join_conversion, true, "Convert CROSS JOIN to INNER JOIN if possible", 0) \
    M(SettingBool, cancel_http_readonly_queries_on_client_close, false, "Cancel HTTP readonly queries when a client closes the connection without waiting for response.", 0) \
    M(SettingBool, external_table_functions_use_nulls, true, "If it is set to true, external table functions will implicitly use Nullable type if needed. Otherwise NULLs will be substituted with default values. Currently supported only by 'mysql' and 'odbc' table functions.", 0) \
    M(SettingBool, allow_experimental_data_skipping_indices, false, "If it is set to true, data skipping indices can be used in CREATE TABLE/ALTER TABLE queries.", 0) \
    \
    M(SettingBool, experimental_use_processors, false, "Use processors pipeline.", 0) \
    \
    M(SettingBool, allow_hyperscan, true, "Allow functions that use Hyperscan library. Disable to avoid potentially long compilation times and excessive resource usage.", 0) \
    M(SettingBool, allow_simdjson, true, "Allow using simdjson library in 'JSON*' functions if AVX2 instructions are available. If disabled rapidjson will be used.", 0) \
    M(SettingBool, allow_introspection_functions, false, "Allow functions for introspection of ELF and DWARF for query profiling. These functions are slow and may impose security considerations.", 0) \
    \
    M(SettingUInt64, max_partitions_per_insert_block, 100, "Limit maximum number of partitions in single INSERTed block. Zero means unlimited. Throw exception if the block contains too many partitions. This setting is a safety threshold, because using large number of partitions is a common misconception.", 0) \
    M(SettingBool, check_query_single_value_result, true, "Return check query result as single 1/0 value", 0) \
    M(SettingBool, allow_drop_detached, false, "Allow ALTER TABLE ... DROP DETACHED PART[ITION] ... queries", 0) \
    \
    M(SettingSeconds, distributed_replica_error_half_life, DBMS_CONNECTION_POOL_WITH_FAILOVER_DEFAULT_DECREASE_ERROR_PERIOD, "Time period reduces replica error counter by 2 times.", 0) \
    M(SettingUInt64, distributed_replica_error_cap, DBMS_CONNECTION_POOL_WITH_FAILOVER_MAX_ERROR_COUNT, "Max number of errors per replica, prevents piling up increadible amount of errors if replica was offline for some time and allows it to be reconsidered in a shorter amount of time.", 0) \
    \
    M(SettingBool, allow_experimental_live_view, false, "Enable LIVE VIEW. Not mature enough.", 0) \
    M(SettingSeconds, live_view_heartbeat_interval, DEFAULT_LIVE_VIEW_HEARTBEAT_INTERVAL_SEC, "The heartbeat interval in seconds to indicate live query is alive.", 0) \
    M(SettingSeconds, temporary_live_view_timeout, DEFAULT_TEMPORARY_LIVE_VIEW_TIMEOUT_SEC, "Timeout after which temporary live view is deleted.", 0) \
    M(SettingUInt64, max_live_view_insert_blocks_before_refresh, 64, "Limit maximum number of inserted blocks after which mergeable blocks are dropped and query is re-executed.", 0) \
    M(SettingUInt64, min_free_disk_space_for_temporary_data, 0, "The minimum disk space to keep while writing temporary data used in external sorting and aggregation.", 0) \
    \
    M(SettingBool, enable_scalar_subquery_optimization, true, "If it is set to true, prevent scalar subqueries from (de)serializing large scalar values and possibly avoid running the same subquery more than once.", 0) \
    M(SettingBool, optimize_trivial_count_query, true, "Process trivial 'SELECT count() FROM table' query from metadata.", 0) \
>>>>>>> 7c59fd47
    \
    /** Obsolete settings that do nothing but left for compatibility reasons. Remove each one after half a year of obsolescence. */ \
    \
    M(SettingBool, allow_experimental_low_cardinality_type, true, "Obsolete setting, does nothing. Will be removed after 2019-08-13", 0) \
    M(SettingBool, compile, false, "Whether query compilation is enabled. Will be removed after 2020-03-13", 0) \

    DECLARE_SETTINGS_COLLECTION(LIST_OF_SETTINGS)

    /** Set multiple settings from "profile" (in server configuration file (users.xml), profiles contain groups of multiple settings).
     * The profile can also be set using the `set` functions, like the profile setting.
     */
    void setProfile(const String & profile_name, const Poco::Util::AbstractConfiguration & config);

    /// Load settings from configuration file, at "path" prefix in configuration.
    void loadSettingsFromConfig(const String & path, const Poco::Util::AbstractConfiguration & config);

    /// Dumps profile events to two columns of type Array(String)
    void dumpToArrayColumns(IColumn * column_names, IColumn * column_values, bool changed_only = true);

    /// Adds program options to set the settings from a command line.
    /// (Don't forget to call notify() on the `variables_map` after parsing it!)
    void addProgramOptions(boost::program_options::options_description & options);
};

}<|MERGE_RESOLUTION|>--- conflicted
+++ resolved
@@ -282,114 +282,6 @@
     M(SettingOverflowMode, result_overflow_mode, OverflowMode::THROW, "What to do when the limit is exceeded.", 0) \
     \
     /* TODO: Check also when merging and finalizing aggregate functions. */ \
-<<<<<<< HEAD
-    M(SettingSeconds, max_execution_time, 0, "") \
-    M(SettingOverflowMode, timeout_overflow_mode, OverflowMode::THROW, "What to do when the limit is exceeded.") \
-    \
-    M(SettingUInt64, min_execution_speed, 0, "Minimum number of execution rows per second.") \
-    M(SettingUInt64, max_execution_speed, 0, "Maximum number of execution rows per second.") \
-    M(SettingUInt64, min_execution_speed_bytes, 0, "Minimum number of execution bytes per second.") \
-    M(SettingUInt64, max_execution_speed_bytes, 0, "Maximum number of execution bytes per second.") \
-    M(SettingSeconds, timeout_before_checking_execution_speed, 0, "Check that the speed is not too low after the specified time has elapsed.") \
-    \
-    M(SettingUInt64, max_columns_to_read, 0, "") \
-    M(SettingUInt64, max_temporary_columns, 0, "") \
-    M(SettingUInt64, max_temporary_non_const_columns, 0, "") \
-    \
-    M(SettingUInt64, max_subquery_depth, 100, "") \
-    M(SettingUInt64, max_pipeline_depth, 1000, "") \
-    M(SettingUInt64, max_ast_depth, 1000, "Maximum depth of query syntax tree. Checked after parsing.") \
-    M(SettingUInt64, max_ast_elements, 50000, "Maximum size of query syntax tree in number of nodes. Checked after parsing.") \
-    M(SettingUInt64, max_expanded_ast_elements, 500000, "Maximum size of query syntax tree in number of nodes after expansion of aliases and the asterisk.") \
-    \
-    M(SettingUInt64, readonly, 0, "0 - everything is allowed. 1 - only read requests. 2 - only read requests, as well as changing settings, except for the 'readonly' setting.") \
-    \
-    M(SettingUInt64, max_rows_in_set, 0, "Maximum size of the set (in number of elements) resulting from the execution of the IN section.") \
-    M(SettingUInt64, max_bytes_in_set, 0, "Maximum size of the set (in bytes in memory) resulting from the execution of the IN section.") \
-    M(SettingOverflowMode, set_overflow_mode, OverflowMode::THROW, "What to do when the limit is exceeded.") \
-    \
-    M(SettingUInt64, max_rows_in_join, 0, "Maximum size of the hash table for JOIN (in number of rows).") \
-    M(SettingUInt64, max_bytes_in_join, 0, "Maximum size of the hash table for JOIN (in number of bytes in memory).") \
-    M(SettingOverflowMode, join_overflow_mode, OverflowMode::THROW, "What to do when the limit is exceeded.") \
-    M(SettingBool, join_any_take_last_row, false, "When disabled (default) ANY JOIN will take the first found row for a key. When enabled, it will take the last row seen if there are multiple rows for the same key.") \
-    M(SettingBool, partial_merge_join, false, "Use partial merge join instead of hash join for LEFT and INNER JOINs.") \
-    M(SettingBool, partial_merge_join_optimizations, false, "Enable optimizations in partial merge join") \
-    M(SettingUInt64, default_max_bytes_in_join, 100000000, "Maximum size of right-side table if limit's required but max_bytes_in_join is not set.") \
-    M(SettingUInt64, partial_merge_join_rows_in_right_blocks, 10000, "Split right-hand joining data in blocks of specified size. It's a portion of data indexed by min-max values and possibly unloaded on disk.") \
-    M(SettingUInt64, partial_merge_join_rows_in_left_blocks, 10000, "Group left-hand joining data in bigger blocks. Setting it to a bigger value increase JOIN performance and memory usage.") \
-    \
-    M(SettingUInt64, max_rows_to_transfer, 0, "Maximum size (in rows) of the transmitted external table obtained when the GLOBAL IN/JOIN section is executed.") \
-    M(SettingUInt64, max_bytes_to_transfer, 0, "Maximum size (in uncompressed bytes) of the transmitted external table obtained when the GLOBAL IN/JOIN section is executed.") \
-    M(SettingOverflowMode, transfer_overflow_mode, OverflowMode::THROW, "What to do when the limit is exceeded.") \
-    \
-    M(SettingUInt64, max_rows_in_distinct, 0, "Maximum number of elements during execution of DISTINCT.") \
-    M(SettingUInt64, max_bytes_in_distinct, 0, "Maximum total size of state (in uncompressed bytes) in memory for the execution of DISTINCT.") \
-    M(SettingOverflowMode, distinct_overflow_mode, OverflowMode::THROW, "What to do when the limit is exceeded.") \
-    \
-    M(SettingUInt64, max_memory_usage, 0, "Maximum memory usage for processing of single query. Zero means unlimited.") \
-    M(SettingUInt64, max_memory_usage_for_user, 0, "Maximum memory usage for processing all concurrently running queries for the user. Zero means unlimited.") \
-    M(SettingUInt64, max_memory_usage_for_all_queries, 0, "Maximum memory usage for processing all concurrently running queries on the server. Zero means unlimited.") \
-    \
-    M(SettingUInt64, max_network_bandwidth, 0, "The maximum speed of data exchange over the network in bytes per second for a query. Zero means unlimited.") \
-    M(SettingUInt64, max_network_bytes, 0, "The maximum number of bytes (compressed) to receive or transmit over the network for execution of the query.") \
-    M(SettingUInt64, max_network_bandwidth_for_user, 0, "The maximum speed of data exchange over the network in bytes per second for all concurrently running user queries. Zero means unlimited.")\
-    M(SettingUInt64, max_network_bandwidth_for_all_users, 0, "The maximum speed of data exchange over the network in bytes per second for all concurrently running queries. Zero means unlimited.") \
-    M(SettingChar, format_csv_delimiter, ',', "The character to be considered as a delimiter in CSV data. If setting with a string, a string has to have a length of 1.") \
-    M(SettingBool, format_csv_allow_single_quotes, 1, "If it is set to true, allow strings in single quotes.") \
-    M(SettingBool, format_csv_allow_double_quotes, 1, "If it is set to true, allow strings in double quotes.") \
-    M(SettingBool, input_format_csv_unquoted_null_literal_as_null, false, "Consider unquoted NULL literal as \\N") \
-    \
-    M(SettingDateTimeInputFormat, date_time_input_format, FormatSettings::DateTimeInputFormat::Basic, "Method to read DateTime from text input formats. Possible values: 'basic' and 'best_effort'.") \
-    M(SettingBool, log_profile_events, true, "Log query performance statistics into the query_log and query_thread_log.") \
-    M(SettingBool, log_query_settings, true, "Log query settings into the query_log.") \
-    M(SettingBool, log_query_threads, true, "Log query threads into system.query_thread_log table. This setting have effect only when 'log_queries' is true.") \
-    M(SettingLogsLevel, send_logs_level, LogsLevel::none, "Send server text logs with specified minimum level to client. Valid values: 'trace', 'debug', 'information', 'warning', 'error', 'none'") \
-    M(SettingBool, enable_optimize_predicate_expression, 1, "If it is set to true, optimize predicates to subqueries.") \
-    M(SettingBool, enable_optimize_predicate_expression_to_final_subquery, 1, "Allow push predicate to final subquery.") \
-    \
-    M(SettingUInt64, low_cardinality_max_dictionary_size, 8192, "Maximum size (in rows) of shared global dictionary for LowCardinality type.") \
-    M(SettingBool, low_cardinality_use_single_dictionary_for_part, false, "LowCardinality type serialization setting. If is true, than will use additional keys when global dictionary overflows. Otherwise, will create several shared dictionaries.") \
-    M(SettingBool, decimal_check_overflow, true, "Check overflow of decimal arithmetic/comparison operations") \
-    \
-    M(SettingBool, prefer_localhost_replica, 1, "1 - always send query to local replica, if it exists. 0 - choose replica to send query between local and remote ones according to load_balancing") \
-    M(SettingUInt64, max_fetch_partition_retries_count, 5, "Amount of retries while fetching partition from another host.") \
-    M(SettingUInt64, http_max_multipart_form_data_size, 1024 * 1024 * 1024, "Limit on size of multipart/form-data content. This setting cannot be parsed from URL parameters and should be set in user profile. Note that content is parsed and external tables are created in memory before start of query execution. And this is the only limit that has effect on that stage (limits on max memory usage and max execution time have no effect while reading HTTP form data).") \
-    M(SettingBool, calculate_text_stack_trace, 1, "Calculate text stack trace in case of exceptions during query execution. This is the default. It requires symbol lookups that may slow down fuzzing tests when huge amount of wrong queries are executed. In normal cases you should not disable this option.") \
-    M(SettingBool, allow_ddl, true, "If it is set to true, then a user is allowed to executed DDL queries.") \
-    M(SettingBool, parallel_view_processing, false, "Enables pushing to attached views concurrently instead of sequentially.") \
-    M(SettingBool, enable_debug_queries, false, "Enables debug queries such as AST.") \
-    M(SettingBool, enable_unaligned_array_join, false, "Allow ARRAY JOIN with multiple arrays that have different sizes. When this settings is enabled, arrays will be resized to the longest one.") \
-    M(SettingBool, optimize_read_in_order, true, "Enable ORDER BY optimization for reading data in corresponding order in MergeTree tables.") \
-    M(SettingBool, low_cardinality_allow_in_native_format, true, "Use LowCardinality type in Native format. Otherwise, convert LowCardinality columns to ordinary for select query, and convert ordinary columns to required LowCardinality for insert query.") \
-    M(SettingBool, allow_experimental_multiple_joins_emulation, true, "Emulate multiple joins using subselects") \
-    M(SettingBool, allow_experimental_cross_to_join_conversion, true, "Convert CROSS JOIN to INNER JOIN if possible") \
-    M(SettingBool, cancel_http_readonly_queries_on_client_close, false, "Cancel HTTP readonly queries when a client closes the connection without waiting for response.") \
-    M(SettingBool, external_table_functions_use_nulls, true, "If it is set to true, external table functions will implicitly use Nullable type if needed. Otherwise NULLs will be substituted with default values. Currently supported only by 'mysql' and 'odbc' table functions.") \
-    M(SettingBool, allow_experimental_data_skipping_indices, false, "If it is set to true, data skipping indices can be used in CREATE TABLE/ALTER TABLE queries.") \
-    \
-    M(SettingBool, experimental_use_processors, false, "Use processors pipeline.") \
-    \
-    M(SettingBool, allow_hyperscan, true, "Allow functions that use Hyperscan library. Disable to avoid potentially long compilation times and excessive resource usage.") \
-    M(SettingBool, allow_simdjson, true, "Allow using simdjson library in 'JSON*' functions if AVX2 instructions are available. If disabled rapidjson will be used.") \
-    M(SettingBool, allow_introspection_functions, false, "Allow functions for introspection of ELF and DWARF for query profiling. These functions are slow and may impose security considerations.") \
-    \
-    M(SettingUInt64, max_partitions_per_insert_block, 100, "Limit maximum number of partitions in single INSERTed block. Zero means unlimited. Throw exception if the block contains too many partitions. This setting is a safety threshold, because using large number of partitions is a common misconception.") \
-    M(SettingBool, check_query_single_value_result, true, "Return check query result as single 1/0 value") \
-    M(SettingBool, allow_drop_detached, false, "Allow ALTER TABLE ... DROP DETACHED PART[ITION] ... queries") \
-    \
-    M(SettingSeconds, distributed_replica_error_half_life, DBMS_CONNECTION_POOL_WITH_FAILOVER_DEFAULT_DECREASE_ERROR_PERIOD, "Time period reduces replica error counter by 2 times.") \
-    M(SettingUInt64, distributed_replica_error_cap, DBMS_CONNECTION_POOL_WITH_FAILOVER_MAX_ERROR_COUNT, "Max number of errors per replica, prevents piling up increadible amount of errors if replica was offline for some time and allows it to be reconsidered in a shorter amount of time.") \
-    \
-    M(SettingBool, allow_experimental_live_view, false, "Enable LIVE VIEW. Not mature enough.") \
-    M(SettingSeconds, live_view_heartbeat_interval, DEFAULT_LIVE_VIEW_HEARTBEAT_INTERVAL_SEC, "The heartbeat interval in seconds to indicate live query is alive.") \
-    M(SettingSeconds, temporary_live_view_timeout, DEFAULT_TEMPORARY_LIVE_VIEW_TIMEOUT_SEC, "Timeout after which temporary live view is deleted.") \
-    M(SettingUInt64, max_live_view_insert_blocks_before_refresh, 64, "Limit maximum number of inserted blocks after which mergeable blocks are dropped and query is re-executed.") \
-    M(SettingUInt64, min_free_disk_space_for_temporary_data, 0, "The minimum disk space to keep while writing temporary data used in external sorting and aggregation.") \
-    \
-    M(SettingDefaultDatabaseEngine, default_database_engine, /*DefaultDatabaseEngine::Ordinary*/ DefaultDatabaseEngine::Atomic, "Default database engine.") \
-    M(SettingBool, enable_scalar_subquery_optimization, true, "If it is set to true, prevent scalar subqueries from (de)serializing large scalar values and possibly avoid running the same subquery more than once.") \
-    M(SettingBool, optimize_trivial_count_query, true, "Process trivial 'SELECT count() FROM table' query from metadata.") \
-=======
     M(SettingSeconds, max_execution_time, 0, "", 0) \
     M(SettingOverflowMode, timeout_overflow_mode, OverflowMode::THROW, "What to do when the limit is exceeded.", 0) \
     \
@@ -493,9 +385,9 @@
     M(SettingUInt64, max_live_view_insert_blocks_before_refresh, 64, "Limit maximum number of inserted blocks after which mergeable blocks are dropped and query is re-executed.", 0) \
     M(SettingUInt64, min_free_disk_space_for_temporary_data, 0, "The minimum disk space to keep while writing temporary data used in external sorting and aggregation.", 0) \
     \
+    M(SettingDefaultDatabaseEngine, default_database_engine, /*DefaultDatabaseEngine::Ordinary*/ DefaultDatabaseEngine::Atomic, "Default database engine.", 0) \
     M(SettingBool, enable_scalar_subquery_optimization, true, "If it is set to true, prevent scalar subqueries from (de)serializing large scalar values and possibly avoid running the same subquery more than once.", 0) \
     M(SettingBool, optimize_trivial_count_query, true, "Process trivial 'SELECT count() FROM table' query from metadata.", 0) \
->>>>>>> 7c59fd47
     \
     /** Obsolete settings that do nothing but left for compatibility reasons. Remove each one after half a year of obsolescence. */ \
     \
