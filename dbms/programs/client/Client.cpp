--- conflicted
+++ resolved
@@ -19,11 +19,6 @@
 #include <Poco/Util/Application.h>
 #include <common/readline_use.h>
 #include <common/find_first_symbols.h>
-<<<<<<< HEAD
-=======
-#include <common/SetTerminalEcho.h>
-#include <Common/config.h>
->>>>>>> 3d133a6a
 #include <Common/ClickHouseRevision.h>
 #include <Common/Stopwatch.h>
 #include <Common/Exception.h>
@@ -49,10 +44,7 @@
 #include <IO/UseSSL.h>
 #include <DataStreams/AsynchronousBlockInputStream.h>
 #include <DataStreams/AddingDefaultsBlockInputStream.h>
-<<<<<<< HEAD
 #include <DataStreams/InternalTextLogsRowOutputStream.h>
-=======
->>>>>>> 3d133a6a
 #include <Parsers/ParserQuery.h>
 #include <Parsers/ASTSetQuery.h>
 #include <Parsers/ASTUseQuery.h>
@@ -70,7 +62,7 @@
 #include <Functions/registerFunctions.h>
 #include <AggregateFunctions/registerAggregateFunctions.h>
 #include <Proto/protoHelpers.h>
-<<<<<<< HEAD
+#include <Storages/TableMetadata.h>
 
 #if USE_READLINE
 #include "Suggest.h" // Y_IGNORE
@@ -80,11 +72,6 @@
 #pragma GCC optimize("-fno-var-tracking-assignments")
 #endif
 
-=======
-#include <Storages/TableMetadata.h>
-#include <ext/scope_guard.h>
-
->>>>>>> 3d133a6a
 /// http://en.wikipedia.org/wiki/ANSI_escape_code
 
 /// Similar codes \e[s, \e[u don't work in VT100 and Mosh.
@@ -913,13 +900,8 @@
         {
             /// If structure was received (thus, server has not thrown an exception),
             /// send our data with that structure.
-<<<<<<< HEAD
-            sendData(sample);
+            sendData(sample, table_meta);
             receiveEndOfQuery();
-=======
-            sendData(sample, table_meta);
-            receivePacket();
->>>>>>> 3d133a6a
         }
     }
 
@@ -982,34 +964,19 @@
     void sendDataFrom(ReadBuffer & buf, Block & sample, const TableMetadata & table_meta)
     {
         String current_format = insert_format;
-        ColumnDefaults column_defaults;
 
         /// Data format can be specified in the INSERT query.
         if (ASTInsertQuery * insert = typeid_cast<ASTInsertQuery *>(&*parsed_query))
-        {
             if (!insert->format.empty())
                 current_format = insert->format;
 
-            if (context.isTableExist(insert->database, insert->table))
-            {
-                StoragePtr table = context.getTable(insert->database, insert->table);
-                if (table)
-                    column_defaults = table->getColumns().defaults;
-            }
-        }
-
         BlockInputStreamPtr block_input = context.getInputFormat(
             current_format, buf, sample, insert_format_max_block_size);
 
-<<<<<<< HEAD
-        BlockInputStreamPtr defs_block_input = std::make_shared<AddingDefaultsBlockInputStream>(block_input, column_defaults, context);
-        BlockInputStreamPtr async_block_input = std::make_shared<AsynchronousBlockInputStream>(defs_block_input);
-=======
         const ColumnDefaults & column_defaults = table_meta.column_defaults;
         if (!column_defaults.empty())
             block_input = std::make_shared<AddingDefaultsBlockInputStream>(block_input, column_defaults, context);
         BlockInputStreamPtr async_block_input = std::make_shared<AsynchronousBlockInputStream>(block_input);
->>>>>>> 3d133a6a
 
         async_block_input->readPrefix();
 
@@ -1158,6 +1125,12 @@
                     out = packet.block;
                     return true;
 
+                case Protocol::Server::CapnProto:
+#if USE_CAPNP
+                    loadTableMetadata(packet.block, table_meta);
+#endif
+                    return receiveSampleBlock(packet.block, table_meta);
+
                 case Protocol::Server::Exception:
                     onException(*packet.exception);
                     last_exception = std::move(packet.exception);
@@ -1188,7 +1161,6 @@
                     onEndOfStream();
                     return true;
 
-<<<<<<< HEAD
                 case Protocol::Server::Exception:
                     onException(*packet.exception);
                     last_exception = std::move(packet.exception);
@@ -1198,25 +1170,10 @@
                     onLogData(packet.block);
                     break;
 
-                case Protocol::Server::CapnProto:
-                    loadContext(packet.block.getColumnsWithTypeAndName()[0], context);
-                    return receiveSampleBlock(packet.block);
-
                 default:
                     throw NetException("Unexpected packet from server (expected Exception, EndOfStream or Log, got "
                         + String(Protocol::Server::toString(packet.type)) + ")", ErrorCodes::UNEXPECTED_PACKET_FROM_SERVER);
             }
-=======
-            case Protocol::Server::CapnProto:
-#if USE_CAPNP
-                loadTableMetadata(packet.block, table_meta);
-#endif
-                return receiveSampleBlock(out, table_meta);
-
-            default:
-                throw NetException("Unexpected packet from server (expected Data, got "
-                    + String(Protocol::Server::toString(packet.type)) + ")", ErrorCodes::UNEXPECTED_PACKET_FROM_SERVER);
->>>>>>> 3d133a6a
         }
     }
 
