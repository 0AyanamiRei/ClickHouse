#pragma once

#include "ConnectionParameters.h"

#include <Client/Connection.h>
#include <IO/ConnectionTimeouts.h>
#include <common/LineReader.h>


namespace DB
{

namespace ErrorCodes
{
    extern const int UNKNOWN_PACKET_FROM_SERVER;
}

class Suggest : public LineReader::Suggest, boost::noncopyable
{
<<<<<<< HEAD
private:
    /// The vector will be filled with completion words from the server and sorted.
    using Words = std::vector<std::string>;

    /// Keywords may be not up to date with ClickHouse parser.
    Words words
    {
        "CREATE", "DATABASE", "IF", "NOT", "EXISTS", "TEMPORARY", "TABLE", "ON", "CLUSTER", "DEFAULT", "MATERIALIZED", "ALIAS", "ENGINE",
        "AS", "VIEW", "POPULATE", "SETTINGS", "ATTACH", "DETACH", "DROP", "RENAME", "TO", "ALTER", "ADD", "MODIFY", "CLEAR", "COLUMN", "AFTER",
        "COPY", "PROJECT", "PRIMARY", "KEY", "CHECK", "PARTITION", "PART", "FREEZE", "FETCH", "FROM", "SHOW", "INTO", "OUTFILE", "FORMAT", "TABLES",
        "DATABASES", "LIKE", "PROCESSLIST", "CASE", "WHEN", "THEN", "ELSE", "END", "DESCRIBE", "DESC", "USE", "SET", "OPTIMIZE", "FINAL", "DEDUPLICATE",
        "INSERT", "VALUES", "SELECT", "DISTINCT", "SAMPLE", "ARRAY", "JOIN", "GLOBAL", "LOCAL", "ANY", "ALL", "INNER", "LEFT", "RIGHT", "FULL", "OUTER",
        "CROSS", "USING", "PREWHERE", "WHERE", "GROUP", "BY", "WITH", "TOTALS", "HAVING", "ORDER", "COLLATE", "LIMIT", "UNION", "AND", "OR", "ASC", "IN",
        "KILL", "QUERY", "SYNC", "ASYNC", "TEST", "BETWEEN", "TRUNCATE"
    };

    /// Words are fetched asynchronously.
    std::thread loading_thread;
    std::atomic<bool> ready{false};

    /// Points to current word to suggest.
    Words::const_iterator pos;
    /// Points after the last possible match.
    Words::const_iterator end;

    /// Set iterators to the matched range of words if any.
    void findRange(const char * prefix, size_t prefix_length)
    {
        std::string prefix_str(prefix);
        std::tie(pos, end) = std::equal_range(words.begin(), words.end(), prefix_str,
            [prefix_length](const std::string & s, const std::string & prefix_searched) { return strncmp(s.c_str(), prefix_searched.c_str(), prefix_length) < 0; });
    }

    /// Iterates through matched range.
    char * nextMatch()
    {
        if (pos >= end)
            return nullptr;

        /// readline will free memory by itself.
        char * word = strdup(pos->c_str());
        ++pos;
        return word;
    }

    void loadImpl(Connection & connection, const ConnectionTimeouts & timeouts, size_t suggestion_limit)
    {
        std::stringstream query;
        query << "SELECT DISTINCT arrayJoin(extractAll(name, '[\\\\w_]{2,}')) AS res FROM ("
            "SELECT name FROM system.functions"
            " UNION ALL "
            "SELECT name FROM system.table_engines"
            " UNION ALL "
            "SELECT name FROM system.formats"
            " UNION ALL "
            "SELECT name FROM system.table_functions"
            " UNION ALL "
            "SELECT name FROM system.data_type_families"
            " UNION ALL "
            "SELECT name FROM system.settings"
            " UNION ALL "
            "SELECT cluster FROM system.clusters"
            " UNION ALL "
            "SELECT concat(func.name, comb.name) FROM system.functions AS func CROSS JOIN system.aggregate_function_combinators AS comb WHERE is_aggregate";

        /// The user may disable loading of databases, tables, columns by setting suggestion_limit to zero.
        if (suggestion_limit > 0)
        {
            String limit_str = toString(suggestion_limit);
            query <<
                " UNION ALL "
                "SELECT name FROM system.databases LIMIT " << limit_str
                << " UNION ALL "
                "SELECT DISTINCT name FROM system.tables LIMIT " << limit_str
                << " UNION ALL "
                "SELECT DISTINCT name FROM system.columns LIMIT " << limit_str;
        }

        query << ") WHERE notEmpty(res)";

        fetch(connection, timeouts, query.str());
    }

    void fetch(Connection & connection, const ConnectionTimeouts & timeouts, const std::string & query)
    {
        connection.sendQuery(timeouts, query);

        while (true)
        {
            Packet packet = connection.receivePacket();
            switch (packet.type)
            {
                case Protocol::Server::Data:
                    fillWordsFromBlock(packet.block);
                    continue;

                case Protocol::Server::Progress:
                    continue;
                case Protocol::Server::ProfileInfo:
                    continue;
                case Protocol::Server::Totals:
                    continue;
                case Protocol::Server::Extremes:
                    continue;
                case Protocol::Server::Log:
                    continue;

                case Protocol::Server::Exception:
                    packet.exception->rethrow();
                    return;

                case Protocol::Server::EndOfStream:
                    return;

                default:
                    throw Exception("Unknown packet from server", ErrorCodes::UNKNOWN_PACKET_FROM_SERVER);
            }
        }
    }

    void fillWordsFromBlock(const Block & block)
    {
        if (!block)
            return;

        if (block.columns() != 1)
            throw Exception("Wrong number of columns received for query to read words for suggestion", ErrorCodes::LOGICAL_ERROR);

        const ColumnString & column = typeid_cast<const ColumnString &>(*block.getByPosition(0).column);

        size_t rows = block.rows();
        for (size_t i = 0; i < rows; ++i)
            words.emplace_back(column.getDataAt(i).toString());
    }

=======
>>>>>>> 2a8621d6
public:
    static Suggest * instance()
    {
        static Suggest instance;
        return &instance;
    }

    void load(const ConnectionParameters & connection_parameters, size_t suggestion_limit);

    /// Older server versions cannot execute the query above.
    static constexpr int MIN_SERVER_REVISION = 54406;

private:
    Suggest();
    ~Suggest()
    {
        if (loading_thread.joinable())
            loading_thread.join();
    }

    void loadImpl(Connection & connection, const ConnectionTimeouts & timeouts, size_t suggestion_limit);
    void fetch(Connection & connection, const ConnectionTimeouts & timeouts, const std::string & query);
    void fillWordsFromBlock(const Block & block);

    /// Words are fetched asynchronously.
    std::thread loading_thread;
};

}<|MERGE_RESOLUTION|>--- conflicted
+++ resolved
@@ -17,144 +17,6 @@
 
 class Suggest : public LineReader::Suggest, boost::noncopyable
 {
-<<<<<<< HEAD
-private:
-    /// The vector will be filled with completion words from the server and sorted.
-    using Words = std::vector<std::string>;
-
-    /// Keywords may be not up to date with ClickHouse parser.
-    Words words
-    {
-        "CREATE", "DATABASE", "IF", "NOT", "EXISTS", "TEMPORARY", "TABLE", "ON", "CLUSTER", "DEFAULT", "MATERIALIZED", "ALIAS", "ENGINE",
-        "AS", "VIEW", "POPULATE", "SETTINGS", "ATTACH", "DETACH", "DROP", "RENAME", "TO", "ALTER", "ADD", "MODIFY", "CLEAR", "COLUMN", "AFTER",
-        "COPY", "PROJECT", "PRIMARY", "KEY", "CHECK", "PARTITION", "PART", "FREEZE", "FETCH", "FROM", "SHOW", "INTO", "OUTFILE", "FORMAT", "TABLES",
-        "DATABASES", "LIKE", "PROCESSLIST", "CASE", "WHEN", "THEN", "ELSE", "END", "DESCRIBE", "DESC", "USE", "SET", "OPTIMIZE", "FINAL", "DEDUPLICATE",
-        "INSERT", "VALUES", "SELECT", "DISTINCT", "SAMPLE", "ARRAY", "JOIN", "GLOBAL", "LOCAL", "ANY", "ALL", "INNER", "LEFT", "RIGHT", "FULL", "OUTER",
-        "CROSS", "USING", "PREWHERE", "WHERE", "GROUP", "BY", "WITH", "TOTALS", "HAVING", "ORDER", "COLLATE", "LIMIT", "UNION", "AND", "OR", "ASC", "IN",
-        "KILL", "QUERY", "SYNC", "ASYNC", "TEST", "BETWEEN", "TRUNCATE"
-    };
-
-    /// Words are fetched asynchronously.
-    std::thread loading_thread;
-    std::atomic<bool> ready{false};
-
-    /// Points to current word to suggest.
-    Words::const_iterator pos;
-    /// Points after the last possible match.
-    Words::const_iterator end;
-
-    /// Set iterators to the matched range of words if any.
-    void findRange(const char * prefix, size_t prefix_length)
-    {
-        std::string prefix_str(prefix);
-        std::tie(pos, end) = std::equal_range(words.begin(), words.end(), prefix_str,
-            [prefix_length](const std::string & s, const std::string & prefix_searched) { return strncmp(s.c_str(), prefix_searched.c_str(), prefix_length) < 0; });
-    }
-
-    /// Iterates through matched range.
-    char * nextMatch()
-    {
-        if (pos >= end)
-            return nullptr;
-
-        /// readline will free memory by itself.
-        char * word = strdup(pos->c_str());
-        ++pos;
-        return word;
-    }
-
-    void loadImpl(Connection & connection, const ConnectionTimeouts & timeouts, size_t suggestion_limit)
-    {
-        std::stringstream query;
-        query << "SELECT DISTINCT arrayJoin(extractAll(name, '[\\\\w_]{2,}')) AS res FROM ("
-            "SELECT name FROM system.functions"
-            " UNION ALL "
-            "SELECT name FROM system.table_engines"
-            " UNION ALL "
-            "SELECT name FROM system.formats"
-            " UNION ALL "
-            "SELECT name FROM system.table_functions"
-            " UNION ALL "
-            "SELECT name FROM system.data_type_families"
-            " UNION ALL "
-            "SELECT name FROM system.settings"
-            " UNION ALL "
-            "SELECT cluster FROM system.clusters"
-            " UNION ALL "
-            "SELECT concat(func.name, comb.name) FROM system.functions AS func CROSS JOIN system.aggregate_function_combinators AS comb WHERE is_aggregate";
-
-        /// The user may disable loading of databases, tables, columns by setting suggestion_limit to zero.
-        if (suggestion_limit > 0)
-        {
-            String limit_str = toString(suggestion_limit);
-            query <<
-                " UNION ALL "
-                "SELECT name FROM system.databases LIMIT " << limit_str
-                << " UNION ALL "
-                "SELECT DISTINCT name FROM system.tables LIMIT " << limit_str
-                << " UNION ALL "
-                "SELECT DISTINCT name FROM system.columns LIMIT " << limit_str;
-        }
-
-        query << ") WHERE notEmpty(res)";
-
-        fetch(connection, timeouts, query.str());
-    }
-
-    void fetch(Connection & connection, const ConnectionTimeouts & timeouts, const std::string & query)
-    {
-        connection.sendQuery(timeouts, query);
-
-        while (true)
-        {
-            Packet packet = connection.receivePacket();
-            switch (packet.type)
-            {
-                case Protocol::Server::Data:
-                    fillWordsFromBlock(packet.block);
-                    continue;
-
-                case Protocol::Server::Progress:
-                    continue;
-                case Protocol::Server::ProfileInfo:
-                    continue;
-                case Protocol::Server::Totals:
-                    continue;
-                case Protocol::Server::Extremes:
-                    continue;
-                case Protocol::Server::Log:
-                    continue;
-
-                case Protocol::Server::Exception:
-                    packet.exception->rethrow();
-                    return;
-
-                case Protocol::Server::EndOfStream:
-                    return;
-
-                default:
-                    throw Exception("Unknown packet from server", ErrorCodes::UNKNOWN_PACKET_FROM_SERVER);
-            }
-        }
-    }
-
-    void fillWordsFromBlock(const Block & block)
-    {
-        if (!block)
-            return;
-
-        if (block.columns() != 1)
-            throw Exception("Wrong number of columns received for query to read words for suggestion", ErrorCodes::LOGICAL_ERROR);
-
-        const ColumnString & column = typeid_cast<const ColumnString &>(*block.getByPosition(0).column);
-
-        size_t rows = block.rows();
-        for (size_t i = 0; i < rows; ++i)
-            words.emplace_back(column.getDataAt(i).toString());
-    }
-
-=======
->>>>>>> 2a8621d6
 public:
     static Suggest * instance()
     {
