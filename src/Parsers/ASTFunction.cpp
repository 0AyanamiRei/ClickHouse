--- conflicted
+++ resolved
@@ -288,13 +288,13 @@
         auto indent0 = settings.one_line ? "" : String(4u * frame.indent, ' ');
         auto indent1 = settings.one_line ? "" : String(4u * (frame.indent + 1), ' ');
         auto indent2 = settings.one_line ? "" : String(4u * (frame.indent + 2), ' ');
-        ostr << (settings.hilite ? hilite_function : "") << name << "(" << (settings.hilite ? hilite_none : "") << nl_or_nothing;
+        ostr << name << "(" << nl_or_nothing;
         FormatStateStacked frame_nested = frame;
         frame_nested.need_parens = false;
         frame_nested.indent += 2;
         arguments->children[0]->format(ostr, settings, state, frame_nested);
-        ostr << nl_or_nothing << indent1 << (settings.hilite ? hilite_keyword : "") << (settings.one_line ? " " : "")
-             << "ELSE " << (settings.hilite ? hilite_none : "") << nl_or_nothing << indent2;
+        ostr << nl_or_nothing << indent1 << (settings.one_line ? " " : "")
+             << "ELSE " << nl_or_nothing << indent2;
         arguments->children[1]->format(ostr, settings, state, frame_nested);
         ostr << nl_or_nothing << indent0 << ")";
         return;
@@ -567,28 +567,6 @@
                     ostr << ')';
                 written = true;
             }
-<<<<<<< HEAD
-=======
-
-            if (!written && name == "viewIfPermitted"sv)
-            {
-                /// viewIfPermitted() needs special formatting: ELSE instead of comma between arguments, and better indents too.
-                const auto * nl_or_nothing = settings.one_line ? "" : "\n";
-                auto indent0 = settings.one_line ? "" : String(4u * frame.indent, ' ');
-                auto indent1 = settings.one_line ? "" : String(4u * (frame.indent + 1), ' ');
-                auto indent2 = settings.one_line ? "" : String(4u * (frame.indent + 2), ' ');
-                ostr << name << "(" << nl_or_nothing;
-                FormatStateStacked frame_nested = frame;
-                frame_nested.need_parens = false;
-                frame_nested.indent += 2;
-                arguments->children[0]->format(ostr, settings, state, frame_nested);
-                ostr << nl_or_nothing << indent1 << (settings.one_line ? " " : "")
-                              << "ELSE " << nl_or_nothing << indent2;
-                arguments->children[1]->format(ostr, settings, state, frame_nested);
-                ostr << nl_or_nothing << indent0 << ")";
-                return;
-            }
->>>>>>> e3dc18be
         }
 
         if (!written && arguments->children.size() >= 2)
