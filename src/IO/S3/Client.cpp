#include <IO/S3/Client.h>

#if USE_AWS_S3

#include <algorithm>
#include <aws/core/utils/crypto/Hash.h>
#include <Poco/MD5Engine.h>
#include <Common/CurrentThread.h>
#include <Common/Exception.h>

#include <aws/core/Aws.h>
#include <aws/core/client/CoreErrors.h>
#include <aws/s3/model/HeadBucketRequest.h>
#include <aws/s3/model/GetObjectRequest.h>
#include <aws/s3/model/HeadObjectRequest.h>
#include <aws/s3/model/ListObjectsV2Request.h>
#include <aws/core/endpoint/EndpointParameter.h>
#include <aws/core/utils/HashingUtils.h>
#include <aws/core/utils/logging/ErrorMacros.h>

#include <Poco/Net/NetException.h>

#include <IO/Expect404ResponseScope.h>
#include <IO/S3/Requests.h>
#include <IO/S3/PocoHTTPClientFactory.h>
#include <IO/S3/AWSLogger.h>
#include <IO/S3/Credentials.h>
#include <Interpreters/Context.h>

#include <Common/assert_cast.h>
#include <Common/logger_useful.h>
#include <Common/CurrentMetrics.h>
#include <Common/ProxyConfigurationResolverProvider.h>

#include <Core/Settings.h>

#include <base/sleep.h>
#include <Common/thread_local_rng.h>
#include <random>


namespace ProfileEvents
{
    extern const Event S3WriteRequestsErrors;
    extern const Event S3ReadRequestsErrors;

    extern const Event DiskS3WriteRequestsErrors;
    extern const Event DiskS3ReadRequestsErrors;

    extern const Event S3Clients;
    extern const Event TinyS3Clients;
}

namespace CurrentMetrics
{
    extern const Metric DiskS3NoSuchKeyErrors;
}

namespace DB
{
namespace Setting
{
    extern const SettingsBool s3_use_adaptive_timeouts;
}

namespace ErrorCodes
{
    extern const int LOGICAL_ERROR;
    extern const int TOO_MANY_REDIRECTS;
}

namespace S3
{

Client::RetryStrategy::RetryStrategy(const PocoHTTPClientConfiguration::RetryStrategy & config_)
    : config(config_)
{
    chassert(config.max_delay_ms <= (1.0 + config.jitter_factor) * config.initial_delay_ms * (1ul << 31l));
    chassert(config.jitter_factor >= 0 && config.jitter_factor <= 1);
}

/// NOLINTNEXTLINE(google-runtime-int)
bool Client::RetryStrategy::ShouldRetry(const Aws::Client::AWSError<Aws::Client::CoreErrors>& error, long attemptedRetries) const
{
    if (error.GetResponseCode() == Aws::Http::HttpResponseCode::MOVED_PERMANENTLY)
        return false;

    if (attemptedRetries >= config.max_retries)
        return false;

    if (CurrentThread::isInitialized() && CurrentThread::get().isQueryCanceled())
        return false;

    /// It does not make sense to retry when GCS suggest to use Rewrite
    if (useGCSRewrite(error))
        return false;

    return error.ShouldRetry();
}

bool Client::RetryStrategy::useGCSRewrite(const Aws::Client::AWSError<Aws::Client::CoreErrors>& error)
{
    return error.GetResponseCode() == Aws::Http::HttpResponseCode::GATEWAY_TIMEOUT
        && error.GetExceptionName() == "InternalError"
        && error.GetMessage().contains("use the Rewrite method in the JSON API");
}


/// NOLINTNEXTLINE(google-runtime-int)
long Client::RetryStrategy::CalculateDelayBeforeNextRetry(const Aws::Client::AWSError<Aws::Client::CoreErrors>&, long attemptedRetries) const
{
    uint64_t backoffLimitedPow = 1ul << std::min(attemptedRetries, 31l);

    uint64_t res;
    if (config.jitter_factor > 0)
    {
        auto dist = std::uniform_real_distribution<double>(1.0, 1.0 + config.jitter_factor);
        double jitter = dist(thread_local_rng);
        res = static_cast<std::uint64_t>(
            std::min(jitter * config.initial_delay_ms * backoffLimitedPow, static_cast<double>(config.max_delay_ms)));
    }
    else
        res = std::min<uint64_t>(config.initial_delay_ms * backoffLimitedPow, config.max_delay_ms);

    LOG_TEST(getLogger("RetryStrategy"), "Next retry in {} ms", res);
    return res;
}

/// NOLINTNEXTLINE(google-runtime-int)
long Client::RetryStrategy::GetMaxAttempts() const
{
    return config.max_retries + 1;
}

namespace
{

void verifyClientConfiguration(const Aws::Client::ClientConfiguration & client_config)
{
    if (!client_config.retryStrategy)
        throw Exception(ErrorCodes::LOGICAL_ERROR, "The S3 client can only be used with Client::RetryStrategy, define it in the client configuration");

    assert_cast<const Client::RetryStrategy &>(*client_config.retryStrategy);
}

void addAdditionalAMZHeadersToCanonicalHeadersList(
    Aws::AmazonWebServiceRequest & request,
    const HTTPHeaderEntries & extra_headers
)
{
    for (const auto & [name, value] : extra_headers)
    {
        if (name.starts_with("x-amz-"))
        {
            request.SetAdditionalCustomHeaderValue(name, value);
        }
    }
}

}

std::unique_ptr<Client> Client::create(
    size_t max_redirects_,
    ServerSideEncryptionKMSConfig sse_kms_config_,
    const std::shared_ptr<Aws::Auth::AWSCredentialsProvider> & credentials_provider,
    const PocoHTTPClientConfiguration & client_configuration,
    Aws::Client::AWSAuthV4Signer::PayloadSigningPolicy sign_payloads,
    const ClientSettings & client_settings)
{
    verifyClientConfiguration(client_configuration);
    return std::unique_ptr<Client>(
        new Client(max_redirects_, std::move(sse_kms_config_), credentials_provider, client_configuration, sign_payloads, client_settings));
}

std::unique_ptr<Client> Client::clone() const
{
    return std::unique_ptr<Client>(new Client(*this, client_configuration));
}

namespace
{

ProviderType deduceProviderType(const std::string & url)
{
    if (url.contains(".amazonaws.com"))
        return ProviderType::AWS;

    if (url.contains("storage.googleapis.com"))
        return ProviderType::GCS;

    return ProviderType::UNKNOWN;
}

}

Client::Client(
    size_t max_redirects_,
    ServerSideEncryptionKMSConfig sse_kms_config_,
    const std::shared_ptr<Aws::Auth::AWSCredentialsProvider> & credentials_provider_,
    const PocoHTTPClientConfiguration & client_configuration_,
    Aws::Client::AWSAuthV4Signer::PayloadSigningPolicy sign_payloads_,
    const ClientSettings & client_settings_)
    : Aws::S3::S3Client(credentials_provider_, client_configuration_, sign_payloads_, client_settings_.use_virtual_addressing)
    , credentials_provider(credentials_provider_)
    , client_configuration(client_configuration_)
    , sign_payloads(sign_payloads_)
    , client_settings(client_settings_)
    , max_redirects(max_redirects_)
    , sse_kms_config(std::move(sse_kms_config_))
    , log(getLogger("S3Client"))
{
    auto * endpoint_provider = dynamic_cast<Aws::S3::Endpoint::S3DefaultEpProviderBase *>(accessEndpointProvider().get());
    endpoint_provider->GetBuiltInParameters().GetParameter("Region").GetString(explicit_region);
    endpoint_provider->GetBuiltInParameters().GetParameter("Endpoint").GetString(initial_endpoint);

    provider_type = deduceProviderType(initial_endpoint);
    LOG_TRACE(log, "Provider type: {}", toString(provider_type));

    if (provider_type == ProviderType::GCS)
    {
        /// GCS can operate in 2 modes for header and query params names:
        /// - with both x-amz and x-goog prefixes allowed (but cannot mix different prefixes in same request)
        /// - only with x-goog prefix
        /// first mode is allowed only with HMAC (or unsigned requests) so when we
        /// find credential keys we can simply behave as the underlying storage is S3
        /// otherwise, we need to be aware we are making requests to GCS
        /// and replace all headers with a valid prefix when needed
        if (credentials_provider)
        {
            auto credentials = credentials_provider->GetAWSCredentials();
            if (credentials.IsEmpty())
                api_mode = ApiMode::GCS;
        }
    }

    LOG_TRACE(log, "API mode of the S3 client: {}", api_mode);

    detect_region = provider_type == ProviderType::AWS && explicit_region == Aws::Region::AWS_GLOBAL;

    cache = std::make_shared<ClientCache>();
    ClientCacheRegistry::instance().registerClient(cache);

    ProfileEvents::increment(ProfileEvents::S3Clients);
}

Client::Client(
    const Client & other, const PocoHTTPClientConfiguration & client_configuration_)
    : Aws::S3::S3Client(other.credentials_provider, client_configuration_, other.sign_payloads,
                        other.client_settings.use_virtual_addressing)
    , initial_endpoint(other.initial_endpoint)
    , credentials_provider(other.credentials_provider)
    , client_configuration(client_configuration_)
    , sign_payloads(other.sign_payloads)
    , client_settings(other.client_settings)
    , explicit_region(other.explicit_region)
    , detect_region(other.detect_region)
    , provider_type(other.provider_type)
    , max_redirects(other.max_redirects)
    , sse_kms_config(other.sse_kms_config)
    , log(getLogger("S3Client"))
{
    cache = std::make_shared<ClientCache>(*other.cache);
    ClientCacheRegistry::instance().registerClient(cache);

    ProfileEvents::increment(ProfileEvents::TinyS3Clients);
}


Client::~Client()
{
    try
    {
        ClientCacheRegistry::instance().unregisterClient(cache.get());
    }
    catch (...)
    {
        tryLogCurrentException(log);
        throw;
    }
}

Aws::Auth::AWSCredentials Client::getCredentials() const
{
    return credentials_provider->GetAWSCredentials();
}

bool Client::checkIfCredentialsChanged(const Aws::S3::S3Error & error) const
{
    return (error.GetExceptionName() == "AuthenticationRequired");
}

bool Client::checkIfWrongRegionDefined(const std::string & bucket, const Aws::S3::S3Error & error, std::string & region) const
{
    if (detect_region)
        return false;

    if (error.GetResponseCode() == Aws::Http::HttpResponseCode::BAD_REQUEST && error.GetExceptionName() == "AuthorizationHeaderMalformed")
    {
        region = GetErrorMarshaller()->ExtractRegion(error);

        if (region.empty())
            region = getRegionForBucket(bucket, /*force_detect*/ true);

        assert(!explicit_region.empty());
        if (region == explicit_region)
            return false;

        insertRegionOverride(bucket, region);
        return true;
    }

    return false;
}

void Client::insertRegionOverride(const std::string & bucket, const std::string & region) const
{
    std::lock_guard lock(cache->region_cache_mutex);
    auto [it, inserted] = cache->region_for_bucket_cache.emplace(bucket, region);
    if (inserted)
        LOG_INFO(log, "Detected different region ('{}') for bucket {} than the one defined ('{}')", region, bucket, explicit_region);
}

template <typename RequestType>
void Client::setKMSHeaders(RequestType & request) const
{
    // Don't do anything unless a key ID was specified
    if (sse_kms_config.key_id)
    {
        request.SetServerSideEncryption(Model::ServerSideEncryption::aws_kms);
        // If the key ID was specified but is empty, treat it as using the AWS managed key and omit the header
        if (!sse_kms_config.key_id->empty())
            request.SetSSEKMSKeyId(*sse_kms_config.key_id);
        if (sse_kms_config.encryption_context)
            request.SetSSEKMSEncryptionContext(*sse_kms_config.encryption_context);
        if (sse_kms_config.bucket_key_enabled)
            request.SetBucketKeyEnabled(*sse_kms_config.bucket_key_enabled);
    }
}

// Explicitly instantiate this method only for the request types that support KMS headers
template void Client::setKMSHeaders<CreateMultipartUploadRequest>(CreateMultipartUploadRequest & request) const;
template void Client::setKMSHeaders<CopyObjectRequest>(CopyObjectRequest & request) const;
template void Client::setKMSHeaders<PutObjectRequest>(PutObjectRequest & request) const;

Model::HeadObjectOutcome Client::HeadObject(HeadObjectRequest & request) const
{
    const auto & bucket = request.GetBucket();

    request.setApiMode(api_mode);

    if (isS3ExpressBucket())
        request.setIsS3ExpressBucket();

    addAdditionalAMZHeadersToCanonicalHeadersList(request, client_configuration.extra_headers);

    if (auto region = getRegionForBucket(bucket); !region.empty())
    {
        if (!detect_region)
            LOG_INFO(log, "Using region override {} for bucket {}", region, bucket);
        request.overrideRegion(std::move(region));
    }

    if (auto uri = getURIForBucket(bucket); uri.has_value())
        request.overrideURI(std::move(*uri));

    auto result = HeadObject(static_cast<const Model::HeadObjectRequest&>(request));
    if (result.IsSuccess())
        return result;

    const auto & error = result.GetError();

    std::string new_region;
    if (checkIfWrongRegionDefined(bucket, error, new_region))
    {
        request.overrideRegion(new_region);
        return Aws::S3::S3Client::HeadObject(request);
    }

    if (error.GetResponseCode() != Aws::Http::HttpResponseCode::MOVED_PERMANENTLY)
        return result;

    // maybe we detect a correct region
    if (!detect_region)
    {
        if (auto region = GetErrorMarshaller()->ExtractRegion(error); !region.empty() && region != explicit_region)
        {
            request.overrideRegion(region);
            insertRegionOverride(bucket, region);
        }
    }

    auto bucket_uri = getURIForBucket(bucket);
    if (!bucket_uri)
    {
        if (auto maybe_error = updateURIForBucketForHead(bucket); maybe_error.has_value())
            return *maybe_error;

        if (auto region = getRegionForBucket(bucket); !region.empty())
        {
            if (!detect_region)
                LOG_INFO(log, "Using region override {} for bucket {}", region, bucket);
            request.overrideRegion(std::move(region));
        }

        bucket_uri = getURIForBucket(bucket);
        if (!bucket_uri)
        {
            LOG_ERROR(log, "Missing resolved URI for bucket {}, maybe the cache was cleaned", bucket);
            return result;
        }
    }

    const auto & current_uri_override = request.getURIOverride();
    /// we already tried with this URI
    if (current_uri_override && current_uri_override->uri == bucket_uri->uri)
    {
        LOG_INFO(log, "Getting redirected to the same invalid location {}", bucket_uri->uri.toString());
        return result;
    }

    request.overrideURI(std::move(*bucket_uri));

    /// The next call is NOT a recurcive call
    /// This is a virtuall call Aws::S3::S3Client::HeadObject(const Model::HeadObjectRequest&)
    return processRequestResult(
        HeadObject(static_cast<const Model::HeadObjectRequest&>(request)));
}

/// For each request, we wrap the request functions from Aws::S3::Client with doRequest
/// doRequest calls virtuall function from Aws::S3::Client while DB::S3::Client has not virtual calls for each request type

Model::ListObjectsV2Outcome Client::ListObjectsV2(ListObjectsV2Request & request) const
{
    return doRequestWithRetryNetworkErrors</*IsReadMethod*/ true>(
        request, [this](const Model::ListObjectsV2Request & req) { return ListObjectsV2(req); });
}

Model::ListObjectsOutcome Client::ListObjects(ListObjectsRequest & request) const
{
    return doRequestWithRetryNetworkErrors</*IsReadMethod*/ true>(
        request, [this](const Model::ListObjectsRequest & req) { return ListObjects(req); });
}

Model::GetObjectOutcome Client::GetObject(GetObjectRequest & request) const
{
    return processRequestResult(
        doRequest(request, [this](const Model::GetObjectRequest & req) { return GetObject(req); }));
}

Model::AbortMultipartUploadOutcome Client::AbortMultipartUpload(AbortMultipartUploadRequest & request) const
{
    return doRequestWithRetryNetworkErrors</*IsReadMethod*/ false>(
        request, [this](const Model::AbortMultipartUploadRequest & req) { return AbortMultipartUpload(req); });
}

Model::CreateMultipartUploadOutcome Client::CreateMultipartUpload(CreateMultipartUploadRequest & request) const
{
    return doRequestWithRetryNetworkErrors</*IsReadMethod*/ false>(
        request, [this](const Model::CreateMultipartUploadRequest & req) { return CreateMultipartUpload(req); });
}

Model::CompleteMultipartUploadOutcome Client::CompleteMultipartUpload(CompleteMultipartUploadRequest & request) const
{
    auto outcome = doRequestWithRetryNetworkErrors</*IsReadMethod*/ false>(
        request, [this](const Model::CompleteMultipartUploadRequest & req) { return CompleteMultipartUpload(req); });

    const auto & key = request.GetKey();
    const auto & bucket = request.GetBucket();

    if (!outcome.IsSuccess()
        && outcome.GetError().GetErrorType() == Aws::S3::S3Errors::NO_SUCH_UPLOAD)
    {
        auto check_request = HeadObjectRequest()
                                 .WithBucket(bucket)
                                 .WithKey(key);
        auto check_outcome = HeadObject(check_request);

        /// if the key exists, than MultipartUpload has been completed at some of the retries
        /// rewrite outcome with success status
        if (check_outcome.IsSuccess())
            outcome = Aws::S3::Model::CompleteMultipartUploadOutcome(Aws::S3::Model::CompleteMultipartUploadResult());
    }

    if (outcome.IsSuccess() && provider_type == ProviderType::GCS && client_settings.gcs_issue_compose_request)
    {
        /// For GCS we will try to compose object at the end, otherwise we cannot do a native copy
        /// for the object (e.g. for backups)
        /// We don't care if the compose fails, because the upload was still successful, only the
        /// performance for copying the object will be affected
        S3::ComposeObjectRequest compose_req;
        compose_req.SetBucket(bucket);
        compose_req.SetKey(key);
        compose_req.SetComponentNames({key});
        compose_req.SetContentType("binary/octet-stream");
        auto compose_outcome = ComposeObject(compose_req);

        if (compose_outcome.IsSuccess())
            LOG_TRACE(log, "Composing object was successful");
        else
            LOG_INFO(
                log,
                "Failed to compose object. Message: {}, Key: {}, Bucket: {}",
                compose_outcome.GetError().GetMessage(), key, bucket);
    }

    return outcome;
}

Model::CopyObjectOutcome Client::CopyObject(CopyObjectRequest & request) const
{
    return doRequestWithRetryNetworkErrors</*IsReadMethod*/ false>(
        request, [this](const Model::CopyObjectRequest & req) { return CopyObject(req); });
}

Model::PutObjectOutcome Client::PutObject(PutObjectRequest & request) const
{
    return doRequestWithRetryNetworkErrors</*IsReadMethod*/ false>(
        request, [this](const Model::PutObjectRequest & req) { return PutObject(req); });
}

Model::UploadPartOutcome Client::UploadPart(UploadPartRequest & request) const
{
    return doRequestWithRetryNetworkErrors</*IsReadMethod*/ false>(
        request, [this](const Model::UploadPartRequest & req) { return UploadPart(req); });
}

Model::UploadPartCopyOutcome Client::UploadPartCopy(UploadPartCopyRequest & request) const
{
    return doRequestWithRetryNetworkErrors</*IsReadMethod*/ false>(
        request, [this](const Model::UploadPartCopyRequest & req) { return UploadPartCopy(req); });
}

Model::DeleteObjectOutcome Client::DeleteObject(DeleteObjectRequest & request) const
{
    return doRequestWithRetryNetworkErrors</*IsReadMethod*/ false>(
        request, [this](const Model::DeleteObjectRequest & req) { Expect404ResponseScope scope; return DeleteObject(req); });
}

Model::DeleteObjectsOutcome Client::DeleteObjects(DeleteObjectsRequest & request) const
{
    return doRequestWithRetryNetworkErrors</*IsReadMethod*/ false>(
        request, [this](const Model::DeleteObjectsRequest & req) { Expect404ResponseScope scope; return DeleteObjects(req); });
}

Client::ComposeObjectOutcome Client::ComposeObject(ComposeObjectRequest & request) const
{
    auto request_fn = [this](const ComposeObjectRequest & req)
    {
        auto & endpoint_provider = const_cast<Client &>(*this).accessEndpointProvider();
        AWS_OPERATION_CHECK_PTR(endpoint_provider, ComposeObject, Aws::Client::CoreErrors, Aws::Client::CoreErrors::ENDPOINT_RESOLUTION_FAILURE);

        if (!req.BucketHasBeenSet())
        {
            AWS_LOGSTREAM_ERROR("ComposeObject", "Required field: Bucket, is not set")
            return ComposeObjectOutcome(Aws::Client::AWSError<Aws::S3::S3Errors>(Aws::S3::S3Errors::MISSING_PARAMETER, "MISSING_PARAMETER", "Missing required field [Bucket]", false));
        }

        if (!req.KeyHasBeenSet())
        {
            AWS_LOGSTREAM_ERROR("ComposeObject", "Required field: Key, is not set")
            return ComposeObjectOutcome(Aws::Client::AWSError<Aws::S3::S3Errors>(Aws::S3::S3Errors::MISSING_PARAMETER, "MISSING_PARAMETER", "Missing required field [Key]", false));
        }

        auto endpointResolutionOutcome = endpoint_provider->ResolveEndpoint(req.GetEndpointContextParams());
        AWS_OPERATION_CHECK_SUCCESS(endpointResolutionOutcome, ComposeObject, Aws::Client::CoreErrors, Aws::Client::CoreErrors::ENDPOINT_RESOLUTION_FAILURE, endpointResolutionOutcome.GetError().GetMessage());
        endpointResolutionOutcome.GetResult().AddPathSegments(req.GetKey());
        endpointResolutionOutcome.GetResult().SetQueryString("?compose");
        return ComposeObjectOutcome(MakeRequest(req, endpointResolutionOutcome.GetResult(), Aws::Http::HttpMethod::HTTP_PUT));
    };

    return doRequestWithRetryNetworkErrors</*IsReadMethod*/ false>(
        request, request_fn);
}

template <typename RequestType, typename RequestFn>
std::invoke_result_t<RequestFn, RequestType>
Client::doRequest(RequestType & request, RequestFn request_fn) const
{
    addAdditionalAMZHeadersToCanonicalHeadersList(request, client_configuration.extra_headers);
    const auto & bucket = request.GetBucket();
    request.setApiMode(api_mode);

    /// We have to use checksums for S3Express buckets, so the order of checks should be the following
    if (client_settings.is_s3express_bucket)
        request.setIsS3ExpressBucket();
    else if (client_settings.disable_checksum)
        request.disableChecksum();

    if (auto region = getRegionForBucket(bucket); !region.empty())
    {
        if (!detect_region)
            LOG_INFO(log, "Using region override {} for bucket {}", region, bucket);

        request.overrideRegion(std::move(region));
    }

    if (auto uri = getURIForBucket(bucket); uri.has_value())
        request.overrideURI(std::move(*uri));


    bool found_new_endpoint = false;
    // if we found correct endpoint after 301 responses, update the cache for future requests
    SCOPE_EXIT(
        if (found_new_endpoint)
        {
            auto uri_override = request.getURIOverride();
            assert(uri_override.has_value());
            updateURIForBucket(bucket, std::move(*uri_override));
        }
    );

    for (size_t attempt = 0; attempt <= max_redirects; ++attempt)
    {
        auto result = request_fn(request);
        if (result.IsSuccess())
            return result;

        const auto & error = result.GetError();

        if (checkIfCredentialsChanged(error))
        {
            LOG_INFO(log, "Credentials changed, attempting again");
            credentials_provider->SetNeedRefresh();
            continue;
        }

        std::string new_region;
        if (checkIfWrongRegionDefined(bucket, error, new_region))
        {
            request.overrideRegion(new_region);
            continue;
        }

        if (error.GetResponseCode() != Aws::Http::HttpResponseCode::MOVED_PERMANENTLY)
            return result;

        // maybe we detect a correct region
        if (!detect_region)
        {
            if (auto region = GetErrorMarshaller()->ExtractRegion(error); !region.empty() && region != explicit_region)
            {
                request.overrideRegion(region);
                insertRegionOverride(bucket, region);
            }
        }

        // we possibly got new location, need to try with that one
        auto new_uri = getURIFromError(error);
        if (!new_uri)
            return result;

        if (initial_endpoint.substr(11) == "amazonaws.com") // Check if user didn't mention any region
            new_uri->addRegionToURI(request.getRegionOverride());

        const auto & current_uri_override = request.getURIOverride();
        /// we already tried with this URI
        if (current_uri_override && current_uri_override->uri == new_uri->uri)
        {
            LOG_INFO(log, "Getting redirected to the same invalid location {}", new_uri->uri.toString());
            return result;
        }

        found_new_endpoint = true;
        request.overrideURI(*new_uri);
    }

    throw Exception(ErrorCodes::TOO_MANY_REDIRECTS, "Too many redirects");
}

template <bool IsReadMethod, typename RequestType, typename RequestFn>
std::invoke_result_t<RequestFn, RequestType>
Client::doRequestWithRetryNetworkErrors(RequestType & request, RequestFn request_fn) const
{
    addAdditionalAMZHeadersToCanonicalHeadersList(request, client_configuration.extra_headers);
    auto with_retries = [this, request_fn_ = std::move(request_fn)] (const RequestType & request_)
    {
        chassert(client_configuration.retryStrategy);
        const Int64 max_attempts = client_configuration.retryStrategy->GetMaxAttempts();
        chassert(max_attempts > 0);
        std::exception_ptr last_exception = nullptr;
        for (Int64 attempt_no = 0; attempt_no < max_attempts; ++attempt_no)
        {
            /// Sometimes we need to slow down because other requests failed with network errors to free the S3 server a bit.
            slowDownAfterNetworkError();

            try
            {
                /// S3 does retries network errors actually.
                /// But it does matter when errors occur.
                /// This code retries a specific case when
                /// network error happens when XML document is being read from the response body.
                /// Hence, the response body is a stream, network errors are possible at reading.
                /// S3 doesn't retry them.

                /// Not all requests can be retried in that way.
                /// Requests that read out response body to build the result are possible to retry.
                /// Requests that expose the response stream as an answer are not retried with that code. E.g. GetObject.
                return request_fn_(request_);
            }
            catch (Poco::Net::NetException &)
            {
                /// This includes "connection reset", "malformed message", and possibly other exceptions.

                if constexpr (IsReadMethod)
                {
                    if (isClientForDisk())
                        ProfileEvents::increment(ProfileEvents::DiskS3ReadRequestsErrors);
                    else
                        ProfileEvents::increment(ProfileEvents::S3ReadRequestsErrors);
                }
                else
                {
                    if (isClientForDisk())
                        ProfileEvents::increment(ProfileEvents::DiskS3WriteRequestsErrors);
                    else
                        ProfileEvents::increment(ProfileEvents::S3WriteRequestsErrors);
                }

                tryLogCurrentException(log, "Will retry");
                last_exception = std::current_exception();

                auto error = Aws::Client::AWSError<Aws::Client::CoreErrors>(Aws::Client::CoreErrors::NETWORK_CONNECTION, /*retry*/ true);

                /// Check if query is canceled
                if (!client_configuration.retryStrategy->ShouldRetry(error, attempt_no))
                    break;

                sleepAfterNetworkError(error, attempt_no);
            }
        }

        chassert(last_exception);
        std::rethrow_exception(last_exception);
    };

    return doRequest(request, with_retries);
}

template <typename RequestResult>
RequestResult Client::processRequestResult(RequestResult && outcome) const
{
    if (outcome.IsSuccess() || !isClientForDisk())
        return std::forward<RequestResult>(outcome);

    if (outcome.GetError().GetErrorType() == Aws::S3::S3Errors::NO_SUCH_KEY && !Expect404ResponseScope::is404Expected())
        CurrentMetrics::add(CurrentMetrics::DiskS3NoSuchKeyErrors);

    String enriched_message = fmt::format(
        "{} {}",
        outcome.GetError().GetMessage(),
        Expect404ResponseScope::is404Expected() ? "This error is expected for S3 disk."  : "This error happened for S3 disk.");

    auto error = outcome.GetError();
    error.SetMessage(enriched_message);

    return RequestResult(error);
}

void Client::sleepAfterNetworkError(Aws::Client::AWSError<Aws::Client::CoreErrors> error, Int64 attempt_no) const
{
    auto sleep_ms = client_configuration.retryStrategy->CalculateDelayBeforeNextRetry(error, attempt_no);
    if (!client_configuration.s3_slow_all_threads_after_network_error)
    {
        LOG_WARNING(log, "Request failed, now waiting {} ms before attempting again", sleep_ms);
        sleepForMilliseconds(sleep_ms);
        return;
    }

    /// Set the time other s3 requests must wait until.
    UInt64 current_time_ms = std::chrono::duration_cast<std::chrono::milliseconds>(std::chrono::steady_clock::now().time_since_epoch()).count();
    UInt64 next_time_ms = current_time_ms + sleep_ms;
    /// next_time_to_retry_after_network_error = std::max(next_time_to_retry_after_network_error, next_time_ms)
    for (UInt64 stored_next_time = next_time_to_retry_after_network_error;
         (stored_next_time < next_time_ms) && !next_time_to_retry_after_network_error.compare_exchange_weak(stored_next_time, next_time_ms);)
    {
    }
}

void Client::slowDownAfterNetworkError() const
{
    if (!client_configuration.s3_slow_all_threads_after_network_error)
        return;

    /// Wait until `next_time_to_retry_after_network_error`.
    for (;;)
    {
        UInt64 current_time_ms = std::chrono::duration_cast<std::chrono::milliseconds>(std::chrono::steady_clock::now().time_since_epoch()).count();
        UInt64 next_time_ms = next_time_to_retry_after_network_error.load();
        if (current_time_ms >= next_time_ms)
            break;
        UInt64 sleep_ms = next_time_ms - current_time_ms;

        /// Adds jitter: a random factor in the range [100%, 110%] to the delay.
        /// This prevents synchronized retries, reducing the risk of overwhelming the S3 server.
        std::uniform_real_distribution<double> dist(1.0, 1.1);
        double jitter = dist(thread_local_rng);
        sleep_ms = static_cast<UInt64>(jitter * sleep_ms);

        LOG_WARNING(log, "Some request failed, now waiting {} ms before executing a request", sleep_ms);
        sleepForMilliseconds(sleep_ms);
    }
}

bool Client::supportsMultiPartCopy() const
{
    return provider_type != ProviderType::GCS;
}

void Client::BuildHttpRequest(const Aws::AmazonWebServiceRequest& request,
                      const std::shared_ptr<Aws::Http::HttpRequest>& httpRequest) const
{
    Aws::S3::S3Client::BuildHttpRequest(request, httpRequest);

    if (api_mode == ApiMode::GCS)
    {
        /// some GCS requests don't like S3 specific headers that the client sets
        /// all "x-amz-*" headers have to be either converted or deleted
        /// note that "amz-sdk-invocation-id" and "amz-sdk-request" are preserved
        httpRequest->DeleteHeader("x-amz-api-version");
    }
}

std::string Client::getRegionForBucket(const std::string & bucket, bool force_detect) const
{
    std::lock_guard lock(cache->region_cache_mutex);
    if (auto it = cache->region_for_bucket_cache.find(bucket); it != cache->region_for_bucket_cache.end())
        return it->second;

    if (!force_detect && !detect_region)
        return "";

    LOG_INFO(log, "Resolving region for bucket {}", bucket);
    Aws::S3::Model::HeadBucketRequest req;
    req.SetBucket(bucket);

    addAdditionalAMZHeadersToCanonicalHeadersList(req, client_configuration.extra_headers);

    std::string region;
    auto outcome = HeadBucket(req);
    if (outcome.IsSuccess())
    {
        const auto & result = outcome.GetResult();
        region = result.GetBucketRegion();
    }
    else
    {
        static const std::string region_header = "x-amz-bucket-region";
        const auto & headers = outcome.GetError().GetResponseHeaders();
        if (auto it = headers.find(region_header); it != headers.end())
            region = it->second;
    }

    if (region.empty())
    {
        LOG_INFO(log, "Failed resolving region for bucket {}", bucket);
        return "";
    }

    LOG_INFO(log, "Found region {} for bucket {}", region, bucket);

    auto [it, _] = cache->region_for_bucket_cache.emplace(bucket, std::move(region));

    return it->second;
}

std::optional<S3::URI> Client::getURIFromError(const Aws::S3::S3Error & error) const
{
    auto endpoint = GetErrorMarshaller()->ExtractEndpoint(error);
    if (endpoint.empty())
        return std::nullopt;

    auto & s3_client = const_cast<Client &>(*this);
    const auto * endpoint_provider = dynamic_cast<Aws::S3::Endpoint::S3DefaultEpProviderBase *>(s3_client.accessEndpointProvider().get());
    auto resolved_endpoint = endpoint_provider->ResolveEndpoint({});

    if (!resolved_endpoint.IsSuccess())
        return std::nullopt;

    auto uri = resolved_endpoint.GetResult().GetURI();
    uri.SetAuthority(endpoint);

    return S3::URI(uri.GetURIString());
}

// Do a list request because head requests don't have body in response
std::optional<Aws::S3::S3Error> Client::updateURIForBucketForHead(const std::string & bucket) const
{
    ListObjectsV2Request req;
    req.SetBucket(bucket);
    req.SetMaxKeys(1);
    auto result = ListObjectsV2(req);
    if (result.IsSuccess())
        return std::nullopt;
    return result.GetError();
}

std::optional<S3::URI> Client::getURIForBucket(const std::string & bucket) const
{
    std::lock_guard lock(cache->uri_cache_mutex);
    if (auto it = cache->uri_for_bucket_cache.find(bucket); it != cache->uri_for_bucket_cache.end())
        return it->second;

    return std::nullopt;
}

void Client::updateURIForBucket(const std::string & bucket, S3::URI new_uri) const
{
    std::lock_guard lock(cache->uri_cache_mutex);
    if (auto it = cache->uri_for_bucket_cache.find(bucket); it != cache->uri_for_bucket_cache.end())
    {
        if (it->second.uri == new_uri.uri)
            return;

        LOG_INFO(log, "Updating URI for bucket {} to {}", bucket, new_uri.uri.toString());
        it->second = std::move(new_uri);

        return;
    }

    LOG_INFO(log, "Updating URI for bucket {} to {}", bucket, new_uri.uri.toString());
    cache->uri_for_bucket_cache.emplace(bucket, std::move(new_uri));
}

ClientCache::ClientCache(const ClientCache & other)
{
    {
        std::lock_guard lock(other.region_cache_mutex);
        region_for_bucket_cache = other.region_for_bucket_cache;
    }
    {
        std::lock_guard lock(other.uri_cache_mutex);
        uri_for_bucket_cache = other.uri_for_bucket_cache;
    }
}

void ClientCache::clearCache()
{
    {
        std::lock_guard lock(region_cache_mutex);
        region_for_bucket_cache.clear();
    }
    {
        std::lock_guard lock(uri_cache_mutex);
        uri_for_bucket_cache.clear();
    }
}

void ClientCacheRegistry::registerClient(const std::shared_ptr<ClientCache> & client_cache)
{
    std::lock_guard lock(clients_mutex);
    auto [it, inserted] = client_caches.emplace(client_cache.get(), client_cache);
    if (!inserted)
        throw Exception(ErrorCodes::LOGICAL_ERROR, "Same S3 client registered twice");
}

void ClientCacheRegistry::unregisterClient(ClientCache * client)
{
    std::lock_guard lock(clients_mutex);
    auto erased = client_caches.erase(client);
    if (erased == 0)
        throw Exception(ErrorCodes::LOGICAL_ERROR, "Can't unregister S3 client, either it was already unregistered or not registered at all");
}

void ClientCacheRegistry::clearCacheForAll()
{
    std::lock_guard lock(clients_mutex);

    for (auto it = client_caches.begin(); it != client_caches.end();)
    {
        if (auto locked_client = it->second.lock(); locked_client)
        {
            locked_client->clearCache();
            ++it;
        }
        else
        {
            LOG_INFO(getLogger("ClientCacheRegistry"), "Deleting leftover S3 client cache");
            it = client_caches.erase(it);
        }
    }

}

ClientFactory::ClientFactory()
{
    aws_options = Aws::SDKOptions{};

    aws_options.cryptoOptions = Aws::CryptoOptions{};
    aws_options.cryptoOptions.initAndCleanupOpenSSL = false;

    aws_options.httpOptions = Aws::HttpOptions{};
    aws_options.httpOptions.initAndCleanupCurl = false;
    aws_options.httpOptions.httpClientFactory_create_fn = []() { return std::make_shared<PocoHTTPClientFactory>(); };

    aws_options.loggingOptions = Aws::LoggingOptions{};
    aws_options.loggingOptions.logger_create_fn = []() { return std::make_shared<AWSLogger>(false); };

    aws_options.ioOptions = Aws::IoOptions{};
    /// We don't need to initialize TLS, because we use PocoHTTPClientFactory
    aws_options.ioOptions.tlsConnectionOptions_create_fn = []() { return nullptr; };

    Aws::InitAPI(aws_options);
}

ClientFactory::~ClientFactory()
{
    Aws::Utils::Logging::ShutdownAWSLogging();
    Aws::ShutdownAPI(aws_options);
}

ClientFactory & ClientFactory::instance()
{
    static ClientFactory ret;
    return ret;
}

std::unique_ptr<S3::Client> ClientFactory::create( // NOLINT
    const PocoHTTPClientConfiguration & cfg_,
    ClientSettings client_settings,
    const String & access_key_id,
    const String & secret_access_key,
    const String & server_side_encryption_customer_key_base64,
    ServerSideEncryptionKMSConfig sse_kms_config,
    HTTPHeaderEntries headers,
    CredentialsConfiguration credentials_configuration,
    const String & session_token)
{
    PocoHTTPClientConfiguration client_configuration = cfg_;
    client_configuration.updateSchemeAndRegion();

    if (!server_side_encryption_customer_key_base64.empty())
    {
        /// See Client::GeneratePresignedUrlWithSSEC().

        headers.push_back({Aws::S3::SSEHeaders::SERVER_SIDE_ENCRYPTION_CUSTOMER_ALGORITHM,
            Aws::S3::Model::ServerSideEncryptionMapper::GetNameForServerSideEncryption(Aws::S3::Model::ServerSideEncryption::AES256)});

        headers.push_back({Aws::S3::SSEHeaders::SERVER_SIDE_ENCRYPTION_CUSTOMER_KEY,
            server_side_encryption_customer_key_base64});

        Aws::Utils::ByteBuffer buffer = Aws::Utils::HashingUtils::Base64Decode(server_side_encryption_customer_key_base64);
        String str_buffer(reinterpret_cast<char *>(buffer.GetUnderlyingData()), buffer.GetLength());
        headers.push_back({Aws::S3::SSEHeaders::SERVER_SIDE_ENCRYPTION_CUSTOMER_KEY_MD5,
            Aws::Utils::HashingUtils::Base64Encode(Aws::Utils::HashingUtils::CalculateMD5(str_buffer))});
    }

    // These will be added after request signing
    client_configuration.extra_headers = std::move(headers);

    Aws::Auth::AWSCredentials credentials(access_key_id, secret_access_key, session_token);

    // we need to force environment credentials if explicit credentials are empty and we have role_arn
    // this is a crutch because we know that we have environment credentials on our Cloud
    credentials_configuration.use_environment_credentials =
        credentials_configuration.use_environment_credentials || (credentials.IsEmpty() && !credentials_configuration.role_arn.empty());

    std::shared_ptr<Aws::Auth::AWSCredentialsProvider> credentials_provider = std::make_shared<S3CredentialsProviderChain>(
            client_configuration,
            std::move(credentials),
            credentials_configuration);

<<<<<<< HEAD
    client_configuration.retryStrategy = std::make_shared<Client::RetryStrategy>(client_configuration.retry_strategy);
=======
    if (!credentials_configuration.role_arn.empty())
        credentials_provider = std::make_shared<AwsAuthSTSAssumeRoleCredentialsProvider>(credentials_configuration.role_arn,
            credentials_configuration.role_session_name, credentials_configuration.expiration_window_seconds,
            std::move(credentials_provider), client_configuration, credentials_configuration.sts_endpoint_override);

    client_configuration.retryStrategy = std::make_shared<Client::RetryStrategy>(client_configuration.s3_retry_attempts);
>>>>>>> e8935e46

    /// Use virtual addressing if endpoint is not specified.
    if (client_configuration.endpointOverride.empty())
        client_settings.use_virtual_addressing = true;

    return Client::create(
        client_configuration.s3_max_redirects,
        std::move(sse_kms_config),
        credentials_provider,
        client_configuration, // Client configuration.
        client_settings.is_s3express_bucket ? Aws::Client::AWSAuthV4Signer::PayloadSigningPolicy::RequestDependent
                                            : Aws::Client::AWSAuthV4Signer::PayloadSigningPolicy::Never,
        client_settings);
}

PocoHTTPClientConfiguration ClientFactory::createClientConfiguration( // NOLINT
    const String & force_region,
    const RemoteHostFilter & remote_host_filter,
    unsigned int s3_max_redirects,
    const PocoHTTPClientConfiguration::RetryStrategy & retry_strategy,
    bool s3_slow_all_threads_after_network_error,
    bool enable_s3_requests_logging,
    bool for_disk_s3,
    const ThrottlerPtr & get_request_throttler,
    const ThrottlerPtr & put_request_throttler,
    const String & protocol)
{
    auto context = Context::getGlobalContextInstance();
    chassert(context);
    auto proxy_configuration_resolver = ProxyConfigurationResolverProvider::get(ProxyConfiguration::protocolFromString(protocol), context->getConfigRef());

    auto per_request_configuration = [=]{ return proxy_configuration_resolver->resolve(); };
    auto error_report = [=](const ProxyConfiguration & req) { proxy_configuration_resolver->errorReport(req); };

    auto config = PocoHTTPClientConfiguration(
        per_request_configuration,
        force_region,
        remote_host_filter,
        s3_max_redirects,
        retry_strategy,
        s3_slow_all_threads_after_network_error,
        enable_s3_requests_logging,
        for_disk_s3,
        context->getGlobalContext()->getSettingsRef()[Setting::s3_use_adaptive_timeouts],
        get_request_throttler,
        put_request_throttler,
        error_report);

    config.scheme = Aws::Http::SchemeMapper::FromString(protocol.c_str());

    return config;
}

bool isS3ExpressEndpoint(const std::string & endpoint)
{
    /// On one hand this check isn't 100% reliable, on the other - all it will change is whether we attach checksums to the requests.
    return endpoint.contains("s3express");
}
}

}

#endif<|MERGE_RESOLUTION|>--- conflicted
+++ resolved
@@ -1059,16 +1059,12 @@
             std::move(credentials),
             credentials_configuration);
 
-<<<<<<< HEAD
-    client_configuration.retryStrategy = std::make_shared<Client::RetryStrategy>(client_configuration.retry_strategy);
-=======
     if (!credentials_configuration.role_arn.empty())
         credentials_provider = std::make_shared<AwsAuthSTSAssumeRoleCredentialsProvider>(credentials_configuration.role_arn,
             credentials_configuration.role_session_name, credentials_configuration.expiration_window_seconds,
             std::move(credentials_provider), client_configuration, credentials_configuration.sts_endpoint_override);
 
-    client_configuration.retryStrategy = std::make_shared<Client::RetryStrategy>(client_configuration.s3_retry_attempts);
->>>>>>> e8935e46
+    client_configuration.retryStrategy = std::make_shared<Client::RetryStrategy>(client_configuration.retry_strategy);
 
     /// Use virtual addressing if endpoint is not specified.
     if (client_configuration.endpointOverride.empty())
