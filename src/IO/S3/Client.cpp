--- conflicted
+++ resolved
@@ -109,8 +109,8 @@
 /// NOLINTNEXTLINE(google-runtime-int)
 long Client::RetryStrategy::CalculateDelayBeforeNextRetry(const Aws::Client::AWSError<Aws::Client::CoreErrors>&, long attemptedRetries) const
 {
-<<<<<<< HEAD
-    uint64_t backoffLimitedPow = 1ul << std::min(attemptedRetries, 31l);
+    chassert(attemptedRetries >= 0);
+    uint64_t backoffLimitedPow = 1ul << std::clamp(attemptedRetries, 0l, 31l);
 
     uint64_t res;
     if (config.jitter_factor > 0)
@@ -125,11 +125,6 @@
 
     LOG_TEST(getLogger("RetryStrategy"), "Next retry in {} ms", res);
     return res;
-=======
-    chassert(attemptedRetries >= 0);
-    uint64_t backoffLimitedPow = 1ul << std::clamp(attemptedRetries, 0l, 31l);
-    return std::min<uint64_t>(scaleFactor * backoffLimitedPow, maxDelayMs);
->>>>>>> 65fd4982
 }
 
 /// NOLINTNEXTLINE(google-runtime-int)
@@ -681,7 +676,7 @@
     auto with_retries = [this, request_fn_ = std::move(request_fn)] (const RequestType & request_)
     {
         chassert(client_configuration.retryStrategy);
-        const Int64 max_attempts = client_configuration.s3_retry_attempts + 1;
+        const Int64 max_attempts = client_configuration.retry_strategy.max_retries + 1;
         chassert(max_attempts > 0);
         std::exception_ptr last_exception = nullptr;
         for (Int64 attempt_no = 0; attempt_no < max_attempts; ++attempt_no)
@@ -1080,13 +1075,15 @@
             credentials_configuration.role_session_name, credentials_configuration.expiration_window_seconds,
             std::move(credentials_provider), client_configuration, credentials_configuration.sts_endpoint_override);
 
-<<<<<<< HEAD
-    client_configuration.retryStrategy = std::make_shared<Client::RetryStrategy>(client_configuration.retry_strategy);
-=======
     /// Disable per-thread retry loops if global retry coordination is in use.
-    uint32_t retry_attempts = client_configuration.s3_slow_all_threads_after_retryable_error ? 0 : client_configuration.s3_retry_attempts;
-    client_configuration.retryStrategy = std::make_shared<Client::RetryStrategy>(retry_attempts);
->>>>>>> 65fd4982
+    if (client_configuration.s3_slow_all_threads_after_retryable_error)
+    {
+        auto configuration = client_configuration.retry_strategy;
+        configuration.max_retries = 0;
+        client_configuration.retryStrategy = std::make_shared<Client::RetryStrategy>(configuration);
+    }
+    else
+        client_configuration.retryStrategy = std::make_shared<Client::RetryStrategy>(client_configuration.retry_strategy);
 
     /// Use virtual addressing if endpoint is not specified.
     if (client_configuration.endpointOverride.empty())
