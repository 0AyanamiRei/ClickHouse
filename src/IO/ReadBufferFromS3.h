--- conflicted
+++ resolved
@@ -77,15 +77,13 @@
 
     bool supportsReadAt() override { return true; }
 
-<<<<<<< HEAD
     /// Buffer may issue several requests, so theoretically metadata may be different for different requests.
     /// This method returns metadata from the last request. If there were no requests, it will throw exception.
     ObjectMetadata getObjectMetadataFromTheLastRequest() const;
-=======
+
     size_t getReadUntilPosition() const { return read_until_position; }
 
     std::string getStopReason() const { return stop_reason; }
->>>>>>> 30630cf0
 
 private:
     std::unique_ptr<S3::ReadBufferFromGetObjectResult> initialize(size_t attempt);
