#pragma once

#if !defined(ARCADIA_BUILD)
#include "config_core.h"
#endif

#if USE_LIBPQXX
#include <Core/Block.h>
#include <DataStreams/IBlockInputStream.h>
#include <Core/ExternalResultDescription.h>
#include <Core/Field.h>
<<<<<<< HEAD
#include <pqxx/pqxx>
#include <Storages/PostgreSQL/insertPostgreSQLValue.h>
#include <Storages/PostgreSQL/PostgreSQLConnection.h>
=======
#include <Storages/PostgreSQL/PostgreSQLConnectionPool.h>
>>>>>>> d8d05e59


namespace DB
{

template<typename T>
class PostgreSQLBlockInputStream : public IBlockInputStream
{

public:
    PostgreSQLBlockInputStream(
<<<<<<< HEAD
        std::shared_ptr<T> tx_,
        const std::string & query_str_,
=======
        postgres::ConnectionHolderPtr connection_,
        const std::string & query_str,
>>>>>>> d8d05e59
        const Block & sample_block,
        const UInt64 max_block_size_,
        bool auto_commit_ = true);

    String getName() const override { return "PostgreSQL"; }
    Block getHeader() const override { return description.sample_block.cloneEmpty(); }

private:
    void readPrefix() override;
    Block readImpl() override;
    void readSuffix() override;

    String query_str;
    const UInt64 max_block_size;
    const bool auto_commit;
    ExternalResultDescription description;

<<<<<<< HEAD
    PostgreSQLConnection::ConnectionPtr connection;
    std::shared_ptr<T> tx;
=======
    postgres::ConnectionHolderPtr connection;
    std::unique_ptr<pqxx::read_transaction> tx;
>>>>>>> d8d05e59
    std::unique_ptr<pqxx::stream_from> stream;

    std::unordered_map<size_t, PostgreSQLArrayInfo> array_info;
};

}

#endif<|MERGE_RESOLUTION|>--- conflicted
+++ resolved
@@ -9,58 +9,77 @@
 #include <DataStreams/IBlockInputStream.h>
 #include <Core/ExternalResultDescription.h>
 #include <Core/Field.h>
-<<<<<<< HEAD
 #include <pqxx/pqxx>
 #include <Storages/PostgreSQL/insertPostgreSQLValue.h>
 #include <Storages/PostgreSQL/PostgreSQLConnection.h>
-=======
-#include <Storages/PostgreSQL/PostgreSQLConnectionPool.h>
->>>>>>> d8d05e59
 
 
 namespace DB
 {
 
-template<typename T>
+template <typename T>
 class PostgreSQLBlockInputStream : public IBlockInputStream
 {
 
 public:
     PostgreSQLBlockInputStream(
-<<<<<<< HEAD
+        postgres::ConnectionHolderPtr connection_,
+        const std::string & query_str_,
+        const Block & sample_block,
+        const UInt64 max_block_size_);
+
+    PostgreSQLBlockInputStream(
         std::shared_ptr<T> tx_,
         const std::string & query_str_,
-=======
-        postgres::ConnectionHolderPtr connection_,
-        const std::string & query_str,
->>>>>>> d8d05e59
         const Block & sample_block,
         const UInt64 max_block_size_,
-        bool auto_commit_ = true);
+        bool auto_commit_);
 
     String getName() const override { return "PostgreSQL"; }
     Block getHeader() const override { return description.sample_block.cloneEmpty(); }
 
+    void readPrefix() override;
+
+protected:
+    String query_str;
+    std::shared_ptr<T> tx;
+    std::unique_ptr<pqxx::stream_from> stream;
+
 private:
-    void readPrefix() override;
     Block readImpl() override;
     void readSuffix() override;
 
-    String query_str;
+    void init(const Block & sample_block);
+
     const UInt64 max_block_size;
-    const bool auto_commit;
+    bool auto_commit = true;
     ExternalResultDescription description;
 
-<<<<<<< HEAD
-    PostgreSQLConnection::ConnectionPtr connection;
-    std::shared_ptr<T> tx;
-=======
     postgres::ConnectionHolderPtr connection;
-    std::unique_ptr<pqxx::read_transaction> tx;
->>>>>>> d8d05e59
-    std::unique_ptr<pqxx::stream_from> stream;
 
     std::unordered_map<size_t, PostgreSQLArrayInfo> array_info;
+};
+
+
+/// Passes transaction object into PostgreSQLBlockInputStream and does not close transaction after read if finished.
+template <typename T>
+class PostgreSQLTransactionBlockInputStream : public PostgreSQLBlockInputStream<T>
+{
+
+public:
+    using Base = PostgreSQLBlockInputStream<pqxx::ReplicationTransaction>;
+
+    PostgreSQLTransactionBlockInputStream(
+        std::shared_ptr<T> tx_,
+        const std::string & query_str_,
+        const Block & sample_block_,
+        const UInt64 max_block_size_)
+        : PostgreSQLBlockInputStream<pqxx::ReplicationTransaction>(tx_, query_str_, sample_block_, max_block_size_, false) {}
+
+    void readPrefix() override
+    {
+        Base::stream = std::make_unique<pqxx::stream_from>(*Base::tx, pqxx::from_query, std::string_view(Base::query_str));
+    }
 };
 
 }
