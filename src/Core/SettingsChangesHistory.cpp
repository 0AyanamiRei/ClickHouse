--- conflicted
+++ resolved
@@ -46,12 +46,9 @@
             {"max_iceberg_data_file_rows", 100000, 100000, "New setting."},
             {"max_iceberg_data_file_bytes", 100000000, 100000000, "New setting."},
             {"allow_experimental_delta_lake_writes", false, false, "New setting."},
-<<<<<<< HEAD
             {"query_plan_convert_any_join_to_semi_or_anti_join", true, true, "New setting."},
-=======
             {"delta_lake_insert_max_bytes_in_data_file", 1_GiB, 1_GiB, "New setting."},
             {"delta_lake_insert_max_rows_in_data_file", 100000, 100000, "New setting."},
->>>>>>> 2e2531b8
         });
         addSettingsChanges(settings_changes_history, "25.8",
         {
