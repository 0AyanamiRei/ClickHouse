--- conflicted
+++ resolved
@@ -907,12 +907,9 @@
             {"serialization_info_version", "default", "default", "New setting"},
             {"string_serialization_version", "default", "default", "New setting"},
             {"replicated_deduplication_window_seconds", 7 * 24 * 60 * 60, 60*60, "decrease default value"},
-<<<<<<< HEAD
             {"min_level_for_wide_part", 0, 0, "New setting"},
-=======
             {"shared_merge_tree_activate_coordinated_merges_tasks", false, false, "New settings"},
             {"shared_merge_tree_merge_coordinator_factor", 1.1f, 1.1f, "Lower coordinator sleep time after load"},
->>>>>>> 58938ea9
         });
         addSettingsChanges(merge_tree_settings_changes_history, "25.9",
         {
