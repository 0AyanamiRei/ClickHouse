#include <Core/Defines.h>
#include <Core/SettingsChangesHistory.h>
#include <IO/ReadBufferFromString.h>
#include <IO/ReadHelpers.h>
#include <boost/algorithm/string.hpp>


namespace DB
{

namespace ErrorCodes
{
    extern const int BAD_ARGUMENTS;
    extern const int LOGICAL_ERROR;
}

ClickHouseVersion::ClickHouseVersion(const String & version)
{
    Strings split;
    boost::split(split, version, [](char c){ return c == '.'; });
    components.reserve(split.size());
    if (split.empty())
        throw Exception{ErrorCodes::BAD_ARGUMENTS, "Cannot parse ClickHouse version here: {}", version};

    for (const auto & split_element : split)
    {
        size_t component;
        ReadBufferFromString buf(split_element);
        if (!tryReadIntText(component, buf) || !buf.eof())
            throw Exception{ErrorCodes::BAD_ARGUMENTS, "Cannot parse ClickHouse version here: {}", version};
        components.push_back(component);
    }
}

ClickHouseVersion::ClickHouseVersion(const char * version)
    : ClickHouseVersion(String(version))
{
}

String ClickHouseVersion::toString() const
{
    String version = std::to_string(components[0]);
    for (size_t i = 1; i < components.size(); ++i)
        version += "." + std::to_string(components[i]);

    return version;
}

// clang-format off
/// History of settings changes that controls some backward incompatible changes
/// across all ClickHouse versions. It maps ClickHouse version to settings changes that were done
/// in this version. This history contains both changes to existing settings and newly added settings.
/// Settings changes is a vector of structs
///     {setting_name, previous_value, new_value, reason}.
/// For newly added setting choose the most appropriate previous_value (for example, if new setting
/// controls new feature and it's 'true' by default, use 'false' as previous_value).
/// It's used to implement `compatibility` setting (see https://github.com/ClickHouse/ClickHouse/issues/35972)
/// Note: please check if the key already exists to prevent duplicate entries.
static std::initializer_list<std::pair<ClickHouseVersion, SettingsChangesHistory::SettingsChanges>> settings_changes_history_initializer =
{
    {"24.12",
        {
        }
    },
    {"24.11",
        {
            {"validate_mutation_query", false, true, "New setting to validate mutation queries by default."},
            {"enable_job_stack_trace", false, true, "Enable by default collecting stack traces from job's scheduling."},
            {"allow_suspicious_types_in_group_by", true, false, "Don't allow Variant/Dynamic types in GROUP BY by default"},
            {"allow_suspicious_types_in_order_by", true, false, "Don't allow Variant/Dynamic types in ORDER BY by default"},
            {"distributed_cache_discard_connection_if_unread_data", true, true, "New setting"},
            {"filesystem_cache_enable_background_download_for_metadata_files_in_packed_storage", true, true, "New setting"},
            {"filesystem_cache_enable_background_download_during_fetch", true, true, "New setting"},
            {"azure_check_objects_after_upload", false, false, "Check each uploaded object in azure blob storage to be sure that upload was successful"},
            {"backup_restore_keeper_max_retries", 20, 1000, "Should be big enough so the whole operation BACKUP or RESTORE operation won't fail because of a temporary [Zoo]Keeper failure in the middle of it."},
            {"backup_restore_failure_after_host_disconnected_for_seconds", 0, 3600, "New setting."},
            {"backup_restore_keeper_max_retries_while_initializing", 0, 20, "New setting."},
            {"backup_restore_keeper_max_retries_while_handling_error", 0, 20, "New setting."},
            {"backup_restore_finish_timeout_after_error_sec", 0, 180, "New setting."},
<<<<<<< HEAD
            {"query_plan_join_swap_table", "false", "auto", "New setting. Right table was always chosen before."},
            {"query_plan_merge_filters", false, true, "Allow to merge filters in the query plan. This is required to properly support filter-push-down with a new analyzer."},
=======
>>>>>>> 98cd4515
            {"parallel_replicas_local_plan", false, true, "Use local plan for local replica in a query with parallel replicas"},
            {"allow_experimental_bfloat16_type", false, false, "Add new experimental BFloat16 type"},
            {"filesystem_cache_skip_download_if_exceeds_per_query_cache_write_limit", 1, 1, "Rename of setting skip_download_if_exceeds_query_cache_limit"},
            {"filesystem_cache_prefer_bigger_buffer_size", true, true, "New setting"},
            {"read_in_order_use_virtual_row", false, false, "Use virtual row while reading in order of primary key or its monotonic function fashion. It is useful when searching over multiple parts as only relevant ones are touched."},
        }
    },
    {"24.10",
        {
            {"query_metric_log_interval", 0, -1, "New setting."},
            {"enforce_strict_identifier_format", false, false, "New setting."},
            {"enable_parsing_to_custom_serialization", false, true, "New setting"},
            {"mongodb_throw_on_unsupported_query", false, true, "New setting."},
            {"enable_parallel_replicas", false, false, "Parallel replicas with read tasks became the Beta tier feature."},
            {"parallel_replicas_mode", "read_tasks", "read_tasks", "This setting was introduced as a part of making parallel replicas feature Beta"},
            {"filesystem_cache_name", "", "", "Filesystem cache name to use for stateless table engines or data lakes"},
            {"restore_replace_external_dictionary_source_to_null", false, false, "New setting."},
            {"show_create_query_identifier_quoting_rule", "when_necessary", "when_necessary", "New setting."},
            {"show_create_query_identifier_quoting_style", "Backticks", "Backticks", "New setting."},
            {"merge_tree_min_read_task_size", 8, 8, "New setting"},
            {"merge_tree_min_rows_for_concurrent_read_for_remote_filesystem", (20 * 8192), 0, "Setting is deprecated"},
            {"merge_tree_min_bytes_for_concurrent_read_for_remote_filesystem", (24 * 10 * 1024 * 1024), 0, "Setting is deprecated"},
            {"implicit_select", false, false, "A new setting."},
            {"output_format_native_write_json_as_string", false, false, "Add new setting to allow write JSON column as single String column in Native format"},
            {"output_format_binary_write_json_as_string", false, false, "Add new setting to write values of JSON type as JSON string in RowBinary output format"},
            {"input_format_binary_read_json_as_string", false, false, "Add new setting to read values of JSON type as JSON string in RowBinary input format"},
            {"min_free_disk_bytes_to_perform_insert", 0, 0, "New setting."},
            {"min_free_disk_ratio_to_perform_insert", 0.0, 0.0, "New setting."},
            {"enable_named_columns_in_function_tuple", false, false, "Disabled pending usability improvements"},
            {"cloud_mode_database_engine", 1, 1, "A setting for ClickHouse Cloud"},
            {"allow_experimental_shared_set_join", 1, 1, "A setting for ClickHouse Cloud"},
            {"read_through_distributed_cache", 0, 0, "A setting for ClickHouse Cloud"},
            {"write_through_distributed_cache", 0, 0, "A setting for ClickHouse Cloud"},
            {"distributed_cache_throw_on_error", 0, 0, "A setting for ClickHouse Cloud"},
            {"distributed_cache_log_mode", "on_error", "on_error", "A setting for ClickHouse Cloud"},
            {"distributed_cache_fetch_metrics_only_from_current_az", 1, 1, "A setting for ClickHouse Cloud"},
            {"distributed_cache_connect_max_tries", 100, 100, "A setting for ClickHouse Cloud"},
            {"distributed_cache_receive_response_wait_milliseconds", 60000, 60000, "A setting for ClickHouse Cloud"},
            {"distributed_cache_receive_timeout_milliseconds", 10000, 10000, "A setting for ClickHouse Cloud"},
            {"distributed_cache_wait_connection_from_pool_milliseconds", 100, 100, "A setting for ClickHouse Cloud"},
            {"distributed_cache_bypass_connection_pool", 0, 0, "A setting for ClickHouse Cloud"},
            {"distributed_cache_pool_behaviour_on_limit", "allocate_bypassing_pool", "allocate_bypassing_pool", "A setting for ClickHouse Cloud"},
            {"distributed_cache_read_alignment", 0, 0, "A setting for ClickHouse Cloud"},
            {"distributed_cache_max_unacked_inflight_packets", 10, 10, "A setting for ClickHouse Cloud"},
            {"distributed_cache_data_packet_ack_window", 5, 5, "A setting for ClickHouse Cloud"},
            {"input_format_parquet_enable_row_group_prefetch", false, true, "Enable row group prefetching during parquet parsing. Currently, only single-threaded parsing can prefetch."},
            {"input_format_orc_dictionary_as_low_cardinality", false, true, "Treat ORC dictionary encoded columns as LowCardinality columns while reading ORC files"},
            {"allow_experimental_refreshable_materialized_view", false, true, "Not experimental anymore"},
            {"max_parts_to_move", 0, 1000, "New setting"},
            {"hnsw_candidate_list_size_for_search", 64, 256, "New setting. Previously, the value was optionally specified in CREATE INDEX and 64 by default."},
            {"allow_reorder_prewhere_conditions", true, true, "New setting"},
            {"input_format_parquet_bloom_filter_push_down", false, true, "When reading Parquet files, skip whole row groups based on the WHERE/PREWHERE expressions and bloom filter in the Parquet metadata."},
            {"date_time_64_output_format_cut_trailing_zeros_align_to_groups_of_thousands", false, false, "Dynamically trim the trailing zeros of datetime64 values to adjust the output scale to (0, 3, 6), corresponding to 'seconds', 'milliseconds', and 'microseconds'."},
        }
    },
    {"24.9",
        {
            {"output_format_orc_dictionary_key_size_threshold", 0.0, 0.0, "For a string column in ORC output format, if the number of distinct values is greater than this fraction of the total number of non-null rows, turn off dictionary encoding. Otherwise dictionary encoding is enabled"},
            {"input_format_json_empty_as_default", false, false, "Added new setting to allow to treat empty fields in JSON input as default values."},
            {"input_format_try_infer_variants", false, false, "Try to infer Variant type in text formats when there is more than one possible type for column/array elements"},
            {"join_output_by_rowlist_perkey_rows_threshold", 0, 5, "The lower limit of per-key average rows in the right table to determine whether to output by row list in hash join."},
            {"create_if_not_exists", false, false, "New setting."},
            {"allow_materialized_view_with_bad_select", true, true, "Support (but not enable yet) stricter validation in CREATE MATERIALIZED VIEW"},
            {"parallel_replicas_mark_segment_size", 128, 0, "Value for this setting now determined automatically"},
            {"database_replicated_allow_replicated_engine_arguments", 1, 0, "Don't allow explicit arguments by default"},
            {"database_replicated_allow_explicit_uuid", 1, 0, "Added a new setting to disallow explicitly specifying table UUID"},
            {"parallel_replicas_local_plan", false, false, "Use local plan for local replica in a query with parallel replicas"},
            {"join_to_sort_minimum_perkey_rows", 0, 40, "The lower limit of per-key average rows in the right table to determine whether to rerange the right table by key in left or inner join. This setting ensures that the optimization is not applied for sparse table keys"},
            {"join_to_sort_maximum_table_rows", 0, 10000, "The maximum number of rows in the right table to determine whether to rerange the right table by key in left or inner join"},
            {"allow_experimental_join_right_table_sorting", false, false, "If it is set to true, and the conditions of `join_to_sort_minimum_perkey_rows` and `join_to_sort_maximum_table_rows` are met, rerange the right table by key to improve the performance in left or inner hash join"},
            {"mongodb_throw_on_unsupported_query", false, true, "New setting."},
            {"min_free_disk_bytes_to_perform_insert", 0, 0, "Maintain some free disk space bytes from inserts while still allowing for temporary writing."},
            {"min_free_disk_ratio_to_perform_insert", 0.0, 0.0, "Maintain some free disk space bytes expressed as ratio to total disk space from inserts while still allowing for temporary writing."},
        }
    },
    {"24.8",
        {
            {"rows_before_aggregation", false, false, "Provide exact value for rows_before_aggregation statistic, represents the number of rows read before aggregation"},
            {"restore_replace_external_table_functions_to_null", false, false, "New setting."},
            {"restore_replace_external_engines_to_null", false, false, "New setting."},
            {"input_format_json_max_depth", 1000000, 1000, "It was unlimited in previous versions, but that was unsafe."},
            {"merge_tree_min_bytes_per_task_for_remote_reading", 4194304, 2097152, "Value is unified with `filesystem_prefetch_min_bytes_for_single_read_task`"},
            {"use_hive_partitioning", false, false, "Allows to use hive partitioning for File, URL, S3, AzureBlobStorage and HDFS engines."},
            {"allow_experimental_kafka_offsets_storage_in_keeper", false, false, "Allow the usage of experimental Kafka storage engine that stores the committed offsets in ClickHouse Keeper"},
            {"allow_archive_path_syntax", true, true, "Added new setting to allow disabling archive path syntax."},
            {"query_cache_tag", "", "", "New setting for labeling query cache settings."},
            {"allow_experimental_time_series_table", false, false, "Added new setting to allow the TimeSeries table engine"},
            {"enable_analyzer", 1, 1, "Added an alias to a setting `allow_experimental_analyzer`."},
            {"optimize_functions_to_subcolumns", false, true, "Enabled settings by default"},
            {"allow_experimental_json_type", false, false, "Add new experimental JSON type"},
            {"use_json_alias_for_old_object_type", true, false, "Use JSON type alias to create new JSON type"},
            {"type_json_skip_duplicated_paths", false, false, "Allow to skip duplicated paths during JSON parsing"},
            {"allow_experimental_vector_similarity_index", false, false, "Added new setting to allow experimental vector similarity indexes"},
            {"input_format_try_infer_datetimes_only_datetime64", true, false, "Allow to infer DateTime instead of DateTime64 in data formats"},
        }
    },
    {"24.7",
        {
            {"output_format_parquet_write_page_index", false, true, "Add a possibility to write page index into parquet files."},
            {"output_format_binary_encode_types_in_binary_format", false, false, "Added new setting to allow to write type names in binary format in RowBinaryWithNamesAndTypes output format"},
            {"input_format_binary_decode_types_in_binary_format", false, false, "Added new setting to allow to read type names in binary format in RowBinaryWithNamesAndTypes input format"},
            {"output_format_native_encode_types_in_binary_format", false, false, "Added new setting to allow to write type names in binary format in Native output format"},
            {"input_format_native_decode_types_in_binary_format", false, false, "Added new setting to allow to read type names in binary format in Native output format"},
            {"read_in_order_use_buffering", false, true, "Use buffering before merging while reading in order of primary key"},
            {"enable_named_columns_in_function_tuple", false, false, "Generate named tuples in function tuple() when all names are unique and can be treated as unquoted identifiers."},
            {"optimize_trivial_insert_select", true, false, "The optimization does not make sense in many cases."},
            {"dictionary_validate_primary_key_type", false, false, "Validate primary key type for dictionaries. By default id type for simple layouts will be implicitly converted to UInt64."},
            {"collect_hash_table_stats_during_joins", false, true, "New setting."},
            {"max_size_to_preallocate_for_joins", 0, 100'000'000, "New setting."},
            {"input_format_orc_reader_time_zone_name", "GMT", "GMT", "The time zone name for ORC row reader, the default ORC row reader's time zone is GMT."},
            {"database_replicated_allow_heavy_create", true, false, "Long-running DDL queries (CREATE AS SELECT and POPULATE) for Replicated database engine was forbidden"},
            {"query_plan_merge_filters", false, false, "Allow to merge filters in the query plan"},
            {"azure_sdk_max_retries", 10, 10, "Maximum number of retries in azure sdk"},
            {"azure_sdk_retry_initial_backoff_ms", 10, 10, "Minimal backoff between retries in azure sdk"},
            {"azure_sdk_retry_max_backoff_ms", 1000, 1000, "Maximal backoff between retries in azure sdk"},
            {"ignore_on_cluster_for_replicated_named_collections_queries", false, false, "Ignore ON CLUSTER clause for replicated named collections management queries."},
            {"backup_restore_s3_retry_attempts", 1000,1000, "Setting for Aws::Client::RetryStrategy, Aws::Client does retries itself, 0 means no retries. It takes place only for backup/restore."},
            {"postgresql_connection_attempt_timeout", 2, 2, "Allow to control 'connect_timeout' parameter of PostgreSQL connection."},
            {"postgresql_connection_pool_retries", 2, 2, "Allow to control the number of retries in PostgreSQL connection pool."}
        }
    },
    {"24.6",
        {
            {"materialize_skip_indexes_on_insert", true, true, "Added new setting to allow to disable materialization of skip indexes on insert"},
            {"materialize_statistics_on_insert", true, true, "Added new setting to allow to disable materialization of statistics on insert"},
            {"input_format_parquet_use_native_reader", false, false, "When reading Parquet files, to use native reader instead of arrow reader."},
            {"hdfs_throw_on_zero_files_match", false, false, "Allow to throw an error when ListObjects request cannot match any files in HDFS engine instead of empty query result"},
            {"azure_throw_on_zero_files_match", false, false, "Allow to throw an error when ListObjects request cannot match any files in AzureBlobStorage engine instead of empty query result"},
            {"s3_validate_request_settings", true, true, "Allow to disable S3 request settings validation"},
            {"allow_experimental_full_text_index", false, false, "Enable experimental full-text index"},
            {"azure_skip_empty_files", false, false, "Allow to skip empty files in azure table engine"},
            {"hdfs_ignore_file_doesnt_exist", false, false, "Allow to return 0 rows when the requested files don't exist instead of throwing an exception in HDFS table engine"},
            {"azure_ignore_file_doesnt_exist", false, false, "Allow to return 0 rows when the requested files don't exist instead of throwing an exception in AzureBlobStorage table engine"},
            {"s3_ignore_file_doesnt_exist", false, false, "Allow to return 0 rows when the requested files don't exist instead of throwing an exception in S3 table engine"},
            {"s3_max_part_number", 10000, 10000, "Maximum part number number for s3 upload part"},
            {"s3_max_single_operation_copy_size", 32 * 1024 * 1024, 32 * 1024 * 1024, "Maximum size for a single copy operation in s3"},
            {"input_format_parquet_max_block_size", 8192, DEFAULT_BLOCK_SIZE, "Increase block size for parquet reader."},
            {"input_format_parquet_prefer_block_bytes", 0, DEFAULT_BLOCK_SIZE * 256, "Average block bytes output by parquet reader."},
            {"enable_blob_storage_log", true, true, "Write information about blob storage operations to system.blob_storage_log table"},
            {"allow_deprecated_snowflake_conversion_functions", true, false, "Disabled deprecated functions snowflakeToDateTime[64] and dateTime[64]ToSnowflake."},
            {"allow_statistic_optimize", false, false, "Old setting which popped up here being renamed."},
            {"allow_experimental_statistic", false, false, "Old setting which popped up here being renamed."},
            {"allow_statistics_optimize", false, false, "The setting was renamed. The previous name is `allow_statistic_optimize`."},
            {"allow_experimental_statistics", false, false, "The setting was renamed. The previous name is `allow_experimental_statistic`."},
            {"enable_vertical_final", false, true, "Enable vertical final by default again after fixing bug"},
            {"parallel_replicas_custom_key_range_lower", 0, 0, "Add settings to control the range filter when using parallel replicas with dynamic shards"},
            {"parallel_replicas_custom_key_range_upper", 0, 0, "Add settings to control the range filter when using parallel replicas with dynamic shards. A value of 0 disables the upper limit"},
            {"output_format_pretty_display_footer_column_names", 0, 1, "Add a setting to display column names in the footer if there are many rows. Threshold value is controlled by output_format_pretty_display_footer_column_names_min_rows."},
            {"output_format_pretty_display_footer_column_names_min_rows", 0, 50, "Add a setting to control the threshold value for setting output_format_pretty_display_footer_column_names_min_rows. Default 50."},
            {"output_format_csv_serialize_tuple_into_separate_columns", true, true, "A new way of how interpret tuples in CSV format was added."},
            {"input_format_csv_deserialize_separate_columns_into_tuple", true, true, "A new way of how interpret tuples in CSV format was added."},
            {"input_format_csv_try_infer_strings_from_quoted_tuples", true, true, "A new way of how interpret tuples in CSV format was added."},
        }
    },
    {"24.5",
        {
            {"allow_deprecated_error_prone_window_functions", true, false, "Allow usage of deprecated error prone window functions (neighbor, runningAccumulate, runningDifferenceStartingWithFirstValue, runningDifference)"},
            {"allow_experimental_join_condition", false, false, "Support join with inequal conditions which involve columns from both left and right table. e.g. t1.y < t2.y."},
            {"input_format_tsv_crlf_end_of_line", false, false, "Enables reading of CRLF line endings with TSV formats"},
            {"output_format_parquet_use_custom_encoder", false, true, "Enable custom Parquet encoder."},
            {"cross_join_min_rows_to_compress", 0, 10000000, "Minimal count of rows to compress block in CROSS JOIN. Zero value means - disable this threshold. This block is compressed when any of the two thresholds (by rows or by bytes) are reached."},
            {"cross_join_min_bytes_to_compress", 0, 1_GiB, "Minimal size of block to compress in CROSS JOIN. Zero value means - disable this threshold. This block is compressed when any of the two thresholds (by rows or by bytes) are reached."},
            {"http_max_chunk_size", 0, 0, "Internal limitation"},
            {"prefer_external_sort_block_bytes", 0, DEFAULT_BLOCK_SIZE * 256, "Prefer maximum block bytes for external sort, reduce the memory usage during merging."},
            {"input_format_force_null_for_omitted_fields", false, false, "Disable type-defaults for omitted fields when needed"},
            {"cast_string_to_dynamic_use_inference", false, false, "Add setting to allow converting String to Dynamic through parsing"},
            {"allow_experimental_dynamic_type", false, false, "Add new experimental Dynamic type"},
            {"azure_max_blocks_in_multipart_upload", 50000, 50000, "Maximum number of blocks in multipart upload for Azure."},
            {"allow_archive_path_syntax", false, true, "Added new setting to allow disabling archive path syntax."},
        }
    },
    {"24.4",
        {
            {"input_format_json_throw_on_bad_escape_sequence", true, true, "Allow to save JSON strings with bad escape sequences"},
            {"max_parsing_threads", 0, 0, "Add a separate setting to control number of threads in parallel parsing from files"},
            {"ignore_drop_queries_probability", 0, 0, "Allow to ignore drop queries in server with specified probability for testing purposes"},
            {"lightweight_deletes_sync", 2, 2, "The same as 'mutation_sync', but controls only execution of lightweight deletes"},
            {"query_cache_system_table_handling", "save", "throw", "The query cache no longer caches results of queries against system tables"},
            {"input_format_json_ignore_unnecessary_fields", false, true, "Ignore unnecessary fields and not parse them. Enabling this may not throw exceptions on json strings of invalid format or with duplicated fields"},
            {"input_format_hive_text_allow_variable_number_of_columns", false, true, "Ignore extra columns in Hive Text input (if file has more columns than expected) and treat missing fields in Hive Text input as default values."},
            {"allow_experimental_database_replicated", false, true, "Database engine Replicated is now in Beta stage"},
            {"temporary_data_in_cache_reserve_space_wait_lock_timeout_milliseconds", (10 * 60 * 1000), (10 * 60 * 1000), "Wait time to lock cache for sapce reservation in temporary data in filesystem cache"},
            {"optimize_rewrite_sum_if_to_count_if", false, true, "Only available for the analyzer, where it works correctly"},
            {"azure_allow_parallel_part_upload", "true", "true", "Use multiple threads for azure multipart upload."},
            {"max_recursive_cte_evaluation_depth", DBMS_RECURSIVE_CTE_MAX_EVALUATION_DEPTH, DBMS_RECURSIVE_CTE_MAX_EVALUATION_DEPTH, "Maximum limit on recursive CTE evaluation depth"},
            {"query_plan_convert_outer_join_to_inner_join", false, true, "Allow to convert OUTER JOIN to INNER JOIN if filter after JOIN always filters default values"},
        }
    },
    {"24.3",
        {
            {"s3_connect_timeout_ms", 1000, 1000, "Introduce new dedicated setting for s3 connection timeout"},
            {"allow_experimental_shared_merge_tree", false, true, "The setting is obsolete"},
            {"use_page_cache_for_disks_without_file_cache", false, false, "Added userspace page cache"},
            {"read_from_page_cache_if_exists_otherwise_bypass_cache", false, false, "Added userspace page cache"},
            {"page_cache_inject_eviction", false, false, "Added userspace page cache"},
            {"default_table_engine", "None", "MergeTree", "Set default table engine to MergeTree for better usability"},
            {"input_format_json_use_string_type_for_ambiguous_paths_in_named_tuples_inference_from_objects", false, false, "Allow to use String type for ambiguous paths during named tuple inference from JSON objects"},
            {"traverse_shadow_remote_data_paths", false, false, "Traverse shadow directory when query system.remote_data_paths."},
            {"throw_if_deduplication_in_dependent_materialized_views_enabled_with_async_insert", false, true, "Deduplication in dependent materialized view cannot work together with async inserts."},
            {"parallel_replicas_allow_in_with_subquery", false, true, "If true, subquery for IN will be executed on every follower replica"},
            {"log_processors_profiles", false, true, "Enable by default"},
            {"function_locate_has_mysql_compatible_argument_order", false, true, "Increase compatibility with MySQL's locate function."},
            {"allow_suspicious_primary_key", true, false, "Forbid suspicious PRIMARY KEY/ORDER BY for MergeTree (i.e. SimpleAggregateFunction)"},
            {"filesystem_cache_reserve_space_wait_lock_timeout_milliseconds", 1000, 1000, "Wait time to lock cache for sapce reservation in filesystem cache"},
            {"max_parser_backtracks", 0, 1000000, "Limiting the complexity of parsing"},
            {"analyzer_compatibility_join_using_top_level_identifier", false, false, "Force to resolve identifier in JOIN USING from projection"},
            {"distributed_insert_skip_read_only_replicas", false, false, "If true, INSERT into Distributed will skip read-only replicas"},
            {"keeper_max_retries", 10, 10, "Max retries for general keeper operations"},
            {"keeper_retry_initial_backoff_ms", 100, 100, "Initial backoff timeout for general keeper operations"},
            {"keeper_retry_max_backoff_ms", 5000, 5000, "Max backoff timeout for general keeper operations"},
            {"s3queue_allow_experimental_sharded_mode", false, false, "Enable experimental sharded mode of S3Queue table engine. It is experimental because it will be rewritten"},
            {"allow_experimental_analyzer", false, true, "Enable analyzer and planner by default."},
            {"merge_tree_read_split_ranges_into_intersecting_and_non_intersecting_injection_probability", 0.0, 0.0, "For testing of `PartsSplitter` - split read ranges into intersecting and non intersecting every time you read from MergeTree with the specified probability."},
            {"allow_get_client_http_header", false, false, "Introduced a new function."},
            {"output_format_pretty_row_numbers", false, true, "It is better for usability."},
            {"output_format_pretty_max_value_width_apply_for_single_value", true, false, "Single values in Pretty formats won't be cut."},
            {"output_format_parquet_string_as_string", false, true, "ClickHouse allows arbitrary binary data in the String data type, which is typically UTF-8. Parquet/ORC/Arrow Strings only support UTF-8. That's why you can choose which Arrow's data type to use for the ClickHouse String data type - String or Binary. While Binary would be more correct and compatible, using String by default will correspond to user expectations in most cases."},
            {"output_format_orc_string_as_string", false, true, "ClickHouse allows arbitrary binary data in the String data type, which is typically UTF-8. Parquet/ORC/Arrow Strings only support UTF-8. That's why you can choose which Arrow's data type to use for the ClickHouse String data type - String or Binary. While Binary would be more correct and compatible, using String by default will correspond to user expectations in most cases."},
            {"output_format_arrow_string_as_string", false, true, "ClickHouse allows arbitrary binary data in the String data type, which is typically UTF-8. Parquet/ORC/Arrow Strings only support UTF-8. That's why you can choose which Arrow's data type to use for the ClickHouse String data type - String or Binary. While Binary would be more correct and compatible, using String by default will correspond to user expectations in most cases."},
            {"output_format_parquet_compression_method", "lz4", "zstd", "Parquet/ORC/Arrow support many compression methods, including lz4 and zstd. ClickHouse supports each and every compression method. Some inferior tools, such as 'duckdb', lack support for the faster `lz4` compression method, that's why we set zstd by default."},
            {"output_format_orc_compression_method", "lz4", "zstd", "Parquet/ORC/Arrow support many compression methods, including lz4 and zstd. ClickHouse supports each and every compression method. Some inferior tools, such as 'duckdb', lack support for the faster `lz4` compression method, that's why we set zstd by default."},
            {"output_format_pretty_highlight_digit_groups", false, true, "If enabled and if output is a terminal, highlight every digit corresponding to the number of thousands, millions, etc. with underline."},
            {"geo_distance_returns_float64_on_float64_arguments", false, true, "Increase the default precision."},
            {"azure_max_inflight_parts_for_one_file", 20, 20, "The maximum number of a concurrent loaded parts in multipart upload request. 0 means unlimited."},
            {"azure_strict_upload_part_size", 0, 0, "The exact size of part to upload during multipart upload to Azure blob storage."},
            {"azure_min_upload_part_size", 16*1024*1024, 16*1024*1024, "The minimum size of part to upload during multipart upload to Azure blob storage."},
            {"azure_max_upload_part_size", 5ull*1024*1024*1024, 5ull*1024*1024*1024, "The maximum size of part to upload during multipart upload to Azure blob storage."},
            {"azure_upload_part_size_multiply_factor", 2, 2, "Multiply azure_min_upload_part_size by this factor each time azure_multiply_parts_count_threshold parts were uploaded from a single write to Azure blob storage."},
            {"azure_upload_part_size_multiply_parts_count_threshold", 500, 500, "Each time this number of parts was uploaded to Azure blob storage, azure_min_upload_part_size is multiplied by azure_upload_part_size_multiply_factor."},
            {"output_format_csv_serialize_tuple_into_separate_columns", true, true, "A new way of how interpret tuples in CSV format was added."},
            {"input_format_csv_deserialize_separate_columns_into_tuple", true, true, "A new way of how interpret tuples in CSV format was added."},
            {"input_format_csv_try_infer_strings_from_quoted_tuples", true, true, "A new way of how interpret tuples in CSV format was added."},
        }
    },
    {"24.2",
        {
            {"allow_suspicious_variant_types", true, false, "Don't allow creating Variant type with suspicious variants by default"},
            {"validate_experimental_and_suspicious_types_inside_nested_types", false, true, "Validate usage of experimental and suspicious types inside nested types"},
            {"output_format_values_escape_quote_with_quote", false, false, "If true escape ' with '', otherwise quoted with \\'"},
            {"output_format_pretty_single_large_number_tip_threshold", 0, 1'000'000, "Print a readable number tip on the right side of the table if the block consists of a single number which exceeds this value (except 0)"},
            {"input_format_try_infer_exponent_floats", true, false, "Don't infer floats in exponential notation by default"},
            {"query_plan_optimize_prewhere", true, true, "Allow to push down filter to PREWHERE expression for supported storages"},
            {"async_insert_max_data_size", 1000000, 10485760, "The previous value appeared to be too small."},
            {"async_insert_poll_timeout_ms", 10, 10, "Timeout in milliseconds for polling data from asynchronous insert queue"},
            {"async_insert_use_adaptive_busy_timeout", false, true, "Use adaptive asynchronous insert timeout"},
            {"async_insert_busy_timeout_min_ms", 50, 50, "The minimum value of the asynchronous insert timeout in milliseconds; it also serves as the initial value, which may be increased later by the adaptive algorithm"},
            {"async_insert_busy_timeout_max_ms", 200, 200, "The minimum value of the asynchronous insert timeout in milliseconds; async_insert_busy_timeout_ms is aliased to async_insert_busy_timeout_max_ms"},
            {"async_insert_busy_timeout_increase_rate", 0.2, 0.2, "The exponential growth rate at which the adaptive asynchronous insert timeout increases"},
            {"async_insert_busy_timeout_decrease_rate", 0.2, 0.2, "The exponential growth rate at which the adaptive asynchronous insert timeout decreases"},
            {"format_template_row_format", "", "", "Template row format string can be set directly in query"},
            {"format_template_resultset_format", "", "", "Template result set format string can be set in query"},
            {"split_parts_ranges_into_intersecting_and_non_intersecting_final", true, true, "Allow to split parts ranges into intersecting and non intersecting during FINAL optimization"},
            {"split_intersecting_parts_ranges_into_layers_final", true, true, "Allow to split intersecting parts ranges into layers during FINAL optimization"},
            {"azure_max_single_part_copy_size", 256*1024*1024, 256*1024*1024, "The maximum size of object to copy using single part copy to Azure blob storage."},
            {"min_external_table_block_size_rows", DEFAULT_INSERT_BLOCK_SIZE, DEFAULT_INSERT_BLOCK_SIZE, "Squash blocks passed to external table to specified size in rows, if blocks are not big enough"},
            {"min_external_table_block_size_bytes", DEFAULT_INSERT_BLOCK_SIZE * 256, DEFAULT_INSERT_BLOCK_SIZE * 256, "Squash blocks passed to external table to specified size in bytes, if blocks are not big enough."},
            {"parallel_replicas_prefer_local_join", true, true, "If true, and JOIN can be executed with parallel replicas algorithm, and all storages of right JOIN part are *MergeTree, local JOIN will be used instead of GLOBAL JOIN."},
            {"optimize_time_filter_with_preimage", true, true, "Optimize Date and DateTime predicates by converting functions into equivalent comparisons without conversions (e.g. toYear(col) = 2023 -> col >= '2023-01-01' AND col <= '2023-12-31')"},
            {"extract_key_value_pairs_max_pairs_per_row", 0, 0, "Max number of pairs that can be produced by the `extractKeyValuePairs` function. Used as a safeguard against consuming too much memory."},
            {"default_view_definer", "CURRENT_USER", "CURRENT_USER", "Allows to set default `DEFINER` option while creating a view"},
            {"default_materialized_view_sql_security", "DEFINER", "DEFINER", "Allows to set a default value for SQL SECURITY option when creating a materialized view"},
            {"default_normal_view_sql_security", "INVOKER", "INVOKER", "Allows to set default `SQL SECURITY` option while creating a normal view"},
            {"mysql_map_string_to_text_in_show_columns", false, true, "Reduce the configuration effort to connect ClickHouse with BI tools."},
            {"mysql_map_fixed_string_to_text_in_show_columns", false, true, "Reduce the configuration effort to connect ClickHouse with BI tools."},
        }
    },
    {"24.1",
        {
            {"print_pretty_type_names", false, true, "Better user experience."},
            {"input_format_json_read_bools_as_strings", false, true, "Allow to read bools as strings in JSON formats by default"},
            {"output_format_arrow_use_signed_indexes_for_dictionary", false, true, "Use signed indexes type for Arrow dictionaries by default as it's recommended"},
            {"allow_experimental_variant_type", false, false, "Add new experimental Variant type"},
            {"use_variant_as_common_type", false, false, "Allow to use Variant in if/multiIf if there is no common type"},
            {"output_format_arrow_use_64_bit_indexes_for_dictionary", false, false, "Allow to use 64 bit indexes type in Arrow dictionaries"},
            {"parallel_replicas_mark_segment_size", 128, 128, "Add new setting to control segment size in new parallel replicas coordinator implementation"},
            {"ignore_materialized_views_with_dropped_target_table", false, false, "Add new setting to allow to ignore materialized views with dropped target table"},
            {"output_format_compression_level", 3, 3, "Allow to change compression level in the query output"},
            {"output_format_compression_zstd_window_log", 0, 0, "Allow to change zstd window log in the query output when zstd compression is used"},
            {"enable_zstd_qat_codec", false, false, "Add new ZSTD_QAT codec"},
            {"enable_vertical_final", false, true, "Use vertical final by default"},
            {"output_format_arrow_use_64_bit_indexes_for_dictionary", false, false, "Allow to use 64 bit indexes type in Arrow dictionaries"},
            {"max_rows_in_set_to_optimize_join", 100000, 0, "Disable join optimization as it prevents from read in order optimization"},
            {"output_format_pretty_color", true, "auto", "Setting is changed to allow also for auto value, disabling ANSI escapes if output is not a tty"},
            {"function_visible_width_behavior", 0, 1, "We changed the default behavior of `visibleWidth` to be more precise"},
            {"max_estimated_execution_time", 0, 0, "Separate max_execution_time and max_estimated_execution_time"},
            {"iceberg_engine_ignore_schema_evolution", false, false, "Allow to ignore schema evolution in Iceberg table engine"},
            {"optimize_injective_functions_in_group_by", false, true, "Replace injective functions by it's arguments in GROUP BY section in analyzer"},
            {"update_insert_deduplication_token_in_dependent_materialized_views", false, false, "Allow to update insert deduplication token with table identifier during insert in dependent materialized views"},
            {"azure_max_unexpected_write_error_retries", 4, 4, "The maximum number of retries in case of unexpected errors during Azure blob storage write"},
            {"split_parts_ranges_into_intersecting_and_non_intersecting_final", false, true, "Allow to split parts ranges into intersecting and non intersecting during FINAL optimization"},
            {"split_intersecting_parts_ranges_into_layers_final", true, true, "Allow to split intersecting parts ranges into layers during FINAL optimization"}
        }
    },
    {"23.12",
        {
            {"allow_suspicious_ttl_expressions", true, false, "It is a new setting, and in previous versions the behavior was equivalent to allowing."},
            {"input_format_parquet_allow_missing_columns", false, true, "Allow missing columns in Parquet files by default"},
            {"input_format_orc_allow_missing_columns", false, true, "Allow missing columns in ORC files by default"},
            {"input_format_arrow_allow_missing_columns", false, true, "Allow missing columns in Arrow files by default"}
        }
    },
    {"23.11",
        {
            {"parsedatetime_parse_without_leading_zeros", false, true, "Improved compatibility with MySQL DATE_FORMAT/STR_TO_DATE"}
        }
    },
    {"23.9",
        {
            {"optimize_group_by_constant_keys", false, true, "Optimize group by constant keys by default"},
            {"input_format_json_try_infer_named_tuples_from_objects", false, true, "Try to infer named Tuples from JSON objects by default"},
            {"input_format_json_read_numbers_as_strings", false, true, "Allow to read numbers as strings in JSON formats by default"},
            {"input_format_json_read_arrays_as_strings", false, true, "Allow to read arrays as strings in JSON formats by default"},
            {"input_format_json_infer_incomplete_types_as_strings", false, true, "Allow to infer incomplete types as Strings in JSON formats by default"},
            {"input_format_json_try_infer_numbers_from_strings", true, false, "Don't infer numbers from strings in JSON formats by default to prevent possible parsing errors"},
            {"http_write_exception_in_output_format", false, true, "Output valid JSON/XML on exception in HTTP streaming."}
        }
    },
    {"23.8",
        {
            {"rewrite_count_distinct_if_with_count_distinct_implementation", false, true, "Rewrite countDistinctIf with count_distinct_implementation configuration"}
        }
    },
    {"23.7",
        {
            {"function_sleep_max_microseconds_per_block", 0, 3000000, "In previous versions, the maximum sleep time of 3 seconds was applied only for `sleep`, but not for `sleepEachRow` function. In the new version, we introduce this setting. If you set compatibility with the previous versions, we will disable the limit altogether."}
        }
    },
    {"23.6",
        {
            {"http_send_timeout", 180, 30, "3 minutes seems crazy long. Note that this is timeout for a single network write call, not for the whole upload operation."},
            {"http_receive_timeout", 180, 30, "See http_send_timeout."}
        }
    },
    {"23.5",
        {
            {"input_format_parquet_preserve_order", true, false, "Allow Parquet reader to reorder rows for better parallelism."},
            {"parallelize_output_from_storages", false, true, "Allow parallelism when executing queries that read from file/url/s3/etc. This may reorder rows."},
            {"use_with_fill_by_sorting_prefix", false, true, "Columns preceding WITH FILL columns in ORDER BY clause form sorting prefix. Rows with different values in sorting prefix are filled independently"},
            {"output_format_parquet_compliant_nested_types", false, true, "Change an internal field name in output Parquet file schema."}
        }
    },
    {"23.4",
        {
            {"allow_suspicious_indices", true, false, "If true, index can defined with identical expressions"},
            {"allow_nonconst_timezone_arguments", true, false, "Allow non-const timezone arguments in certain time-related functions like toTimeZone(), fromUnixTimestamp*(), snowflakeToDateTime*()."},
            {"connect_timeout_with_failover_ms", 50, 1000, "Increase default connect timeout because of async connect"},
            {"connect_timeout_with_failover_secure_ms", 100, 1000, "Increase default secure connect timeout because of async connect"},
            {"hedged_connection_timeout_ms", 100, 50, "Start new connection in hedged requests after 50 ms instead of 100 to correspond with previous connect timeout"},
            {"formatdatetime_f_prints_single_zero", true, false, "Improved compatibility with MySQL DATE_FORMAT()/STR_TO_DATE()"},
            {"formatdatetime_parsedatetime_m_is_month_name", false, true, "Improved compatibility with MySQL DATE_FORMAT/STR_TO_DATE"}
        }
    },
    {"23.3",
        {
            {"output_format_parquet_version", "1.0", "2.latest", "Use latest Parquet format version for output format"},
            {"input_format_json_ignore_unknown_keys_in_named_tuple", false, true, "Improve parsing JSON objects as named tuples"},
            {"input_format_native_allow_types_conversion", false, true, "Allow types conversion in Native input forma"},
            {"output_format_arrow_compression_method", "none", "lz4_frame", "Use lz4 compression in Arrow output format by default"},
            {"output_format_parquet_compression_method", "snappy", "lz4", "Use lz4 compression in Parquet output format by default"},
            {"output_format_orc_compression_method", "none", "lz4_frame", "Use lz4 compression in ORC output format by default"},
            {"async_query_sending_for_remote", false, true, "Create connections and send query async across shards"}
        }
    },
    {"23.2",
        {
            {"output_format_parquet_fixed_string_as_fixed_byte_array", false, true, "Use Parquet FIXED_LENGTH_BYTE_ARRAY type for FixedString by default"},
            {"output_format_arrow_fixed_string_as_fixed_byte_array", false, true, "Use Arrow FIXED_SIZE_BINARY type for FixedString by default"},
            {"query_plan_remove_redundant_distinct", false, true, "Remove redundant Distinct step in query plan"},
            {"optimize_duplicate_order_by_and_distinct", true, false, "Remove duplicate ORDER BY and DISTINCT if it's possible"},
            {"insert_keeper_max_retries", 0, 20, "Enable reconnections to Keeper on INSERT, improve reliability"}
        }
    },
    {"23.1",
        {
            {"input_format_json_read_objects_as_strings", 0, 1, "Enable reading nested json objects as strings while object type is experimental"},
            {"input_format_json_defaults_for_missing_elements_in_named_tuple", false, true, "Allow missing elements in JSON objects while reading named tuples by default"},
            {"input_format_csv_detect_header", false, true, "Detect header in CSV format by default"},
            {"input_format_tsv_detect_header", false, true, "Detect header in TSV format by default"},
            {"input_format_custom_detect_header", false, true, "Detect header in CustomSeparated format by default"},
            {"query_plan_remove_redundant_sorting", false, true, "Remove redundant sorting in query plan. For example, sorting steps related to ORDER BY clauses in subqueries"}
        }
    },
    {"22.12",
        {
            {"max_size_to_preallocate_for_aggregation", 10'000'000, 100'000'000, "This optimizes performance"},
            {"query_plan_aggregation_in_order", 0, 1, "Enable some refactoring around query plan"},
            {"format_binary_max_string_size", 0, 1_GiB, "Prevent allocating large amount of memory"}
        }
    },
    {"22.11",
        {
            {"use_structure_from_insertion_table_in_table_functions", 0, 2, "Improve using structure from insertion table in table functions"}
        }
    },
    {"22.9",
        {
            {"force_grouping_standard_compatibility", false, true, "Make GROUPING function output the same as in SQL standard and other DBMS"}
        }
    },
    {"22.7",
        {
            {"cross_to_inner_join_rewrite", 1, 2, "Force rewrite comma join to inner"},
            {"enable_positional_arguments", false, true, "Enable positional arguments feature by default"},
            {"format_csv_allow_single_quotes", true, false, "Most tools don't treat single quote in CSV specially, don't do it by default too"}
        }
    },
    {"22.6",
        {
            {"output_format_json_named_tuples_as_objects", false, true, "Allow to serialize named tuples as JSON objects in JSON formats by default"},
            {"input_format_skip_unknown_fields", false, true, "Optimize reading subset of columns for some input formats"}
        }
    },
    {"22.5",
        {
            {"memory_overcommit_ratio_denominator", 0, 1073741824, "Enable memory overcommit feature by default"},
            {"memory_overcommit_ratio_denominator_for_user", 0, 1073741824, "Enable memory overcommit feature by default"}
        }
    },
    {"22.4",
        {
            {"allow_settings_after_format_in_insert", true, false, "Do not allow SETTINGS after FORMAT for INSERT queries because ClickHouse interpret SETTINGS as some values, which is misleading"}
        }
    },
    {"22.3",
        {
            {"cast_ipv4_ipv6_default_on_conversion_error", true, false, "Make functions cast(value, 'IPv4') and cast(value, 'IPv6') behave same as toIPv4 and toIPv6 functions"}
        }
    },
    {"21.12",
        {
            {"stream_like_engine_allow_direct_select", true, false, "Do not allow direct select for Kafka/RabbitMQ/FileLog by default"}
        }
    },
    {"21.9",
        {
            {"output_format_decimal_trailing_zeros", true, false, "Do not output trailing zeros in text representation of Decimal types by default for better looking output"},
            {"use_hedged_requests", false, true, "Enable Hedged Requests feature by default"}
        }
    },
    {"21.7",
        {
            {"legacy_column_name_of_tuple_literal", true, false, "Add this setting only for compatibility reasons. It makes sense to set to 'true', while doing rolling update of cluster from version lower than 21.7 to higher"}
        }
    },
    {"21.5",
        {
            {"async_socket_for_remote", false, true, "Fix all problems and turn on asynchronous reads from socket for remote queries by default again"}
        }
    },
    {"21.3",
        {
            {"async_socket_for_remote", true, false, "Turn off asynchronous reads from socket for remote queries because of some problems"},
            {"optimize_normalize_count_variants", false, true, "Rewrite aggregate functions that semantically equals to count() as count() by default"},
            {"normalize_function_names", false, true, "Normalize function names to their canonical names, this was needed for projection query routing"}
        }
    },
    {"21.2",
        {
            {"enable_global_with_statement", false, true, "Propagate WITH statements to UNION queries and all subqueries by default"}
        }
    },
    {"21.1",
        {
            {"insert_quorum_parallel", false, true, "Use parallel quorum inserts by default. It is significantly more convenient to use than sequential quorum inserts"},
            {"input_format_null_as_default", false, true, "Allow to insert NULL as default for input formats by default"},
            {"optimize_on_insert", false, true, "Enable data optimization on INSERT by default for better user experience"},
            {"use_compact_format_in_distributed_parts_names", false, true, "Use compact format for async INSERT into Distributed tables by default"}
        }
    },
    {"20.10",
        {
            {"format_regexp_escaping_rule", "Escaped", "Raw", "Use Raw as default escaping rule for Regexp format to male the behaviour more like to what users expect"}
        }
    },
    {"20.7",
        {
            {"show_table_uuid_in_table_create_query_if_not_nil", true, false, "Stop showing  UID of the table in its CREATE query for Engine=Atomic"}
        }
    },
    {"20.5",
        {
            {"input_format_with_names_use_header", false, true, "Enable using header with names for formats with WithNames/WithNamesAndTypes suffixes"},
            {"allow_suspicious_codecs", true, false, "Don't allow to specify meaningless compression codecs"}
        }
    },
    {"20.4",
        {
            {"validate_polygons", false, true, "Throw exception if polygon is invalid in function pointInPolygon by default instead of returning possibly wrong results"}
        }
    },
    {"19.18",
        {
            {"enable_scalar_subquery_optimization", false, true, "Prevent scalar subqueries from (de)serializing large scalar values and possibly avoid running the same subquery more than once"}
        }
    },
    {"19.14",
        {
            {"any_join_distinct_right_table_keys", true, false, "Disable ANY RIGHT and ANY FULL JOINs by default to avoid inconsistency"}
        }
    },
    {"19.12",
        {
            {"input_format_defaults_for_omitted_fields", false, true, "Enable calculation of complex default expressions for omitted fields for some input formats, because it should be the expected behaviour"}
        }
    },
    {"19.5",
        {
            {"max_partitions_per_insert_block", 0, 100, "Add a limit for the number of partitions in one block"}
        }
    },
    {"18.12.17",
        {
            {"enable_optimize_predicate_expression", 0, 1, "Optimize predicates to subqueries by default"}
        }
    },
};

static std::initializer_list<std::pair<ClickHouseVersion, SettingsChangesHistory::SettingsChanges>> merge_tree_settings_changes_history_initializer =
{
    {"24.12",
        {
        }
    },
    {"24.11",
        {
        }
    },
    {"24.10",
        {
        }
    },
    {"24.9",
        {
        }
    },
    {"24.8",
        {
            {"deduplicate_merge_projection_mode", "ignore", "throw", "Do not allow to create inconsistent projection"}
        }
    },
};

static void initSettingsChangesHistory(
    std::map<ClickHouseVersion, SettingsChangesHistory::SettingsChanges> & settings_changes_history,
    std::once_flag & initialized_flag,
    std::initializer_list<std::pair<ClickHouseVersion, SettingsChangesHistory::SettingsChanges>> & initializer
)
{
    std::call_once(initialized_flag, [&]()
    {
        for (const auto & setting_change : initializer)
        {
            /// Disallow duplicate keys in the settings changes history. Example:
            ///     {"21.2", {{"some_setting_1", false, true, "[...]"}}},
            ///     [...]
            ///     {"21.2", {{"some_setting_2", false, true, "[...]"}}},
            /// As std::set has unique keys, one of the entries would be overwritten.
            if (settings_changes_history.contains(setting_change.first))
                throw Exception{ErrorCodes::LOGICAL_ERROR, "Detected duplicate version '{}'", setting_change.first.toString()};

            settings_changes_history[setting_change.first] = setting_change.second;
        }
    });
}

const std::map<ClickHouseVersion, SettingsChangesHistory::SettingsChanges> & getSettingsChangesHistory()
{
    static std::map<ClickHouseVersion, SettingsChangesHistory::SettingsChanges> settings_changes_history;
    static std::once_flag initialized_flag;
    initSettingsChangesHistory(settings_changes_history, initialized_flag, settings_changes_history_initializer);

    return settings_changes_history;
}

const std::map<ClickHouseVersion, SettingsChangesHistory::SettingsChanges> & getMergeTreeSettingsChangesHistory()
{
    static std::map<ClickHouseVersion, SettingsChangesHistory::SettingsChanges> merge_tree_settings_changes_history;
    static std::once_flag initialized_flag;
    initSettingsChangesHistory(merge_tree_settings_changes_history, initialized_flag, merge_tree_settings_changes_history_initializer);

    return merge_tree_settings_changes_history;
}

}<|MERGE_RESOLUTION|>--- conflicted
+++ resolved
@@ -77,11 +77,8 @@
             {"backup_restore_keeper_max_retries_while_initializing", 0, 20, "New setting."},
             {"backup_restore_keeper_max_retries_while_handling_error", 0, 20, "New setting."},
             {"backup_restore_finish_timeout_after_error_sec", 0, 180, "New setting."},
-<<<<<<< HEAD
             {"query_plan_join_swap_table", "false", "auto", "New setting. Right table was always chosen before."},
             {"query_plan_merge_filters", false, true, "Allow to merge filters in the query plan. This is required to properly support filter-push-down with a new analyzer."},
-=======
->>>>>>> 98cd4515
             {"parallel_replicas_local_plan", false, true, "Use local plan for local replica in a query with parallel replicas"},
             {"allow_experimental_bfloat16_type", false, false, "Add new experimental BFloat16 type"},
             {"filesystem_cache_skip_download_if_exceeds_per_query_cache_write_limit", 1, 1, "Rename of setting skip_download_if_exceeds_query_cache_limit"},
