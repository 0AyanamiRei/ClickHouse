--- conflicted
+++ resolved
@@ -760,7 +760,7 @@
     {
         addSettingsChanges(merge_tree_settings_changes_history, "25.6",
         {
-
+            {"allow_coleascing_columns_in_partition_or_order_key", true, false, "New setting to allow coalescing of partition or sorting key columns"},
         });
         addSettingsChanges(merge_tree_settings_changes_history, "25.5",
         {
@@ -778,12 +778,6 @@
             {"apply_patches_on_merge", true, true, "New setting"},
             {"remove_unused_patch_parts", true, true, "New setting"},
             {"write_marks_for_substreams_in_compact_parts", false, true, "New setting"},
-<<<<<<< HEAD
-            {"allow_coleascing_columns_in_partition_or_order_key", true, false, "New setting to allow coalescing of partition or sorting key columns"},
-
-=======
-            /// Release closed. Please use 25.6
->>>>>>> d7710633
         });
         addSettingsChanges(merge_tree_settings_changes_history, "25.4",
         {
