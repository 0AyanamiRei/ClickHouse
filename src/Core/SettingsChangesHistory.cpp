--- conflicted
+++ resolved
@@ -82,14 +82,10 @@
             {"backup_restore_s3_retry_max_backoff_ms", 5000, 5000, "New setting"},
             {"backup_restore_s3_retry_jitter_factor", 0.0, 0.1, "New setting"},
             {"vector_search_index_fetch_multiplier", 1.0, 1.0, "Alias for setting 'vector_search_postfilter_multiplier'"},
-<<<<<<< HEAD
             {"backup_slow_all_threads_after_retryable_s3_error", true, true, "Alias for 's3_slow_all_threads_after_retryable_error'"},
-=======
-            {"backup_slow_all_threads_after_retryable_s3_error", true, true, "New setting"},
             {"allow_experimental_ytsaurus_table_engine", false, false, "New setting."},
             {"allow_experimental_ytsaurus_table_function", false, false, "New setting."},
             {"allow_experimental_ytsaurus_dictionary_source", false, false, "New setting."},
->>>>>>> 06e800ff
             {"per_part_index_stats", false, false, "New setting."},
             {"allow_experimental_iceberg_compaction", 0, 0, "New setting "},
             {"delta_lake_snapshot_version", -1, -1, "New setting"},
