#include <Core/SettingsChangesHistory.h>

#include <Core/SettingsEnums.h>

#include <Common/Exception.h>

namespace DB
{

namespace ErrorCodes
{
    extern const int LOGICAL_ERROR;
}

static void addSettingsChanges(
    VersionToSettingsChangesMap & settings_changes_history,
    std::string_view version,
    SettingsChangesHistory::SettingsChanges && changes)
{
    /// Forbid duplicate versions
    auto [_, inserted] = settings_changes_history.emplace(ClickHouseVersion(version), std::move(changes));
    if (!inserted)
        throw Exception{ErrorCodes::LOGICAL_ERROR, "Detected duplicate version '{}'", ClickHouseVersion(version).toString()};
}

const VersionToSettingsChangesMap & getSettingsChangesHistory()
{
    static VersionToSettingsChangesMap settings_changes_history;
    static std::once_flag initialized_flag;
    std::call_once(initialized_flag, [&]
    {
        // clang-format off
        /// History of settings changes that controls some backward incompatible changes
        /// across all ClickHouse versions. It maps ClickHouse version to settings changes that were done
        /// in this version. This history contains both changes to existing settings and newly added settings.
        /// Settings changes is a vector of structs
        ///     {setting_name, previous_value, new_value, reason}.
        /// For newly added setting choose the most appropriate previous_value (for example, if new setting
        /// controls new feature and it's 'true' by default, use 'false' as previous_value).
        /// It's used to implement `compatibility` setting (see https://github.com/ClickHouse/ClickHouse/issues/35972)
        /// Note: please check if the key already exists to prevent duplicate entries.
        addSettingsChanges(settings_changes_history, "25.8",
        {
            {"optimize_rewrite_regexp_functions", false, true, "A new setting"},
            {"max_joined_block_size_bytes", 0, 4 * 1024 * 1024, "New setting"},
            {"azure_max_single_part_upload_size", 100 * 1024 * 1024, 32 * 1024 * 1024, "Align with S3"},
            {"azure_max_redirects", 10, 10, "New setting"},
            {"azure_max_get_rps", 0, 0, "New setting"},
            {"azure_max_get_burst", 0, 0, "New setting"},
            {"azure_max_put_rps", 0, 0, "New setting"},
            {"azure_max_put_burst", 0, 0, "New setting"},
            {"azure_use_adaptive_timeouts", true, true, "New setting"},
            {"azure_request_timeout_ms", 30000, 30000, "New setting"},
            {"azure_connect_timeout_ms", 1000, 1000, "New setting"},
            {"azure_sdk_use_native_client", false, true, "New setting"},
            {"distributed_cache_connect_backoff_min_ms", 0, 0, "New setting"},
            {"distributed_cache_connect_backoff_max_ms", 50, 50, "New setting"},
            {"distributed_cache_read_request_max_tries", 20, 10, "Changed setting value"},
            {"distributed_cache_connect_max_tries", 20, 5, "Changed setting value"},
            {"opentelemetry_trace_cpu_scheduling", false, false, "New setting to trace `cpu_slot_preemption` feature."},
            {"enable_add_distinct_to_in_subqueries", false, false, "New setting to reduce the size of temporary tables transferred for distributed IN subqueries."},
            {"vector_search_with_rescoring", true, false, "New setting."},
            {"delta_lake_enable_expression_visitor_logging", false, false, "New setting"},
            {"write_full_path_in_iceberg_metadata", false, false, "New setting."},
            {"output_format_orc_compression_block_size", 65536, 262144, "New setting"},
<<<<<<< HEAD
            {"enable_producing_buckets_out_of_order_in_aggregation", false, true, "New setting"},
            {"vector_search_index_fetch_multiplier", 1.0, 1.0, "New setting, replaces the obsolete 'vector_search_postfilter_multiplier' setting"},
            {"backup_slow_all_threads_after_retryable_s3_error", true, true, "New setting"},
=======
            {"backup_restore_s3_retry_initial_backoff_ms", 25, 25, "New setting"},
            {"backup_restore_s3_retry_max_backoff_ms", 5000, 5000, "New setting"},
            {"backup_restore_s3_retry_jitter_factor", 0.0, 0.1, "New setting"},
            {"vector_search_index_fetch_multiplier", 1.0, 1.0, "New setting, replaces the obsolete 'vector_search_postfilter_multiplier' setting"},
            {"backup_slow_all_threads_after_retryable_s3_error", true, true, "New setting"},
            {"allow_experimental_correlated_subqueries", false, true, "Mark correlated subqueries support as Beta."},
>>>>>>> 4292861d
        });
        addSettingsChanges(settings_changes_history, "25.7",
        {
            /// RELEASE CLOSED
            {"correlated_subqueries_substitute_equivalent_expressions", false, true, "New setting to correlated subquery planning optimization."},
            {"function_date_trunc_return_type_behavior", 0, 0, "Add new setting to preserve old behaviour of dateTrunc function"},
            {"output_format_parquet_geometadata", false, true, "A new setting to allow to write information about geo columns in parquet metadata and encode columns in WKB format."},
            {"cluster_function_process_archive_on_multiple_nodes", false, true, "New setting"},
            {"enable_vector_similarity_index", false, false, "Added an alias for setting `allow_experimental_vector_similarity_index`"},
            {"distributed_plan_max_rows_to_broadcast", 20000, 20000, "New experimental setting."},
            {"output_format_json_map_as_array_of_tuples", false, false, "New setting"},
            {"input_format_json_map_as_array_of_tuples", false, false, "New setting"},
            {"parallel_distributed_insert_select", 0, 2, "Enable parallel distributed insert select by default"},
            {"write_through_distributed_cache_buffer_size", 0, 0, "New cloud setting"},
            {"min_joined_block_size_rows", 0, DEFAULT_BLOCK_SIZE, "New setting."},
            {"table_engine_read_through_distributed_cache", false, false, "New setting"},
            {"distributed_cache_alignment", 0, 0, "Rename of distributed_cache_read_alignment"},
            {"enable_scopes_for_with_statement", true, true, "New setting for backward compatibility with the old analyzer."},
            {"output_format_parquet_enum_as_byte_array", false, false, "Write enum using parquet physical type: BYTE_ARRAY and logical type: ENUM"},
            {"distributed_plan_force_shuffle_aggregation", 0, 0, "New experimental setting"},
            {"allow_experimental_insert_into_iceberg", false, false, "New setting."},
            /// RELEASE CLOSED
        });
        addSettingsChanges(settings_changes_history, "25.6",
        {
            /// RELEASE CLOSED
            {"output_format_native_use_flattened_dynamic_and_json_serialization", false, false, "Add flattened Dynamic/JSON serializations to Native format"},
            {"cast_string_to_date_time_mode", "basic", "basic", "Allow to use different DateTime parsing mode in String to DateTime cast"},
            {"parallel_replicas_connect_timeout_ms", 1000, 300, "Separate connection timeout for parallel replicas queries"},
            {"use_iceberg_partition_pruning", false, true, "Enable Iceberg partition pruning by default."},
            {"distributed_cache_credentials_refresh_period_seconds", 5, 5, "New private setting"},
            {"enable_shared_storage_snapshot_in_query", false, false, "A new setting to share storage snapshot in query"},
            {"merge_tree_storage_snapshot_sleep_ms", 0, 0, "A new setting to debug storage snapshot consistency in query"},
            {"enable_job_stack_trace", false, false, "The setting was disabled by default to avoid performance overhead."},
            {"use_legacy_to_time", true, true, "New setting. Allows for user to use the old function logic for toTime, which works as toTimeWithFixedDate."},
            {"allow_experimental_time_time64_type", false, false, "New settings. Allows to use a new experimental Time and Time64 data types."},
            {"enable_time_time64_type", false, false, "New settings. Allows to use a new experimental Time and Time64 data types."},
            {"optimize_use_projection_filtering", false, true, "New setting"},
            {"input_format_parquet_enable_json_parsing", false, true, "When reading Parquet files, parse JSON columns as ClickHouse JSON Column."},
            {"use_skip_indexes_if_final", 0, 1, "Change in default value of setting"},
            {"use_skip_indexes_if_final_exact_mode", 0, 1, "Change in default value of setting"},
            {"allow_experimental_time_series_aggregate_functions", false, false, "New setting to enable experimental timeSeries* aggregate functions."},
            {"min_outstreams_per_resize_after_split", 0, 24, "New setting."},
            {"count_matches_stop_at_empty_match", true, false, "New setting."},
            {"enable_parallel_blocks_marshalling", "false", "true", "A new setting"},
            {"format_schema_source", "file", "file", "New setting"},
            {"format_schema_message_name", "", "", "New setting"},
            {"enable_scopes_for_with_statement", true, true, "New setting for backward compatibility with the old analyzer."},
            {"backup_slow_all_threads_after_retryable_s3_error", true, true, "New setting"},
            /// RELEASE CLOSED
        });
        addSettingsChanges(settings_changes_history, "25.5",
        {
            /// Release closed. Please use 25.6
            {"geotoh3_argument_order", "lon_lat", "lat_lon", "A new setting for legacy behaviour to set lon and lat argument order"},
            {"secondary_indices_enable_bulk_filtering", false, true, "A new algorithm for filtering by data skipping indices"},
            {"implicit_table_at_top_level", "", "", "A new setting, used in clickhouse-local"},
            {"use_skip_indexes_if_final_exact_mode", 0, 0, "This setting was introduced to help FINAL query return correct results with skip indexes"},
            {"parsedatetime_e_requires_space_padding", true, false, "Improved compatibility with MySQL DATE_FORMAT/STR_TO_DATE"},
            {"formatdatetime_e_with_space_padding", true, false, "Improved compatibility with MySQL DATE_FORMAT/STR_TO_DATE"},
            {"input_format_max_block_size_bytes", 0, 0, "New setting to limit bytes size if blocks created by input format"},
            {"parallel_replicas_insert_select_local_pipeline", false, true, "Use local pipeline during distributed INSERT SELECT with parallel replicas. Currently disabled due to performance issues"},
            {"page_cache_block_size", 1048576, 1048576, "Made this setting adjustable on a per-query level."},
            {"page_cache_lookahead_blocks", 16, 16, "Made this setting adjustable on a per-query level."},
            {"output_format_pretty_glue_chunks", "0", "auto", "A new setting to make Pretty formats prettier."},
            {"distributed_cache_read_only_from_current_az", true, true, "New setting"},
            {"parallel_hash_join_threshold", 0, 100'000, "New setting"},
            {"max_limit_for_ann_queries", 1'000, 0, "Obsolete setting"},
            {"max_limit_for_vector_search_queries", 1'000, 1'000, "New setting"},
            {"min_os_cpu_wait_time_ratio_to_throw", 0, 0, "Setting values were changed and backported to 25.4"},
            {"max_os_cpu_wait_time_ratio_to_throw", 0, 0, "Setting values were changed and backported to 25.4"},
            {"make_distributed_plan", 0, 0, "New experimental setting."},
            {"distributed_plan_execute_locally", 0, 0, "New experimental setting."},
            {"distributed_plan_default_shuffle_join_bucket_count", 8, 8, "New experimental setting."},
            {"distributed_plan_default_reader_bucket_count", 8, 8, "New experimental setting."},
            {"distributed_plan_optimize_exchanges", true, true, "New experimental setting."},
            {"distributed_plan_force_exchange_kind", "", "", "New experimental setting."},
            {"update_sequential_consistency", true, true, "A new setting"},
            {"update_parallel_mode", "auto", "auto", "A new setting"},
            {"lightweight_delete_mode", "alter_update", "alter_update", "A new setting"},
            {"alter_update_mode", "heavy", "heavy", "A new setting"},
            {"apply_patch_parts", true, true, "A new setting"},
            {"allow_experimental_lightweight_update", false, false, "A new setting"},
            {"allow_experimental_delta_kernel_rs", false, true, "New setting"},
            {"allow_experimental_database_hms_catalog", false, false, "Allow experimental database engine DataLakeCatalog with catalog_type = 'hive'"},
            {"vector_search_filter_strategy", "auto", "auto", "New setting"},
            {"vector_search_postfilter_multiplier", 1, 1, "New setting"},
            {"compile_expressions", false, true, "We believe that the LLVM infrastructure behind the JIT compiler is stable enough to enable this setting by default."},
            {"input_format_parquet_bloom_filter_push_down", false, true, "When reading Parquet files, skip whole row groups based on the WHERE/PREWHERE expressions and bloom filter in the Parquet metadata."},
            {"input_format_parquet_allow_geoparquet_parser", false, true, "A new setting to use geo columns in parquet file"},
            {"enable_url_encoding", true, false, "Changed existing setting's default value"},
            {"s3_slow_all_threads_after_network_error", false, true, "New setting"},
            {"enable_scopes_for_with_statement", true, true, "New setting for backward compatibility with the old analyzer."},
            /// Release closed. Please use 25.6
        });
        addSettingsChanges(settings_changes_history, "25.4",
        {
            /// Release closed. Please use 25.5
            {"use_query_condition_cache", false, true, "A new optimization"},
            {"allow_materialized_view_with_bad_select", true, false, "Don't allow creating MVs referencing nonexistent columns or tables"},
            {"query_plan_optimize_lazy_materialization", false, true, "Added new setting to use query plan for lazy materialization optimisation"},
            {"query_plan_max_limit_for_lazy_materialization", 10, 10, "Added new setting to control maximum limit value that allows to use query plan for lazy materialization optimisation. If zero, there is no limit"},
            {"query_plan_convert_join_to_in", false, false, "New setting"},
            {"enable_hdfs_pread", true, true, "New setting."},
            {"low_priority_query_wait_time_ms", 1000, 1000, "New setting."},
            {"allow_experimental_correlated_subqueries", false, false, "Added new setting to allow correlated subqueries execution."},
            {"serialize_query_plan", false, false, "NewSetting"},
            {"allow_experimental_shared_set_join", 0, 1, "A setting for ClickHouse Cloud to enable SharedSet and SharedJoin"},
            {"allow_special_bool_values_inside_variant", true, false, "Don't allow special bool values during Variant type parsing"},
            {"cast_string_to_variant_use_inference", true, true, "New setting to enable/disable types inference during CAST from String to Variant"},
            {"distributed_cache_read_request_max_tries", 20, 20, "New setting"},
            {"query_condition_cache_store_conditions_as_plaintext", false, false, "New setting"},
            {"min_os_cpu_wait_time_ratio_to_throw", 0, 0, "New setting"},
            {"max_os_cpu_wait_time_ratio_to_throw", 0, 0, "New setting"},
            {"query_plan_merge_filter_into_join_condition", false, true, "Added new setting to merge filter into join condition"},
            {"use_local_cache_for_remote_storage", true, false, "Obsolete setting."},
            {"iceberg_timestamp_ms", 0, 0, "New setting."},
            {"iceberg_snapshot_id", 0, 0, "New setting."},
            {"use_iceberg_metadata_files_cache", true, true, "New setting"},
            {"query_plan_join_shard_by_pk_ranges", false, false, "New setting"},
            {"parallel_replicas_insert_select_local_pipeline", false, false, "Use local pipeline during distributed INSERT SELECT with parallel replicas. Currently disabled due to performance issues"},
            {"parallel_hash_join_threshold", 0, 0, "New setting"},
            {"function_date_trunc_return_type_behavior", 1, 0, "Change the result type for dateTrunc function for DateTime64/Date32 arguments to DateTime64/Date32 regardless of time unit to get correct result for negative values"},
            {"enable_scopes_for_with_statement", true, true, "New setting for backward compatibility with the old analyzer."},
            /// Release closed. Please use 25.5
        });
        addSettingsChanges(settings_changes_history, "25.3",
        {
            /// Release closed. Please use 25.4
            {"enable_json_type", false, true, "JSON data type is production-ready"},
            {"enable_dynamic_type", false, true, "Dynamic data type is production-ready"},
            {"enable_variant_type", false, true, "Variant data type is production-ready"},
            {"allow_experimental_json_type", false, true, "JSON data type is production-ready"},
            {"allow_experimental_dynamic_type", false, true, "Dynamic data type is production-ready"},
            {"allow_experimental_variant_type", false, true, "Variant data type is production-ready"},
            {"allow_experimental_database_unity_catalog", false, false, "Allow experimental database engine DataLakeCatalog with catalog_type = 'unity'"},
            {"allow_experimental_database_glue_catalog", false, false, "Allow experimental database engine DataLakeCatalog with catalog_type = 'glue'"},
            {"use_page_cache_with_distributed_cache", false, false, "New setting"},
            {"use_query_condition_cache", false, false, "New setting."},
            {"parallel_replicas_for_cluster_engines", false, true, "New setting."},
            {"parallel_hash_join_threshold", 0, 0, "New setting"},
            /// Release closed. Please use 25.4
        });
        addSettingsChanges(settings_changes_history, "25.2",
        {
            /// Release closed. Please use 25.3
            {"schema_inference_make_json_columns_nullable", false, false, "Allow to infer Nullable(JSON) during schema inference"},
            {"query_plan_use_new_logical_join_step", false, true, "Enable new step"},
            {"postgresql_fault_injection_probability", 0., 0., "New setting"},
            {"apply_settings_from_server", false, true, "Client-side code (e.g. INSERT input parsing and query output formatting) will use the same settings as the server, including settings from server config."},
            {"merge_tree_use_deserialization_prefixes_cache", true, true, "A new setting to control the usage of deserialization prefixes cache in MergeTree"},
            {"merge_tree_use_prefixes_deserialization_thread_pool", true, true, "A new setting controlling the usage of the thread pool for parallel prefixes deserialization in MergeTree"},
            {"optimize_and_compare_chain", false, true, "A new setting"},
            {"enable_adaptive_memory_spill_scheduler", false, false, "New setting. Enable spill memory data into external storage adaptively."},
            {"output_format_parquet_write_bloom_filter", false, true, "Added support for writing Parquet bloom filters."},
            {"output_format_parquet_bloom_filter_bits_per_value", 10.5, 10.5, "New setting."},
            {"output_format_parquet_bloom_filter_flush_threshold_bytes", 128 * 1024 * 1024, 128 * 1024 * 1024, "New setting."},
            {"output_format_pretty_max_rows", 10000, 1000, "It is better for usability - less amount to scroll."},
            {"restore_replicated_merge_tree_to_shared_merge_tree", false, false, "New setting."},
            {"parallel_replicas_only_with_analyzer", true, true, "Parallel replicas is supported only with analyzer enabled"},
            {"s3_allow_multipart_copy", true, true, "New setting."},
        });
        addSettingsChanges(settings_changes_history, "25.1",
        {
            /// Release closed. Please use 25.2
            {"allow_not_comparable_types_in_order_by", true, false, "Don't allow not comparable types in order by by default"},
            {"allow_not_comparable_types_in_comparison_functions", true, false, "Don't allow not comparable types in comparison functions by default"},
            {"output_format_json_pretty_print", false, true, "Print values in a pretty format in JSON output format by default"},
            {"allow_experimental_ts_to_grid_aggregate_function", false, false, "Cloud only"},
            {"formatdatetime_f_prints_scale_number_of_digits", true, false, "New setting."},
            {"distributed_cache_connect_max_tries", 20, 20, "Cloud only"},
            {"query_plan_use_new_logical_join_step", false, false, "New join step, internal change"},
            {"distributed_cache_min_bytes_for_seek", 0, 0, "New private setting."},
            {"use_iceberg_partition_pruning", false, false, "New setting for Iceberg partition pruning."},
            {"max_bytes_ratio_before_external_group_by", 0.0, 0.5, "Enable automatic spilling to disk by default."},
            {"max_bytes_ratio_before_external_sort", 0.0, 0.5, "Enable automatic spilling to disk by default."},
            {"min_external_sort_block_bytes", 0., 100_MiB, "New setting."},
            {"s3queue_migrate_old_metadata_to_buckets", false, false, "New setting."},
            {"distributed_cache_pool_behaviour_on_limit", "allocate_bypassing_pool", "wait", "Cloud only"},
            {"use_hive_partitioning", false, true, "Enabled the setting by default."},
            {"query_plan_try_use_vector_search", false, true, "New setting."},
            {"short_circuit_function_evaluation_for_nulls", false, true, "Allow to execute functions with Nullable arguments only on rows with non-NULL values in all arguments"},
            {"short_circuit_function_evaluation_for_nulls_threshold", 1.0, 1.0, "Ratio threshold of NULL values to execute functions with Nullable arguments only on rows with non-NULL values in all arguments. Applies when setting short_circuit_function_evaluation_for_nulls is enabled."},
            {"output_format_orc_writer_time_zone_name", "GMT", "GMT", "The time zone name for ORC writer, the default ORC writer's time zone is GMT."},
            {"output_format_pretty_highlight_trailing_spaces", false, true, "A new setting."},
            {"allow_experimental_bfloat16_type", false, true, "Add new BFloat16 type"},
            {"allow_push_predicate_ast_for_distributed_subqueries", false, true, "A new setting"},
            {"output_format_pretty_squash_consecutive_ms", 0, 50, "Add new setting"},
            {"output_format_pretty_squash_max_wait_ms", 0, 1000, "Add new setting"},
            {"output_format_pretty_max_column_name_width_cut_to", 0, 24, "A new setting"},
            {"output_format_pretty_max_column_name_width_min_chars_to_cut", 0, 4, "A new setting"},
            {"output_format_pretty_multiline_fields", false, true, "A new setting"},
            {"output_format_pretty_fallback_to_vertical", false, true, "A new setting"},
            {"output_format_pretty_fallback_to_vertical_max_rows_per_chunk", 0, 100, "A new setting"},
            {"output_format_pretty_fallback_to_vertical_min_columns", 0, 5, "A new setting"},
            {"output_format_pretty_fallback_to_vertical_min_table_width", 0, 250, "A new setting"},
            {"merge_table_max_tables_to_look_for_schema_inference", 1, 1000, "A new setting"},
            {"max_autoincrement_series", 1000, 1000, "A new setting"},
            {"validate_enum_literals_in_operators", false, false, "A new setting"},
            {"allow_experimental_kusto_dialect", true, false, "A new setting"},
            {"allow_experimental_prql_dialect", true, false, "A new setting"},
            {"h3togeo_lon_lat_result_order", true, false, "A new setting"},
            {"max_parallel_replicas", 1, 1000, "Use up to 1000 parallel replicas by default."},
            {"allow_general_join_planning", false, true, "Allow more general join planning algorithm when hash join algorithm is enabled."},
            {"optimize_extract_common_expressions", false, true, "Optimize WHERE, PREWHERE, ON, HAVING and QUALIFY expressions by extracting common expressions out from disjunction of conjunctions."},
            /// Release closed. Please use 25.2
        });
        addSettingsChanges(settings_changes_history, "24.12",
        {
            /// Release closed. Please use 25.1
            {"allow_experimental_database_iceberg", false, false, "New setting."},
            {"shared_merge_tree_sync_parts_on_partition_operations", 1, 1, "New setting. By default parts are always synchronized"},
            {"query_plan_join_swap_table", "false", "auto", "New setting. Right table was always chosen before."},
            {"max_size_to_preallocate_for_aggregation", 100'000'000, 1'000'000'000'000, "Enable optimisation for bigger tables."},
            {"max_size_to_preallocate_for_joins", 100'000'000, 1'000'000'000'000, "Enable optimisation for bigger tables."},
            {"max_bytes_ratio_before_external_group_by", 0., 0., "New setting."},
            {"optimize_extract_common_expressions", false, false, "Introduce setting to optimize WHERE, PREWHERE, ON, HAVING and QUALIFY expressions by extracting common expressions out from disjunction of conjunctions."},
            {"max_bytes_ratio_before_external_sort", 0., 0., "New setting."},
            {"use_async_executor_for_materialized_views", false, false, "New setting."},
            {"http_response_headers", "", "", "New setting."},
            {"output_format_parquet_datetime_as_uint32", true, false, "Write DateTime as DateTime64(3) instead of UInt32 (these are the two Parquet types closest to DateTime)."},
            {"skip_redundant_aliases_in_udf", false, false, "When enabled, this allows you to use the same user defined function several times for several materialized columns in the same table."},
            {"parallel_replicas_index_analysis_only_on_coordinator", true, true, "Index analysis done only on replica-coordinator and skipped on other replicas. Effective only with enabled parallel_replicas_local_plan"}, // enabling it was moved to 24.10
            {"least_greatest_legacy_null_behavior", true, false, "New setting"},
            {"use_concurrency_control", false, true, "Enable concurrency control by default"},
            {"join_algorithm", "default", "direct,parallel_hash,hash", "'default' was deprecated in favor of explicitly specified join algorithms, also parallel_hash is now preferred over hash"},
            /// Release closed. Please use 25.1
        });
        addSettingsChanges(settings_changes_history, "24.11",
        {
            {"validate_mutation_query", false, true, "New setting to validate mutation queries by default."},
            {"enable_job_stack_trace", false, false, "Enables collecting stack traces from job's scheduling. Disabled by default to avoid performance overhead."},
            {"allow_suspicious_types_in_group_by", true, false, "Don't allow Variant/Dynamic types in GROUP BY by default"},
            {"allow_suspicious_types_in_order_by", true, false, "Don't allow Variant/Dynamic types in ORDER BY by default"},
            {"distributed_cache_discard_connection_if_unread_data", true, true, "New setting"},
            {"filesystem_cache_enable_background_download_for_metadata_files_in_packed_storage", true, true, "New setting"},
            {"filesystem_cache_enable_background_download_during_fetch", true, true, "New setting"},
            {"azure_check_objects_after_upload", false, false, "Check each uploaded object in azure blob storage to be sure that upload was successful"},
            {"backup_restore_keeper_max_retries", 20, 1000, "Should be big enough so the whole operation BACKUP or RESTORE operation won't fail because of a temporary [Zoo]Keeper failure in the middle of it."},
            {"backup_restore_failure_after_host_disconnected_for_seconds", 0, 3600, "New setting."},
            {"backup_restore_keeper_max_retries_while_initializing", 0, 20, "New setting."},
            {"backup_restore_keeper_max_retries_while_handling_error", 0, 20, "New setting."},
            {"backup_restore_finish_timeout_after_error_sec", 0, 180, "New setting."},
            {"query_plan_merge_filters", false, true, "Allow to merge filters in the query plan. This is required to properly support filter-push-down with a new analyzer."},
            {"parallel_replicas_local_plan", false, true, "Use local plan for local replica in a query with parallel replicas"},
            {"merge_tree_use_v1_object_and_dynamic_serialization", true, false, "Add new serialization V2 version for JSON and Dynamic types"},
            {"min_joined_block_size_bytes", 524288, 524288, "New setting."},
            {"allow_experimental_bfloat16_type", false, false, "Add new experimental BFloat16 type"},
            {"filesystem_cache_skip_download_if_exceeds_per_query_cache_write_limit", 1, 1, "Rename of setting skip_download_if_exceeds_query_cache_limit"},
            {"filesystem_cache_prefer_bigger_buffer_size", true, true, "New setting"},
            {"read_in_order_use_virtual_row", false, false, "Use virtual row while reading in order of primary key or its monotonic function fashion. It is useful when searching over multiple parts as only relevant ones are touched."},
            {"s3_skip_empty_files", false, true, "We hope it will provide better UX"},
            {"filesystem_cache_boundary_alignment", 0, 0, "New setting"},
            {"push_external_roles_in_interserver_queries", false, true, "New setting."},
            {"enable_variant_type", false, false, "Add alias to allow_experimental_variant_type"},
            {"enable_dynamic_type", false, false, "Add alias to allow_experimental_dynamic_type"},
            {"enable_json_type", false, false, "Add alias to allow_experimental_json_type"},
        });
        addSettingsChanges(settings_changes_history, "24.10",
        {
            {"query_metric_log_interval", 0, -1, "New setting."},
            {"enforce_strict_identifier_format", false, false, "New setting."},
            {"enable_parsing_to_custom_serialization", false, true, "New setting"},
            {"mongodb_throw_on_unsupported_query", false, true, "New setting."},
            {"enable_parallel_replicas", false, false, "Parallel replicas with read tasks became the Beta tier feature."},
            {"parallel_replicas_mode", "read_tasks", "read_tasks", "This setting was introduced as a part of making parallel replicas feature Beta"},
            {"filesystem_cache_name", "", "", "Filesystem cache name to use for stateless table engines or data lakes"},
            {"restore_replace_external_dictionary_source_to_null", false, false, "New setting."},
            {"show_create_query_identifier_quoting_rule", "when_necessary", "when_necessary", "New setting."},
            {"show_create_query_identifier_quoting_style", "Backticks", "Backticks", "New setting."},
            {"merge_tree_min_read_task_size", 8, 8, "New setting"},
            {"merge_tree_min_rows_for_concurrent_read_for_remote_filesystem", (20 * 8192), 0, "Setting is deprecated"},
            {"merge_tree_min_bytes_for_concurrent_read_for_remote_filesystem", (24 * 10 * 1024 * 1024), 0, "Setting is deprecated"},
            {"implicit_select", false, false, "A new setting."},
            {"output_format_native_write_json_as_string", false, false, "Add new setting to allow write JSON column as single String column in Native format"},
            {"output_format_binary_write_json_as_string", false, false, "Add new setting to write values of JSON type as JSON string in RowBinary output format"},
            {"input_format_binary_read_json_as_string", false, false, "Add new setting to read values of JSON type as JSON string in RowBinary input format"},
            {"min_free_disk_bytes_to_perform_insert", 0, 0, "New setting."},
            {"min_free_disk_ratio_to_perform_insert", 0.0, 0.0, "New setting."},
            {"parallel_replicas_local_plan", false, true, "Use local plan for local replica in a query with parallel replicas"},
            {"enable_named_columns_in_function_tuple", false, false, "Disabled pending usability improvements"},
            {"cloud_mode_database_engine", 1, 1, "A setting for ClickHouse Cloud"},
            {"allow_experimental_shared_set_join", 0, 0, "A setting for ClickHouse Cloud"},
            {"read_through_distributed_cache", 0, 0, "A setting for ClickHouse Cloud"},
            {"write_through_distributed_cache", 0, 0, "A setting for ClickHouse Cloud"},
            {"distributed_cache_throw_on_error", 0, 0, "A setting for ClickHouse Cloud"},
            {"distributed_cache_log_mode", "on_error", "on_error", "A setting for ClickHouse Cloud"},
            {"distributed_cache_fetch_metrics_only_from_current_az", 1, 1, "A setting for ClickHouse Cloud"},
            {"distributed_cache_connect_max_tries", 20, 20, "A setting for ClickHouse Cloud"},
            {"distributed_cache_receive_response_wait_milliseconds", 60000, 60000, "A setting for ClickHouse Cloud"},
            {"distributed_cache_receive_timeout_milliseconds", 10000, 10000, "A setting for ClickHouse Cloud"},
            {"distributed_cache_wait_connection_from_pool_milliseconds", 100, 100, "A setting for ClickHouse Cloud"},
            {"distributed_cache_bypass_connection_pool", 0, 0, "A setting for ClickHouse Cloud"},
            {"distributed_cache_pool_behaviour_on_limit", "allocate_bypassing_pool", "allocate_bypassing_pool", "A setting for ClickHouse Cloud"},
            {"distributed_cache_read_alignment", 0, 0, "A setting for ClickHouse Cloud"},
            {"distributed_cache_max_unacked_inflight_packets", 10, 10, "A setting for ClickHouse Cloud"},
            {"distributed_cache_data_packet_ack_window", 5, 5, "A setting for ClickHouse Cloud"},
            {"input_format_parquet_enable_row_group_prefetch", false, true, "Enable row group prefetching during parquet parsing. Currently, only single-threaded parsing can prefetch."},
            {"input_format_orc_dictionary_as_low_cardinality", false, true, "Treat ORC dictionary encoded columns as LowCardinality columns while reading ORC files"},
            {"allow_experimental_refreshable_materialized_view", false, true, "Not experimental anymore"},
            {"max_parts_to_move", 0, 1000, "New setting"},
            {"hnsw_candidate_list_size_for_search", 64, 256, "New setting. Previously, the value was optionally specified in CREATE INDEX and 64 by default."},
            {"allow_reorder_prewhere_conditions", true, true, "New setting"},
            {"input_format_parquet_bloom_filter_push_down", false, false, "When reading Parquet files, skip whole row groups based on the WHERE/PREWHERE expressions and bloom filter in the Parquet metadata."},
            {"date_time_64_output_format_cut_trailing_zeros_align_to_groups_of_thousands", false, false, "Dynamically trim the trailing zeros of datetime64 values to adjust the output scale to (0, 3, 6), corresponding to 'seconds', 'milliseconds', and 'microseconds'."},
            {"parallel_replicas_index_analysis_only_on_coordinator", false, true, "Index analysis done only on replica-coordinator and skipped on other replicas. Effective only with enabled parallel_replicas_local_plan"},
            {"distributed_cache_discard_connection_if_unread_data", true, true, "New setting"},
            {"azure_check_objects_after_upload", false, false, "Check each uploaded object in azure blob storage to be sure that upload was successful"},
            {"backup_restore_keeper_max_retries", 20, 1000, "Should be big enough so the whole operation BACKUP or RESTORE operation won't fail because of a temporary [Zoo]Keeper failure in the middle of it."},
            {"backup_restore_failure_after_host_disconnected_for_seconds", 0, 3600, "New setting."},
            {"backup_restore_keeper_max_retries_while_initializing", 0, 20, "New setting."},
            {"backup_restore_keeper_max_retries_while_handling_error", 0, 20, "New setting."},
            {"backup_restore_finish_timeout_after_error_sec", 0, 180, "New setting."},
        });
        addSettingsChanges(settings_changes_history, "24.9",
        {
            {"output_format_orc_dictionary_key_size_threshold", 0.0, 0.0, "For a string column in ORC output format, if the number of distinct values is greater than this fraction of the total number of non-null rows, turn off dictionary encoding. Otherwise dictionary encoding is enabled"},
            {"input_format_json_empty_as_default", false, false, "Added new setting to allow to treat empty fields in JSON input as default values."},
            {"input_format_try_infer_variants", false, false, "Try to infer Variant type in text formats when there is more than one possible type for column/array elements"},
            {"join_output_by_rowlist_perkey_rows_threshold", 0, 5, "The lower limit of per-key average rows in the right table to determine whether to output by row list in hash join."},
            {"create_if_not_exists", false, false, "New setting."},
            {"allow_materialized_view_with_bad_select", true, true, "Support (but not enable yet) stricter validation in CREATE MATERIALIZED VIEW"},
            {"parallel_replicas_mark_segment_size", 128, 0, "Value for this setting now determined automatically"},
            {"database_replicated_allow_replicated_engine_arguments", 1, 0, "Don't allow explicit arguments by default"},
            {"database_replicated_allow_explicit_uuid", 1, 0, "Added a new setting to disallow explicitly specifying table UUID"},
            {"parallel_replicas_local_plan", false, false, "Use local plan for local replica in a query with parallel replicas"},
            {"join_to_sort_minimum_perkey_rows", 0, 40, "The lower limit of per-key average rows in the right table to determine whether to rerange the right table by key in left or inner join. This setting ensures that the optimization is not applied for sparse table keys"},
            {"join_to_sort_maximum_table_rows", 0, 10000, "The maximum number of rows in the right table to determine whether to rerange the right table by key in left or inner join"},
            {"allow_experimental_join_right_table_sorting", false, false, "If it is set to true, and the conditions of `join_to_sort_minimum_perkey_rows` and `join_to_sort_maximum_table_rows` are met, rerange the right table by key to improve the performance in left or inner hash join"},
            {"mongodb_throw_on_unsupported_query", false, true, "New setting."},
            {"min_free_disk_bytes_to_perform_insert", 0, 0, "Maintain some free disk space bytes from inserts while still allowing for temporary writing."},
            {"min_free_disk_ratio_to_perform_insert", 0.0, 0.0, "Maintain some free disk space bytes expressed as ratio to total disk space from inserts while still allowing for temporary writing."},
        });
        addSettingsChanges(settings_changes_history, "24.8",
        {
            {"rows_before_aggregation", false, false, "Provide exact value for rows_before_aggregation statistic, represents the number of rows read before aggregation"},
            {"restore_replace_external_table_functions_to_null", false, false, "New setting."},
            {"restore_replace_external_engines_to_null", false, false, "New setting."},
            {"input_format_json_max_depth", 1000000, 1000, "It was unlimited in previous versions, but that was unsafe."},
            {"merge_tree_min_bytes_per_task_for_remote_reading", 4194304, 2097152, "Value is unified with `filesystem_prefetch_min_bytes_for_single_read_task`"},
            {"use_hive_partitioning", false, false, "Allows to use hive partitioning for File, URL, S3, AzureBlobStorage and HDFS engines."},
            {"allow_experimental_kafka_offsets_storage_in_keeper", false, false, "Allow the usage of experimental Kafka storage engine that stores the committed offsets in ClickHouse Keeper"},
            {"allow_archive_path_syntax", true, true, "Added new setting to allow disabling archive path syntax."},
            {"query_cache_tag", "", "", "New setting for labeling query cache settings."},
            {"allow_experimental_time_series_table", false, false, "Added new setting to allow the TimeSeries table engine"},
            {"enable_analyzer", 1, 1, "Added an alias to a setting `allow_experimental_analyzer`."},
            {"optimize_functions_to_subcolumns", false, true, "Enabled settings by default"},
            {"allow_experimental_json_type", false, false, "Add new experimental JSON type"},
            {"use_json_alias_for_old_object_type", true, false, "Use JSON type alias to create new JSON type"},
            {"type_json_skip_duplicated_paths", false, false, "Allow to skip duplicated paths during JSON parsing"},
            {"allow_experimental_vector_similarity_index", false, false, "Added new setting to allow experimental vector similarity indexes"},
            {"input_format_try_infer_datetimes_only_datetime64", true, false, "Allow to infer DateTime instead of DateTime64 in data formats"},
        });
        addSettingsChanges(settings_changes_history, "24.7",
        {
            {"output_format_parquet_write_page_index", false, true, "Add a possibility to write page index into parquet files."},
            {"output_format_binary_encode_types_in_binary_format", false, false, "Added new setting to allow to write type names in binary format in RowBinaryWithNamesAndTypes output format"},
            {"input_format_binary_decode_types_in_binary_format", false, false, "Added new setting to allow to read type names in binary format in RowBinaryWithNamesAndTypes input format"},
            {"output_format_native_encode_types_in_binary_format", false, false, "Added new setting to allow to write type names in binary format in Native output format"},
            {"input_format_native_decode_types_in_binary_format", false, false, "Added new setting to allow to read type names in binary format in Native output format"},
            {"read_in_order_use_buffering", false, true, "Use buffering before merging while reading in order of primary key"},
            {"enable_named_columns_in_function_tuple", false, false, "Generate named tuples in function tuple() when all names are unique and can be treated as unquoted identifiers."},
            {"optimize_trivial_insert_select", true, false, "The optimization does not make sense in many cases."},
            {"dictionary_validate_primary_key_type", false, false, "Validate primary key type for dictionaries. By default id type for simple layouts will be implicitly converted to UInt64."},
            {"collect_hash_table_stats_during_joins", false, true, "New setting."},
            {"max_size_to_preallocate_for_joins", 0, 100'000'000, "New setting."},
            {"input_format_orc_reader_time_zone_name", "GMT", "GMT", "The time zone name for ORC row reader, the default ORC row reader's time zone is GMT."},
            {"database_replicated_allow_heavy_create", true, false, "Long-running DDL queries (CREATE AS SELECT and POPULATE) for Replicated database engine was forbidden"},
            {"query_plan_merge_filters", false, false, "Allow to merge filters in the query plan"},
            {"azure_sdk_max_retries", 10, 10, "Maximum number of retries in azure sdk"},
            {"azure_sdk_retry_initial_backoff_ms", 10, 10, "Minimal backoff between retries in azure sdk"},
            {"azure_sdk_retry_max_backoff_ms", 1000, 1000, "Maximal backoff between retries in azure sdk"},
            {"ignore_on_cluster_for_replicated_named_collections_queries", false, false, "Ignore ON CLUSTER clause for replicated named collections management queries."},
            {"backup_restore_s3_retry_attempts", 1000,1000, "Setting for Aws::Client::RetryStrategy, Aws::Client does retries itself, 0 means no retries. It takes place only for backup/restore."},
            {"postgresql_connection_attempt_timeout", 2, 2, "Allow to control 'connect_timeout' parameter of PostgreSQL connection."},
            {"postgresql_connection_pool_retries", 2, 2, "Allow to control the number of retries in PostgreSQL connection pool."}
        });
        addSettingsChanges(settings_changes_history, "24.6",
        {
            {"materialize_skip_indexes_on_insert", true, true, "Added new setting to allow to disable materialization of skip indexes on insert"},
            {"materialize_statistics_on_insert", true, true, "Added new setting to allow to disable materialization of statistics on insert"},
            {"input_format_parquet_use_native_reader", false, false, "When reading Parquet files, to use native reader instead of arrow reader."},
            {"hdfs_throw_on_zero_files_match", false, false, "Allow to throw an error when ListObjects request cannot match any files in HDFS engine instead of empty query result"},
            {"azure_throw_on_zero_files_match", false, false, "Allow to throw an error when ListObjects request cannot match any files in AzureBlobStorage engine instead of empty query result"},
            {"s3_validate_request_settings", true, true, "Allow to disable S3 request settings validation"},
            {"allow_experimental_full_text_index", false, false, "Enable experimental text index"},
            {"azure_skip_empty_files", false, false, "Allow to skip empty files in azure table engine"},
            {"hdfs_ignore_file_doesnt_exist", false, false, "Allow to return 0 rows when the requested files don't exist instead of throwing an exception in HDFS table engine"},
            {"azure_ignore_file_doesnt_exist", false, false, "Allow to return 0 rows when the requested files don't exist instead of throwing an exception in AzureBlobStorage table engine"},
            {"s3_ignore_file_doesnt_exist", false, false, "Allow to return 0 rows when the requested files don't exist instead of throwing an exception in S3 table engine"},
            {"s3_max_part_number", 10000, 10000, "Maximum part number number for s3 upload part"},
            {"s3_max_single_operation_copy_size", 32 * 1024 * 1024, 32 * 1024 * 1024, "Maximum size for a single copy operation in s3"},
            {"input_format_parquet_max_block_size", 8192, DEFAULT_BLOCK_SIZE, "Increase block size for parquet reader."},
            {"input_format_parquet_prefer_block_bytes", 0, DEFAULT_BLOCK_SIZE * 256, "Average block bytes output by parquet reader."},
            {"enable_blob_storage_log", true, true, "Write information about blob storage operations to system.blob_storage_log table"},
            {"allow_deprecated_snowflake_conversion_functions", true, false, "Disabled deprecated functions snowflakeToDateTime[64] and dateTime[64]ToSnowflake."},
            {"allow_statistic_optimize", false, false, "Old setting which popped up here being renamed."},
            {"allow_experimental_statistic", false, false, "Old setting which popped up here being renamed."},
            {"allow_statistics_optimize", false, false, "The setting was renamed. The previous name is `allow_statistic_optimize`."},
            {"allow_experimental_statistics", false, false, "The setting was renamed. The previous name is `allow_experimental_statistic`."},
            {"enable_vertical_final", false, true, "Enable vertical final by default again after fixing bug"},
            {"parallel_replicas_custom_key_range_lower", 0, 0, "Add settings to control the range filter when using parallel replicas with dynamic shards"},
            {"parallel_replicas_custom_key_range_upper", 0, 0, "Add settings to control the range filter when using parallel replicas with dynamic shards. A value of 0 disables the upper limit"},
            {"output_format_pretty_display_footer_column_names", 0, 1, "Add a setting to display column names in the footer if there are many rows. Threshold value is controlled by output_format_pretty_display_footer_column_names_min_rows."},
            {"output_format_pretty_display_footer_column_names_min_rows", 0, 50, "Add a setting to control the threshold value for setting output_format_pretty_display_footer_column_names_min_rows. Default 50."},
            {"output_format_csv_serialize_tuple_into_separate_columns", true, true, "A new way of how interpret tuples in CSV format was added."},
            {"input_format_csv_deserialize_separate_columns_into_tuple", true, true, "A new way of how interpret tuples in CSV format was added."},
            {"input_format_csv_try_infer_strings_from_quoted_tuples", true, true, "A new way of how interpret tuples in CSV format was added."},
        });
        addSettingsChanges(settings_changes_history, "24.5",
        {
            {"allow_deprecated_error_prone_window_functions", true, false, "Allow usage of deprecated error prone window functions (neighbor, runningAccumulate, runningDifferenceStartingWithFirstValue, runningDifference)"},
            {"allow_experimental_join_condition", false, false, "Support join with inequal conditions which involve columns from both left and right table. e.g. t1.y < t2.y."},
            {"input_format_tsv_crlf_end_of_line", false, false, "Enables reading of CRLF line endings with TSV formats"},
            {"output_format_parquet_use_custom_encoder", false, true, "Enable custom Parquet encoder."},
            {"cross_join_min_rows_to_compress", 0, 10000000, "Minimal count of rows to compress block in CROSS JOIN. Zero value means - disable this threshold. This block is compressed when any of the two thresholds (by rows or by bytes) are reached."},
            {"cross_join_min_bytes_to_compress", 0, 1_GiB, "Minimal size of block to compress in CROSS JOIN. Zero value means - disable this threshold. This block is compressed when any of the two thresholds (by rows or by bytes) are reached."},
            {"http_max_chunk_size", 0, 0, "Internal limitation"},
            {"prefer_external_sort_block_bytes", 0, DEFAULT_BLOCK_SIZE * 256, "Prefer maximum block bytes for external sort, reduce the memory usage during merging."},
            {"input_format_force_null_for_omitted_fields", false, false, "Disable type-defaults for omitted fields when needed"},
            {"cast_string_to_dynamic_use_inference", false, false, "Add setting to allow converting String to Dynamic through parsing"},
            {"allow_experimental_dynamic_type", false, false, "Add new experimental Dynamic type"},
            {"azure_max_blocks_in_multipart_upload", 50000, 50000, "Maximum number of blocks in multipart upload for Azure."},
            {"allow_archive_path_syntax", false, true, "Added new setting to allow disabling archive path syntax."},
        });
        addSettingsChanges(settings_changes_history, "24.4",
        {
            {"input_format_json_throw_on_bad_escape_sequence", true, true, "Allow to save JSON strings with bad escape sequences"},
            {"max_parsing_threads", 0, 0, "Add a separate setting to control number of threads in parallel parsing from files"},
            {"ignore_drop_queries_probability", 0, 0, "Allow to ignore drop queries in server with specified probability for testing purposes"},
            {"lightweight_deletes_sync", 2, 2, "The same as 'mutation_sync', but controls only execution of lightweight deletes"},
            {"query_cache_system_table_handling", "save", "throw", "The query cache no longer caches results of queries against system tables"},
            {"input_format_json_ignore_unnecessary_fields", false, true, "Ignore unnecessary fields and not parse them. Enabling this may not throw exceptions on json strings of invalid format or with duplicated fields"},
            {"input_format_hive_text_allow_variable_number_of_columns", false, true, "Ignore extra columns in Hive Text input (if file has more columns than expected) and treat missing fields in Hive Text input as default values."},
            {"allow_experimental_database_replicated", false, true, "Database engine Replicated is now in Beta stage"},
            {"temporary_data_in_cache_reserve_space_wait_lock_timeout_milliseconds", (10 * 60 * 1000), (10 * 60 * 1000), "Wait time to lock cache for sapce reservation in temporary data in filesystem cache"},
            {"optimize_rewrite_sum_if_to_count_if", false, true, "Only available for the analyzer, where it works correctly"},
            {"azure_allow_parallel_part_upload", "true", "true", "Use multiple threads for azure multipart upload."},
            {"max_recursive_cte_evaluation_depth", DBMS_RECURSIVE_CTE_MAX_EVALUATION_DEPTH, DBMS_RECURSIVE_CTE_MAX_EVALUATION_DEPTH, "Maximum limit on recursive CTE evaluation depth"},
            {"query_plan_convert_outer_join_to_inner_join", false, true, "Allow to convert OUTER JOIN to INNER JOIN if filter after JOIN always filters default values"},
        });
        addSettingsChanges(settings_changes_history, "24.3",
        {
            {"s3_connect_timeout_ms", 1000, 1000, "Introduce new dedicated setting for s3 connection timeout"},
            {"allow_experimental_shared_merge_tree", false, true, "The setting is obsolete"},
            {"use_page_cache_for_disks_without_file_cache", false, false, "Added userspace page cache"},
            {"read_from_page_cache_if_exists_otherwise_bypass_cache", false, false, "Added userspace page cache"},
            {"page_cache_inject_eviction", false, false, "Added userspace page cache"},
            {"default_table_engine", "None", "MergeTree", "Set default table engine to MergeTree for better usability"},
            {"input_format_json_use_string_type_for_ambiguous_paths_in_named_tuples_inference_from_objects", false, false, "Allow to use String type for ambiguous paths during named tuple inference from JSON objects"},
            {"traverse_shadow_remote_data_paths", false, false, "Traverse shadow directory when query system.remote_data_paths."},
            {"throw_if_deduplication_in_dependent_materialized_views_enabled_with_async_insert", false, true, "Deduplication in dependent materialized view cannot work together with async inserts."},
            {"parallel_replicas_allow_in_with_subquery", false, true, "If true, subquery for IN will be executed on every follower replica"},
            {"log_processors_profiles", false, true, "Enable by default"},
            {"function_locate_has_mysql_compatible_argument_order", false, true, "Increase compatibility with MySQL's locate function."},
            {"allow_suspicious_primary_key", true, false, "Forbid suspicious PRIMARY KEY/ORDER BY for MergeTree (i.e. SimpleAggregateFunction)"},
            {"filesystem_cache_reserve_space_wait_lock_timeout_milliseconds", 1000, 1000, "Wait time to lock cache for sapce reservation in filesystem cache"},
            {"max_parser_backtracks", 0, 1000000, "Limiting the complexity of parsing"},
            {"analyzer_compatibility_join_using_top_level_identifier", false, false, "Force to resolve identifier in JOIN USING from projection"},
            {"distributed_insert_skip_read_only_replicas", false, false, "If true, INSERT into Distributed will skip read-only replicas"},
            {"keeper_max_retries", 10, 10, "Max retries for general keeper operations"},
            {"keeper_retry_initial_backoff_ms", 100, 100, "Initial backoff timeout for general keeper operations"},
            {"keeper_retry_max_backoff_ms", 5000, 5000, "Max backoff timeout for general keeper operations"},
            {"s3queue_allow_experimental_sharded_mode", false, false, "Enable experimental sharded mode of S3Queue table engine. It is experimental because it will be rewritten"},
            {"allow_experimental_analyzer", false, true, "Enable analyzer and planner by default."},
            {"merge_tree_read_split_ranges_into_intersecting_and_non_intersecting_injection_probability", 0.0, 0.0, "For testing of `PartsSplitter` - split read ranges into intersecting and non intersecting every time you read from MergeTree with the specified probability."},
            {"allow_get_client_http_header", false, false, "Introduced a new function."},
            {"output_format_pretty_row_numbers", false, true, "It is better for usability."},
            {"output_format_pretty_max_value_width_apply_for_single_value", true, false, "Single values in Pretty formats won't be cut."},
            {"output_format_parquet_string_as_string", false, true, "ClickHouse allows arbitrary binary data in the String data type, which is typically UTF-8. Parquet/ORC/Arrow Strings only support UTF-8. That's why you can choose which Arrow's data type to use for the ClickHouse String data type - String or Binary. While Binary would be more correct and compatible, using String by default will correspond to user expectations in most cases."},
            {"output_format_orc_string_as_string", false, true, "ClickHouse allows arbitrary binary data in the String data type, which is typically UTF-8. Parquet/ORC/Arrow Strings only support UTF-8. That's why you can choose which Arrow's data type to use for the ClickHouse String data type - String or Binary. While Binary would be more correct and compatible, using String by default will correspond to user expectations in most cases."},
            {"output_format_arrow_string_as_string", false, true, "ClickHouse allows arbitrary binary data in the String data type, which is typically UTF-8. Parquet/ORC/Arrow Strings only support UTF-8. That's why you can choose which Arrow's data type to use for the ClickHouse String data type - String or Binary. While Binary would be more correct and compatible, using String by default will correspond to user expectations in most cases."},
            {"output_format_parquet_compression_method", "lz4", "zstd", "Parquet/ORC/Arrow support many compression methods, including lz4 and zstd. ClickHouse supports each and every compression method. Some inferior tools, such as 'duckdb', lack support for the faster `lz4` compression method, that's why we set zstd by default."},
            {"output_format_orc_compression_method", "lz4", "zstd", "Parquet/ORC/Arrow support many compression methods, including lz4 and zstd. ClickHouse supports each and every compression method. Some inferior tools, such as 'duckdb', lack support for the faster `lz4` compression method, that's why we set zstd by default."},
            {"output_format_pretty_highlight_digit_groups", false, true, "If enabled and if output is a terminal, highlight every digit corresponding to the number of thousands, millions, etc. with underline."},
            {"geo_distance_returns_float64_on_float64_arguments", false, true, "Increase the default precision."},
            {"azure_max_inflight_parts_for_one_file", 20, 20, "The maximum number of a concurrent loaded parts in multipart upload request. 0 means unlimited."},
            {"azure_strict_upload_part_size", 0, 0, "The exact size of part to upload during multipart upload to Azure blob storage."},
            {"azure_min_upload_part_size", 16*1024*1024, 16*1024*1024, "The minimum size of part to upload during multipart upload to Azure blob storage."},
            {"azure_max_upload_part_size", 5ull*1024*1024*1024, 5ull*1024*1024*1024, "The maximum size of part to upload during multipart upload to Azure blob storage."},
            {"azure_upload_part_size_multiply_factor", 2, 2, "Multiply azure_min_upload_part_size by this factor each time azure_multiply_parts_count_threshold parts were uploaded from a single write to Azure blob storage."},
            {"azure_upload_part_size_multiply_parts_count_threshold", 500, 500, "Each time this number of parts was uploaded to Azure blob storage, azure_min_upload_part_size is multiplied by azure_upload_part_size_multiply_factor."},
            {"output_format_csv_serialize_tuple_into_separate_columns", true, true, "A new way of how interpret tuples in CSV format was added."},
            {"input_format_csv_deserialize_separate_columns_into_tuple", true, true, "A new way of how interpret tuples in CSV format was added."},
            {"input_format_csv_try_infer_strings_from_quoted_tuples", true, true, "A new way of how interpret tuples in CSV format was added."},
        });
        addSettingsChanges(settings_changes_history, "24.2",
        {
            {"allow_suspicious_variant_types", true, false, "Don't allow creating Variant type with suspicious variants by default"},
            {"validate_experimental_and_suspicious_types_inside_nested_types", false, true, "Validate usage of experimental and suspicious types inside nested types"},
            {"output_format_values_escape_quote_with_quote", false, false, "If true escape ' with '', otherwise quoted with \\'"},
            {"output_format_pretty_single_large_number_tip_threshold", 0, 1'000'000, "Print a readable number tip on the right side of the table if the block consists of a single number which exceeds this value (except 0)"},
            {"input_format_try_infer_exponent_floats", true, false, "Don't infer floats in exponential notation by default"},
            {"query_plan_optimize_prewhere", true, true, "Allow to push down filter to PREWHERE expression for supported storages"},
            {"async_insert_max_data_size", 1000000, 10485760, "The previous value appeared to be too small."},
            {"async_insert_poll_timeout_ms", 10, 10, "Timeout in milliseconds for polling data from asynchronous insert queue"},
            {"async_insert_use_adaptive_busy_timeout", false, true, "Use adaptive asynchronous insert timeout"},
            {"async_insert_busy_timeout_min_ms", 50, 50, "The minimum value of the asynchronous insert timeout in milliseconds; it also serves as the initial value, which may be increased later by the adaptive algorithm"},
            {"async_insert_busy_timeout_max_ms", 200, 200, "The minimum value of the asynchronous insert timeout in milliseconds; async_insert_busy_timeout_ms is aliased to async_insert_busy_timeout_max_ms"},
            {"async_insert_busy_timeout_increase_rate", 0.2, 0.2, "The exponential growth rate at which the adaptive asynchronous insert timeout increases"},
            {"async_insert_busy_timeout_decrease_rate", 0.2, 0.2, "The exponential growth rate at which the adaptive asynchronous insert timeout decreases"},
            {"format_template_row_format", "", "", "Template row format string can be set directly in query"},
            {"format_template_resultset_format", "", "", "Template result set format string can be set in query"},
            {"split_parts_ranges_into_intersecting_and_non_intersecting_final", true, true, "Allow to split parts ranges into intersecting and non intersecting during FINAL optimization"},
            {"split_intersecting_parts_ranges_into_layers_final", true, true, "Allow to split intersecting parts ranges into layers during FINAL optimization"},
            {"azure_max_single_part_copy_size", 256*1024*1024, 256*1024*1024, "The maximum size of object to copy using single part copy to Azure blob storage."},
            {"min_external_table_block_size_rows", DEFAULT_INSERT_BLOCK_SIZE, DEFAULT_INSERT_BLOCK_SIZE, "Squash blocks passed to external table to specified size in rows, if blocks are not big enough"},
            {"min_external_table_block_size_bytes", DEFAULT_INSERT_BLOCK_SIZE * 256, DEFAULT_INSERT_BLOCK_SIZE * 256, "Squash blocks passed to external table to specified size in bytes, if blocks are not big enough."},
            {"parallel_replicas_prefer_local_join", true, true, "If true, and JOIN can be executed with parallel replicas algorithm, and all storages of right JOIN part are *MergeTree, local JOIN will be used instead of GLOBAL JOIN."},
            {"optimize_time_filter_with_preimage", true, true, "Optimize Date and DateTime predicates by converting functions into equivalent comparisons without conversions (e.g. toYear(col) = 2023 -> col >= '2023-01-01' AND col <= '2023-12-31')"},
            {"extract_key_value_pairs_max_pairs_per_row", 0, 0, "Max number of pairs that can be produced by the `extractKeyValuePairs` function. Used as a safeguard against consuming too much memory."},
            {"default_view_definer", "CURRENT_USER", "CURRENT_USER", "Allows to set default `DEFINER` option while creating a view"},
            {"default_materialized_view_sql_security", "DEFINER", "DEFINER", "Allows to set a default value for SQL SECURITY option when creating a materialized view"},
            {"default_normal_view_sql_security", "INVOKER", "INVOKER", "Allows to set default `SQL SECURITY` option while creating a normal view"},
            {"mysql_map_string_to_text_in_show_columns", false, true, "Reduce the configuration effort to connect ClickHouse with BI tools."},
            {"mysql_map_fixed_string_to_text_in_show_columns", false, true, "Reduce the configuration effort to connect ClickHouse with BI tools."},
        });
        addSettingsChanges(settings_changes_history, "24.1",
        {
            {"print_pretty_type_names", false, true, "Better user experience."},
            {"input_format_json_read_bools_as_strings", false, true, "Allow to read bools as strings in JSON formats by default"},
            {"output_format_arrow_use_signed_indexes_for_dictionary", false, true, "Use signed indexes type for Arrow dictionaries by default as it's recommended"},
            {"allow_experimental_variant_type", false, false, "Add new experimental Variant type"},
            {"use_variant_as_common_type", false, false, "Allow to use Variant in if/multiIf if there is no common type"},
            {"output_format_arrow_use_64_bit_indexes_for_dictionary", false, false, "Allow to use 64 bit indexes type in Arrow dictionaries"},
            {"parallel_replicas_mark_segment_size", 128, 128, "Add new setting to control segment size in new parallel replicas coordinator implementation"},
            {"ignore_materialized_views_with_dropped_target_table", false, false, "Add new setting to allow to ignore materialized views with dropped target table"},
            {"output_format_compression_level", 3, 3, "Allow to change compression level in the query output"},
            {"output_format_compression_zstd_window_log", 0, 0, "Allow to change zstd window log in the query output when zstd compression is used"},
            {"enable_zstd_qat_codec", false, false, "Add new ZSTD_QAT codec"},
            {"enable_vertical_final", false, true, "Use vertical final by default"},
            {"output_format_arrow_use_64_bit_indexes_for_dictionary", false, false, "Allow to use 64 bit indexes type in Arrow dictionaries"},
            {"max_rows_in_set_to_optimize_join", 100000, 0, "Disable join optimization as it prevents from read in order optimization"},
            {"output_format_pretty_color", true, "auto", "Setting is changed to allow also for auto value, disabling ANSI escapes if output is not a tty"},
            {"function_visible_width_behavior", 0, 1, "We changed the default behavior of `visibleWidth` to be more precise"},
            {"max_estimated_execution_time", 0, 0, "Separate max_execution_time and max_estimated_execution_time"},
            {"iceberg_engine_ignore_schema_evolution", false, false, "Allow to ignore schema evolution in Iceberg table engine"},
            {"optimize_injective_functions_in_group_by", false, true, "Replace injective functions by it's arguments in GROUP BY section in analyzer"},
            {"update_insert_deduplication_token_in_dependent_materialized_views", false, false, "Allow to update insert deduplication token with table identifier during insert in dependent materialized views"},
            {"azure_max_unexpected_write_error_retries", 4, 4, "The maximum number of retries in case of unexpected errors during Azure blob storage write"},
            {"split_parts_ranges_into_intersecting_and_non_intersecting_final", false, true, "Allow to split parts ranges into intersecting and non intersecting during FINAL optimization"},
            {"split_intersecting_parts_ranges_into_layers_final", true, true, "Allow to split intersecting parts ranges into layers during FINAL optimization"}
        });
        addSettingsChanges(settings_changes_history, "23.12",
        {
            {"allow_suspicious_ttl_expressions", true, false, "It is a new setting, and in previous versions the behavior was equivalent to allowing."},
            {"input_format_parquet_allow_missing_columns", false, true, "Allow missing columns in Parquet files by default"},
            {"input_format_orc_allow_missing_columns", false, true, "Allow missing columns in ORC files by default"},
            {"input_format_arrow_allow_missing_columns", false, true, "Allow missing columns in Arrow files by default"}
        });
        addSettingsChanges(settings_changes_history, "23.11",
        {
            {"parsedatetime_parse_without_leading_zeros", false, true, "Improved compatibility with MySQL DATE_FORMAT/STR_TO_DATE"}
        });
        addSettingsChanges(settings_changes_history, "23.9",
        {
            {"optimize_group_by_constant_keys", false, true, "Optimize group by constant keys by default"},
            {"input_format_json_try_infer_named_tuples_from_objects", false, true, "Try to infer named Tuples from JSON objects by default"},
            {"input_format_json_read_numbers_as_strings", false, true, "Allow to read numbers as strings in JSON formats by default"},
            {"input_format_json_read_arrays_as_strings", false, true, "Allow to read arrays as strings in JSON formats by default"},
            {"input_format_json_infer_incomplete_types_as_strings", false, true, "Allow to infer incomplete types as Strings in JSON formats by default"},
            {"input_format_json_try_infer_numbers_from_strings", true, false, "Don't infer numbers from strings in JSON formats by default to prevent possible parsing errors"},
            {"http_write_exception_in_output_format", false, true, "Output valid JSON/XML on exception in HTTP streaming."}
        });
        addSettingsChanges(settings_changes_history, "23.8",
        {
            {"rewrite_count_distinct_if_with_count_distinct_implementation", false, true, "Rewrite countDistinctIf with count_distinct_implementation configuration"}
        });
        addSettingsChanges(settings_changes_history, "23.7",
        {
            {"function_sleep_max_microseconds_per_block", 0, 3000000, "In previous versions, the maximum sleep time of 3 seconds was applied only for `sleep`, but not for `sleepEachRow` function. In the new version, we introduce this setting. If you set compatibility with the previous versions, we will disable the limit altogether."}
        });
        addSettingsChanges(settings_changes_history, "23.6",
        {
            {"http_send_timeout", 180, 30, "3 minutes seems crazy long. Note that this is timeout for a single network write call, not for the whole upload operation."},
            {"http_receive_timeout", 180, 30, "See http_send_timeout."}
        });
        addSettingsChanges(settings_changes_history, "23.5",
        {
            {"input_format_parquet_preserve_order", true, false, "Allow Parquet reader to reorder rows for better parallelism."},
            {"parallelize_output_from_storages", false, true, "Allow parallelism when executing queries that read from file/url/s3/etc. This may reorder rows."},
            {"use_with_fill_by_sorting_prefix", false, true, "Columns preceding WITH FILL columns in ORDER BY clause form sorting prefix. Rows with different values in sorting prefix are filled independently"},
            {"output_format_parquet_compliant_nested_types", false, true, "Change an internal field name in output Parquet file schema."}
        });
        addSettingsChanges(settings_changes_history, "23.4",
        {
            {"allow_suspicious_indices", true, false, "If true, index can defined with identical expressions"},
            {"allow_nonconst_timezone_arguments", true, false, "Allow non-const timezone arguments in certain time-related functions like toTimeZone(), fromUnixTimestamp*(), snowflakeToDateTime*()."},
            {"connect_timeout_with_failover_ms", 50, 1000, "Increase default connect timeout because of async connect"},
            {"connect_timeout_with_failover_secure_ms", 100, 1000, "Increase default secure connect timeout because of async connect"},
            {"hedged_connection_timeout_ms", 100, 50, "Start new connection in hedged requests after 50 ms instead of 100 to correspond with previous connect timeout"},
            {"formatdatetime_f_prints_single_zero", true, false, "Improved compatibility with MySQL DATE_FORMAT()/STR_TO_DATE()"},
            {"formatdatetime_parsedatetime_m_is_month_name", false, true, "Improved compatibility with MySQL DATE_FORMAT/STR_TO_DATE"}
        });
        addSettingsChanges(settings_changes_history, "23.3",
        {
            {"output_format_parquet_version", "1.0", "2.latest", "Use latest Parquet format version for output format"},
            {"input_format_json_ignore_unknown_keys_in_named_tuple", false, true, "Improve parsing JSON objects as named tuples"},
            {"input_format_native_allow_types_conversion", false, true, "Allow types conversion in Native input forma"},
            {"output_format_arrow_compression_method", "none", "lz4_frame", "Use lz4 compression in Arrow output format by default"},
            {"output_format_parquet_compression_method", "snappy", "lz4", "Use lz4 compression in Parquet output format by default"},
            {"output_format_orc_compression_method", "none", "lz4_frame", "Use lz4 compression in ORC output format by default"},
            {"async_query_sending_for_remote", false, true, "Create connections and send query async across shards"}
        });
        addSettingsChanges(settings_changes_history, "23.2",
        {
            {"output_format_parquet_fixed_string_as_fixed_byte_array", false, true, "Use Parquet FIXED_LENGTH_BYTE_ARRAY type for FixedString by default"},
            {"output_format_arrow_fixed_string_as_fixed_byte_array", false, true, "Use Arrow FIXED_SIZE_BINARY type for FixedString by default"},
            {"query_plan_remove_redundant_distinct", false, true, "Remove redundant Distinct step in query plan"},
            {"optimize_duplicate_order_by_and_distinct", true, false, "Remove duplicate ORDER BY and DISTINCT if it's possible"},
            {"insert_keeper_max_retries", 0, 20, "Enable reconnections to Keeper on INSERT, improve reliability"}
        });
        addSettingsChanges(settings_changes_history, "23.1",
        {
            {"input_format_json_read_objects_as_strings", 0, 1, "Enable reading nested json objects as strings while object type is experimental"},
            {"input_format_json_defaults_for_missing_elements_in_named_tuple", false, true, "Allow missing elements in JSON objects while reading named tuples by default"},
            {"input_format_csv_detect_header", false, true, "Detect header in CSV format by default"},
            {"input_format_tsv_detect_header", false, true, "Detect header in TSV format by default"},
            {"input_format_custom_detect_header", false, true, "Detect header in CustomSeparated format by default"},
            {"query_plan_remove_redundant_sorting", false, true, "Remove redundant sorting in query plan. For example, sorting steps related to ORDER BY clauses in subqueries"}
        });
        addSettingsChanges(settings_changes_history, "22.12",
        {
            {"max_size_to_preallocate_for_aggregation", 10'000'000, 100'000'000, "This optimizes performance"},
            {"query_plan_aggregation_in_order", 0, 1, "Enable some refactoring around query plan"},
            {"format_binary_max_string_size", 0, 1_GiB, "Prevent allocating large amount of memory"}
        });
        addSettingsChanges(settings_changes_history, "22.11",
        {
            {"use_structure_from_insertion_table_in_table_functions", 0, 2, "Improve using structure from insertion table in table functions"}
        });
        addSettingsChanges(settings_changes_history, "22.9",
        {
            {"force_grouping_standard_compatibility", false, true, "Make GROUPING function output the same as in SQL standard and other DBMS"}
        });
        addSettingsChanges(settings_changes_history, "22.7",
        {
            {"cross_to_inner_join_rewrite", 1, 2, "Force rewrite comma join to inner"},
            {"enable_positional_arguments", false, true, "Enable positional arguments feature by default"},
            {"format_csv_allow_single_quotes", true, false, "Most tools don't treat single quote in CSV specially, don't do it by default too"}
        });
        addSettingsChanges(settings_changes_history, "22.6",
        {
            {"output_format_json_named_tuples_as_objects", false, true, "Allow to serialize named tuples as JSON objects in JSON formats by default"},
            {"input_format_skip_unknown_fields", false, true, "Optimize reading subset of columns for some input formats"}
        });
        addSettingsChanges(settings_changes_history, "22.5",
        {
            {"memory_overcommit_ratio_denominator", 0, 1073741824, "Enable memory overcommit feature by default"},
            {"memory_overcommit_ratio_denominator_for_user", 0, 1073741824, "Enable memory overcommit feature by default"}
        });
        addSettingsChanges(settings_changes_history, "22.4",
        {
            {"allow_settings_after_format_in_insert", true, false, "Do not allow SETTINGS after FORMAT for INSERT queries because ClickHouse interpret SETTINGS as some values, which is misleading"}
        });
        addSettingsChanges(settings_changes_history, "22.3",
        {
            {"cast_ipv4_ipv6_default_on_conversion_error", true, false, "Make functions cast(value, 'IPv4') and cast(value, 'IPv6') behave same as toIPv4 and toIPv6 functions"}
        });
        addSettingsChanges(settings_changes_history, "21.12",
        {
            {"stream_like_engine_allow_direct_select", true, false, "Do not allow direct select for Kafka/RabbitMQ/FileLog by default"}
        });
        addSettingsChanges(settings_changes_history, "21.9",
        {
            {"output_format_decimal_trailing_zeros", true, false, "Do not output trailing zeros in text representation of Decimal types by default for better looking output"},
            {"use_hedged_requests", false, true, "Enable Hedged Requests feature by default"}
        });
        addSettingsChanges(settings_changes_history, "21.7",
        {
            {"legacy_column_name_of_tuple_literal", true, false, "Add this setting only for compatibility reasons. It makes sense to set to 'true', while doing rolling update of cluster from version lower than 21.7 to higher"}
        });
        addSettingsChanges(settings_changes_history, "21.5",
        {
            {"async_socket_for_remote", false, true, "Fix all problems and turn on asynchronous reads from socket for remote queries by default again"}
        });
        addSettingsChanges(settings_changes_history, "21.3",
        {
            {"async_socket_for_remote", true, false, "Turn off asynchronous reads from socket for remote queries because of some problems"},
            {"optimize_normalize_count_variants", false, true, "Rewrite aggregate functions that semantically equals to count() as count() by default"},
            {"normalize_function_names", false, true, "Normalize function names to their canonical names, this was needed for projection query routing"}
        });
        addSettingsChanges(settings_changes_history, "21.2",
        {
            {"enable_global_with_statement", false, true, "Propagate WITH statements to UNION queries and all subqueries by default"}
        });
        addSettingsChanges(settings_changes_history, "21.1",
        {
            {"insert_quorum_parallel", false, true, "Use parallel quorum inserts by default. It is significantly more convenient to use than sequential quorum inserts"},
            {"input_format_null_as_default", false, true, "Allow to insert NULL as default for input formats by default"},
            {"optimize_on_insert", false, true, "Enable data optimization on INSERT by default for better user experience"},
            {"use_compact_format_in_distributed_parts_names", false, true, "Use compact format for async INSERT into Distributed tables by default"}
        });
        addSettingsChanges(settings_changes_history, "20.10",
        {
            {"format_regexp_escaping_rule", "Escaped", "Raw", "Use Raw as default escaping rule for Regexp format to male the behaviour more like to what users expect"}
        });
        addSettingsChanges(settings_changes_history, "20.7",
        {
            {"show_table_uuid_in_table_create_query_if_not_nil", true, false, "Stop showing  UID of the table in its CREATE query for Engine=Atomic"}
        });
        addSettingsChanges(settings_changes_history, "20.5",
        {
            {"input_format_with_names_use_header", false, true, "Enable using header with names for formats with WithNames/WithNamesAndTypes suffixes"},
            {"allow_suspicious_codecs", true, false, "Don't allow to specify meaningless compression codecs"}
        });
        addSettingsChanges(settings_changes_history, "20.4",
        {
            {"validate_polygons", false, true, "Throw exception if polygon is invalid in function pointInPolygon by default instead of returning possibly wrong results"}
        });
        addSettingsChanges(settings_changes_history, "19.18",
        {
            {"enable_scalar_subquery_optimization", false, true, "Prevent scalar subqueries from (de)serializing large scalar values and possibly avoid running the same subquery more than once"}
        });
        addSettingsChanges(settings_changes_history, "19.14",
        {
            {"any_join_distinct_right_table_keys", true, false, "Disable ANY RIGHT and ANY FULL JOINs by default to avoid inconsistency"}
        });
        addSettingsChanges(settings_changes_history, "19.12",
        {
            {"input_format_defaults_for_omitted_fields", false, true, "Enable calculation of complex default expressions for omitted fields for some input formats, because it should be the expected behaviour"}
        });
        addSettingsChanges(settings_changes_history, "19.5",
        {
            {"max_partitions_per_insert_block", 0, 100, "Add a limit for the number of partitions in one block"}
        });
        addSettingsChanges(settings_changes_history, "18.12.17",
        {
            {"enable_optimize_predicate_expression", 0, 1, "Optimize predicates to subqueries by default"}
        });
    });
    return settings_changes_history;
}

const VersionToSettingsChangesMap & getMergeTreeSettingsChangesHistory()
{
    static VersionToSettingsChangesMap merge_tree_settings_changes_history;
    static std::once_flag initialized_flag;
    std::call_once(initialized_flag, [&]
    {
        addSettingsChanges(merge_tree_settings_changes_history, "25.8",
        {
            {"search_orphaned_parts_disks", "any", "any", "New setting"},
            {"shared_merge_tree_virtual_parts_discovery_batch", 1, 1, "New setting"},
            {"write_marks_for_substreams_in_compact_parts", false, true, "Enable writing marks for substreams in compact parts by default"}
        });
        addSettingsChanges(merge_tree_settings_changes_history, "25.7",
        {
            /// RELEASE CLOSED
        });
        addSettingsChanges(merge_tree_settings_changes_history, "25.6",
        {
            /// RELEASE CLOSED
            {"cache_populated_by_fetch_filename_regexp", "", "", "New setting"},
            {"allow_coalescing_columns_in_partition_or_order_key", false, false, "New setting to allow coalescing of partition or sorting key columns."},
            /// RELEASE CLOSED
        });
        addSettingsChanges(merge_tree_settings_changes_history, "25.5",
        {
            /// Release closed. Please use 25.6
            {"shared_merge_tree_enable_coordinated_merges", false, false, "New setting"},
            {"shared_merge_tree_merge_coordinator_merges_prepare_count", 100, 100, "New setting"},
            {"shared_merge_tree_merge_coordinator_fetch_fresh_metadata_period_ms", 10000, 10000, "New setting"},
            {"shared_merge_tree_merge_coordinator_max_merge_request_size", 20, 20, "New setting"},
            {"shared_merge_tree_merge_coordinator_election_check_period_ms", 30000, 30000, "New setting"},
            {"shared_merge_tree_merge_coordinator_min_period_ms", 1, 1, "New setting"},
            {"shared_merge_tree_merge_coordinator_max_period_ms", 10000, 10000, "New setting"},
            {"shared_merge_tree_merge_coordinator_factor", 2, 2, "New setting"},
            {"shared_merge_tree_merge_worker_fast_timeout_ms", 100, 100, "New setting"},
            {"shared_merge_tree_merge_worker_regular_timeout_ms", 10000, 10000, "New setting"},
            {"apply_patches_on_merge", true, true, "New setting"},
            {"remove_unused_patch_parts", true, true, "New setting"},
            {"write_marks_for_substreams_in_compact_parts", false, false, "New setting"},
            /// Release closed. Please use 25.6
        });
        addSettingsChanges(merge_tree_settings_changes_history, "25.4",
        {
            /// Release closed. Please use 25.5
            {"max_postpone_time_for_failed_replicated_fetches_ms", 0, 1ULL * 60 * 1000, "Added new setting to enable postponing fetch tasks in the replication queue."},
            {"max_postpone_time_for_failed_replicated_merges_ms", 0, 1ULL * 60 * 1000, "Added new setting to enable postponing merge tasks in the replication queue."},
            {"max_postpone_time_for_failed_replicated_tasks_ms", 0, 5ULL * 60 * 1000, "Added new setting to enable postponing tasks in the replication queue."},
            {"default_compression_codec", "", "", "New setting"},
            {"refresh_parts_interval", 0, 0, "A new setting"},
            {"max_merge_delayed_streams_for_parallel_write", 40, 40, "New setting"},
            {"allow_summing_columns_in_partition_or_order_key", true, false, "New setting to allow summing of partition or sorting key columns"},
            /// Release closed. Please use 25.5
        });
        addSettingsChanges(merge_tree_settings_changes_history, "25.3",
        {
            /// Release closed. Please use 25.4
            {"shared_merge_tree_enable_keeper_parts_extra_data", false, false, "New setting"},
            {"zero_copy_merge_mutation_min_parts_size_sleep_no_scale_before_lock", 0, 0, "New setting"},
            {"enable_replacing_merge_with_cleanup_for_min_age_to_force_merge", false, false, "New setting to allow automatic cleanup merges for ReplacingMergeTree"},
            /// Release closed. Please use 25.4
        });
        addSettingsChanges(merge_tree_settings_changes_history, "25.2",
        {
            /// Release closed. Please use 25.3
            {"shared_merge_tree_initial_parts_update_backoff_ms", 50, 50, "New setting"},
            {"shared_merge_tree_max_parts_update_backoff_ms", 5000, 5000, "New setting"},
            {"shared_merge_tree_interserver_http_connection_timeout_ms", 100, 100, "New setting"},
            {"columns_and_secondary_indices_sizes_lazy_calculation", true, true, "New setting to calculate columns and indices sizes lazily"},
            {"table_disk", false, false, "New setting"},
            {"allow_reduce_blocking_parts_task", false, true, "Now SMT will remove stale blocking parts from ZooKeeper by default"},
            {"shared_merge_tree_max_suspicious_broken_parts", 0, 0, "Max broken parts for SMT, if more - deny automatic detach"},
            {"shared_merge_tree_max_suspicious_broken_parts_bytes", 0, 0, "Max size of all broken parts for SMT, if more - deny automatic detach"},
            /// Release closed. Please use 25.3
        });
        addSettingsChanges(merge_tree_settings_changes_history, "25.1",
        {
            /// Release closed. Please use 25.2
            {"shared_merge_tree_try_fetch_part_in_memory_data_from_replicas", false, false, "New setting to fetch parts data from other replicas"},
            {"enable_max_bytes_limit_for_min_age_to_force_merge", false, false, "Added new setting to limit max bytes for min_age_to_force_merge."},
            {"enable_max_bytes_limit_for_min_age_to_force_merge", false, false, "New setting"},
            {"add_minmax_index_for_numeric_columns", false, false, "New setting"},
            {"add_minmax_index_for_string_columns", false, false, "New setting"},
            {"materialize_skip_indexes_on_merge", true, true, "New setting"},
            {"merge_max_bytes_to_prewarm_cache", 1ULL * 1024 * 1024 * 1024, 1ULL * 1024 * 1024 * 1024, "Cloud sync"},
            {"merge_total_max_bytes_to_prewarm_cache", 15ULL * 1024 * 1024 * 1024, 15ULL * 1024 * 1024 * 1024, "Cloud sync"},
            {"reduce_blocking_parts_sleep_ms", 5000, 5000, "Cloud sync"},
            {"number_of_partitions_to_consider_for_merge", 10, 10, "Cloud sync"},
            {"shared_merge_tree_enable_outdated_parts_check", true, true, "Cloud sync"},
            {"shared_merge_tree_max_parts_update_leaders_in_total", 6, 6, "Cloud sync"},
            {"shared_merge_tree_max_parts_update_leaders_per_az", 2, 2, "Cloud sync"},
            {"shared_merge_tree_leader_update_period_seconds", 30, 30, "Cloud sync"},
            {"shared_merge_tree_leader_update_period_random_add_seconds", 10, 10, "Cloud sync"},
            {"shared_merge_tree_read_virtual_parts_from_leader", true, true, "Cloud sync"},
            {"shared_merge_tree_interserver_http_timeout_ms", 10000, 10000, "Cloud sync"},
            {"shared_merge_tree_max_replicas_for_parts_deletion", 10, 10, "Cloud sync"},
            {"shared_merge_tree_max_replicas_to_merge_parts_for_each_parts_range", 5, 5, "Cloud sync"},
            {"shared_merge_tree_use_outdated_parts_compact_format", false, false, "Cloud sync"},
            {"shared_merge_tree_memo_ids_remove_timeout_seconds", 1800, 1800, "Cloud sync"},
            {"shared_merge_tree_idle_parts_update_seconds", 3600, 3600, "Cloud sync"},
            {"shared_merge_tree_max_outdated_parts_to_process_at_once", 1000, 1000, "Cloud sync"},
            {"shared_merge_tree_postpone_next_merge_for_locally_merged_parts_rows_threshold", 1000000, 1000000, "Cloud sync"},
            {"shared_merge_tree_postpone_next_merge_for_locally_merged_parts_ms", 0, 0, "Cloud sync"},
            {"shared_merge_tree_range_for_merge_window_size", 10, 10, "Cloud sync"},
            {"shared_merge_tree_use_too_many_parts_count_from_virtual_parts", 0, 0, "Cloud sync"},
            {"shared_merge_tree_create_per_replica_metadata_nodes", true, true, "Cloud sync"},
            {"shared_merge_tree_use_metadata_hints_cache", true, true, "Cloud sync"},
            {"notify_newest_block_number", false, false, "Cloud sync"},
            {"allow_reduce_blocking_parts_task", false, false, "Cloud sync"},
            /// Release closed. Please use 25.2
        });
        addSettingsChanges(merge_tree_settings_changes_history, "24.12",
        {
            /// Release closed. Please use 25.1
            {"enforce_index_structure_match_on_partition_manipulation", true, false, "New setting"},
            {"use_primary_key_cache", false, false, "New setting"},
            {"prewarm_primary_key_cache", false, false, "New setting"},
            {"min_bytes_to_prewarm_caches", 0, 0, "New setting"},
            {"allow_experimental_reverse_key", false, false, "New setting"},
            /// Release closed. Please use 25.1
        });
        addSettingsChanges(merge_tree_settings_changes_history, "24.11",
        {
        });
        addSettingsChanges(merge_tree_settings_changes_history, "24.10",
        {
        });
        addSettingsChanges(merge_tree_settings_changes_history, "24.9",
        {
        });
        addSettingsChanges(merge_tree_settings_changes_history, "24.8",
        {
            {"deduplicate_merge_projection_mode", "ignore", "throw", "Do not allow to create inconsistent projection"}
        });
    });

    return merge_tree_settings_changes_history;
}

}<|MERGE_RESOLUTION|>--- conflicted
+++ resolved
@@ -63,18 +63,13 @@
             {"delta_lake_enable_expression_visitor_logging", false, false, "New setting"},
             {"write_full_path_in_iceberg_metadata", false, false, "New setting."},
             {"output_format_orc_compression_block_size", 65536, 262144, "New setting"},
-<<<<<<< HEAD
             {"enable_producing_buckets_out_of_order_in_aggregation", false, true, "New setting"},
-            {"vector_search_index_fetch_multiplier", 1.0, 1.0, "New setting, replaces the obsolete 'vector_search_postfilter_multiplier' setting"},
-            {"backup_slow_all_threads_after_retryable_s3_error", true, true, "New setting"},
-=======
             {"backup_restore_s3_retry_initial_backoff_ms", 25, 25, "New setting"},
             {"backup_restore_s3_retry_max_backoff_ms", 5000, 5000, "New setting"},
             {"backup_restore_s3_retry_jitter_factor", 0.0, 0.1, "New setting"},
             {"vector_search_index_fetch_multiplier", 1.0, 1.0, "New setting, replaces the obsolete 'vector_search_postfilter_multiplier' setting"},
             {"backup_slow_all_threads_after_retryable_s3_error", true, true, "New setting"},
             {"allow_experimental_correlated_subqueries", false, true, "Mark correlated subqueries support as Beta."},
->>>>>>> 4292861d
         });
         addSettingsChanges(settings_changes_history, "25.7",
         {
