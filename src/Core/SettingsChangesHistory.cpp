--- conflicted
+++ resolved
@@ -72,11 +72,8 @@
             {"correlated_subqueries_substitute_equivalent_expressions", false, true, "New setting to correlated subquery planning optimization."},
             {"function_date_trunc_return_type_behavior", 0, 0, "Add new setting to preserve old behaviour of dateTrunc function"},
             {"output_format_parquet_geometadata", false, true, "A new setting to allow to write information about geo columns in parquet metadata and encode columns in WKB format."},
-<<<<<<< HEAD
             {"output_format_orc_compression_block_size", 65536, 262144, "New setting"},
-=======
             {"cluster_function_process_archive_on_multiple_nodes", true, true, "New setting"},
->>>>>>> 78923177
             {"distributed_plan_max_rows_to_broadcast", 20000, 20000, "New experimental setting."},
             {"min_joined_block_size_rows", 0, DEFAULT_BLOCK_SIZE, "New setting."},
         });
