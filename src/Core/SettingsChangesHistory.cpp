#include <Core/SettingsChangesHistory.h>

#include <Core/SettingsEnums.h>

#include <Common/Exception.h>

namespace DB
{

namespace ErrorCodes
{
    extern const int LOGICAL_ERROR;
}

static void addSettingsChanges(
    VersionToSettingsChangesMap & settings_changes_history,
    std::string_view version,
    SettingsChangesHistory::SettingsChanges && changes)
{
    /// Forbid duplicate versions
    auto [_, inserted] = settings_changes_history.emplace(ClickHouseVersion(version), std::move(changes));
    if (!inserted)
        throw Exception{ErrorCodes::LOGICAL_ERROR, "Detected duplicate version '{}'", ClickHouseVersion(version).toString()};
}

const VersionToSettingsChangesMap & getSettingsChangesHistory()
{
    static VersionToSettingsChangesMap settings_changes_history;
    static std::once_flag initialized_flag;
    std::call_once(initialized_flag, [&]
    {
        // clang-format off
        /// History of settings changes that controls some backward incompatible changes
        /// across all ClickHouse versions. It maps ClickHouse version to settings changes that were done
        /// in this version. This history contains both changes to existing settings and newly added settings.
        /// Settings changes is a vector of structs
        ///     {setting_name, previous_value, new_value, reason}.
        /// For newly added setting choose the most appropriate previous_value (for example, if new setting
        /// controls new feature and it's 'true' by default, use 'false' as previous_value).
        /// It's used to implement `compatibility` setting (see https://github.com/ClickHouse/ClickHouse/issues/35972)
        /// Note: please check if the key already exists to prevent duplicate entries.
        addSettingsChanges(settings_changes_history, "25.8",
        {
            {"azure_max_single_part_upload_size", 100 * 1024 * 1024, 32 * 1024 * 1024, "Align with S3"},
            {"azure_max_redirects", 10, 10, "New setting"},
            {"azure_max_get_rps", 0, 0, "New setting"},
            {"azure_max_get_burst", 0, 0, "New setting"},
            {"azure_max_put_rps", 0, 0, "New setting"},
            {"azure_max_put_burst", 0, 0, "New setting"},
            {"azure_use_adaptive_timeouts", true, true, "New setting"},
            {"azure_request_timeout_ms", 30000, 30000, "New setting"},
            {"azure_connect_timeout_ms", 1000, 1000, "New setting"},
            {"azure_sdk_use_native_client", false, true, "New setting"},
            {"opentelemetry_trace_cpu_scheduling", false, false, "New setting to trace `cpu_slot_preemption` feature."},
            {"vector_search_with_rescoring", true, true, "New setting."},
        });
        addSettingsChanges(settings_changes_history, "25.7",
        {
            /// RELEASE CLOSED
            {"correlated_subqueries_substitute_equivalent_expressions", false, true, "New setting to correlated subquery planning optimization."},
            {"function_date_trunc_return_type_behavior", 0, 0, "Add new setting to preserve old behaviour of dateTrunc function"},
            {"output_format_parquet_geometadata", false, true, "A new setting to allow to write information about geo columns in parquet metadata and encode columns in WKB format."},
            {"cluster_function_process_archive_on_multiple_nodes", false, true, "New setting"},
            {"enable_vector_similarity_index", false, false, "Added an alias for setting `allow_experimental_vector_similarity_index`"},
            {"distributed_plan_max_rows_to_broadcast", 20000, 20000, "New experimental setting."},
            {"output_format_json_map_as_array_of_tuples", false, false, "New setting"},
            {"input_format_json_map_as_array_of_tuples", false, false, "New setting"},
            {"parallel_distributed_insert_select", 0, 2, "Enable parallel distributed insert select by default"},
            {"write_through_distributed_cache_buffer_size", 0, 0, "New cloud setting"},
            {"min_joined_block_size_rows", 0, DEFAULT_BLOCK_SIZE, "New setting."},
            {"table_engine_read_through_distributed_cache", false, false, "New setting"},
            {"distributed_cache_alignment", 0, 0, "Rename of distributed_cache_read_alignment"},
            {"enable_scopes_for_with_statement", true, true, "New setting for backward compatibility with the old analyzer."},
            {"output_format_parquet_enum_as_byte_array", false, false, "Write enum using parquet physical type: BYTE_ARRAY and logical type: ENUM"},
            {"distributed_plan_force_shuffle_aggregation", 0, 0, "New experimental setting"},
            {"allow_experimental_insert_into_iceberg", false, false, "New setting."},
            /// RELEASE CLOSED
        });
        addSettingsChanges(settings_changes_history, "25.6",
        {
            /// RELEASE CLOSED
            {"output_format_native_use_flattened_dynamic_and_json_serialization", false, false, "Add flattened Dynamic/JSON serializations to Native format"},
            {"cast_string_to_date_time_mode", "basic", "basic", "Allow to use different DateTime parsing mode in String to DateTime cast"},
            {"parallel_replicas_connect_timeout_ms", 1000, 300, "Separate connection timeout for parallel replicas queries"},
            {"use_iceberg_partition_pruning", false, true, "Enable Iceberg partition pruning by default."},
            {"distributed_cache_credentials_refresh_period_seconds", 5, 5, "New private setting"},
            {"enable_shared_storage_snapshot_in_query", false, false, "A new setting to share storage snapshot in query"},
            {"merge_tree_storage_snapshot_sleep_ms", 0, 0, "A new setting to debug storage snapshot consistency in query"},
            {"enable_job_stack_trace", false, false, "The setting was disabled by default to avoid performance overhead."},
            {"use_legacy_to_time", true, true, "New setting. Allows for user to use the old function logic for toTime, which works as toTimeWithFixedDate."},
            {"allow_experimental_time_time64_type", false, false, "New settings. Allows to use a new experimental Time and Time64 data types."},
            {"enable_time_time64_type", false, false, "New settings. Allows to use a new experimental Time and Time64 data types."},
            {"optimize_use_projection_filtering", false, true, "New setting"},
            {"input_format_parquet_enable_json_parsing", false, true, "When reading Parquet files, parse JSON columns as ClickHouse JSON Column."},
            {"use_skip_indexes_if_final", 0, 1, "Change in default value of setting"},
            {"use_skip_indexes_if_final_exact_mode", 0, 1, "Change in default value of setting"},
            {"allow_experimental_time_series_aggregate_functions", false, false, "New setting to enable experimental timeSeries* aggregate functions."},
            {"min_outstreams_per_resize_after_split", 0, 24, "New setting."},
            {"count_matches_stop_at_empty_match", true, false, "New setting."},
            {"enable_parallel_blocks_marshalling", "false", "true", "A new setting"},
            {"format_schema_source", "file", "file", "New setting"},
            {"format_schema_message_name", "", "", "New setting"},
            {"enable_scopes_for_with_statement", true, true, "New setting for backward compatibility with the old analyzer."},
            /// RELEASE CLOSED
        });
        addSettingsChanges(settings_changes_history, "25.5",
        {
            /// Release closed. Please use 25.6
            {"geotoh3_argument_order", "lon_lat", "lat_lon", "A new setting for legacy behaviour to set lon and lat argument order"},
            {"secondary_indices_enable_bulk_filtering", false, true, "A new algorithm for filtering by data skipping indices"},
            {"implicit_table_at_top_level", "", "", "A new setting, used in clickhouse-local"},
            {"use_skip_indexes_if_final_exact_mode", 0, 0, "This setting was introduced to help FINAL query return correct results with skip indexes"},
            {"parsedatetime_e_requires_space_padding", true, false, "Improved compatibility with MySQL DATE_FORMAT/STR_TO_DATE"},
            {"formatdatetime_e_with_space_padding", true, false, "Improved compatibility with MySQL DATE_FORMAT/STR_TO_DATE"},
            {"input_format_max_block_size_bytes", 0, 0, "New setting to limit bytes size if blocks created by input format"},
            {"parallel_replicas_insert_select_local_pipeline", false, true, "Use local pipeline during distributed INSERT SELECT with parallel replicas. Currently disabled due to performance issues"},
            {"page_cache_block_size", 1048576, 1048576, "Made this setting adjustable on a per-query level."},
            {"page_cache_lookahead_blocks", 16, 16, "Made this setting adjustable on a per-query level."},
            {"output_format_pretty_glue_chunks", "0", "auto", "A new setting to make Pretty formats prettier."},
            {"distributed_cache_read_only_from_current_az", true, true, "New setting"},
            {"parallel_hash_join_threshold", 0, 100'000, "New setting"},
            {"max_limit_for_ann_queries", 1'000, 0, "Obsolete setting"},
            {"max_limit_for_vector_search_queries", 1'000, 1'000, "New setting"},
            {"min_os_cpu_wait_time_ratio_to_throw", 0, 0, "Setting values were changed and backported to 25.4"},
            {"max_os_cpu_wait_time_ratio_to_throw", 0, 0, "Setting values were changed and backported to 25.4"},
            {"make_distributed_plan", 0, 0, "New experimental setting."},
            {"distributed_plan_execute_locally", 0, 0, "New experimental setting."},
            {"distributed_plan_default_shuffle_join_bucket_count", 8, 8, "New experimental setting."},
            {"distributed_plan_default_reader_bucket_count", 8, 8, "New experimental setting."},
            {"distributed_plan_optimize_exchanges", true, true, "New experimental setting."},
            {"distributed_plan_force_exchange_kind", "", "", "New experimental setting."},
            {"update_sequential_consistency", true, true, "A new setting"},
            {"update_parallel_mode", "auto", "auto", "A new setting"},
            {"lightweight_delete_mode", "alter_update", "alter_update", "A new setting"},
            {"alter_update_mode", "heavy", "heavy", "A new setting"},
            {"apply_patch_parts", false, true, "A new setting"},
            {"allow_experimental_lightweight_update", false, false, "A new setting"},
            {"allow_experimental_delta_kernel_rs", true, true, "New setting"},
            {"allow_experimental_database_hms_catalog", false, false, "Allow experimental database engine DataLakeCatalog with catalog_type = 'hive'"},
            {"vector_search_filter_strategy", "auto", "auto", "New setting"},
            {"vector_search_postfilter_multiplier", 1, 1, "New setting"},
            {"compile_expressions", false, true, "We believe that the LLVM infrastructure behind the JIT compiler is stable enough to enable this setting by default."},
            {"input_format_parquet_bloom_filter_push_down", false, true, "When reading Parquet files, skip whole row groups based on the WHERE/PREWHERE expressions and bloom filter in the Parquet metadata."},
            {"input_format_parquet_allow_geoparquet_parser", false, true, "A new setting to use geo columns in parquet file"},
            {"enable_url_encoding", true, false, "Changed existing setting's default value"},
            {"s3_slow_all_threads_after_network_error", false, true, "New setting"},
            {"enable_scopes_for_with_statement", true, true, "New setting for backward compatibility with the old analyzer."},
            /// Release closed. Please use 25.6
        });
        addSettingsChanges(settings_changes_history, "25.4",
        {
            /// Release closed. Please use 25.5
            {"use_query_condition_cache", false, true, "A new optimization"},
            {"allow_materialized_view_with_bad_select", true, false, "Don't allow creating MVs referencing nonexistent columns or tables"},
            {"query_plan_optimize_lazy_materialization", false, true, "Added new setting to use query plan for lazy materialization optimisation"},
            {"query_plan_max_limit_for_lazy_materialization", 10, 10, "Added new setting to control maximum limit value that allows to use query plan for lazy materialization optimisation. If zero, there is no limit"},
            {"query_plan_convert_join_to_in", false, false, "New setting"},
            {"enable_hdfs_pread", true, true, "New setting."},
            {"low_priority_query_wait_time_ms", 1000, 1000, "New setting."},
            {"allow_experimental_correlated_subqueries", false, false, "Added new setting to allow correlated subqueries execution."},
            {"serialize_query_plan", false, false, "NewSetting"},
            {"allow_experimental_shared_set_join", 0, 1, "A setting for ClickHouse Cloud to enable SharedSet and SharedJoin"},
            {"allow_special_bool_values_inside_variant", true, false, "Don't allow special bool values during Variant type parsing"},
            {"cast_string_to_variant_use_inference", true, true, "New setting to enable/disable types inference during CAST from String to Variant"},
            {"distributed_cache_read_request_max_tries", 20, 20, "New setting"},
            {"query_condition_cache_store_conditions_as_plaintext", false, false, "New setting"},
            {"min_os_cpu_wait_time_ratio_to_throw", 0, 0, "New setting"},
            {"max_os_cpu_wait_time_ratio_to_throw", 0, 0, "New setting"},
            {"query_plan_merge_filter_into_join_condition", false, true, "Added new setting to merge filter into join condition"},
            {"use_local_cache_for_remote_storage", true, false, "Obsolete setting."},
            {"iceberg_timestamp_ms", 0, 0, "New setting."},
            {"iceberg_snapshot_id", 0, 0, "New setting."},
            {"use_iceberg_metadata_files_cache", true, true, "New setting"},
            {"query_plan_join_shard_by_pk_ranges", false, false, "New setting"},
            {"parallel_replicas_insert_select_local_pipeline", false, false, "Use local pipeline during distributed INSERT SELECT with parallel replicas. Currently disabled due to performance issues"},
            {"parallel_hash_join_threshold", 0, 0, "New setting"},
            {"function_date_trunc_return_type_behavior", 1, 0, "Change the result type for dateTrunc function for DateTime64/Date32 arguments to DateTime64/Date32 regardless of time unit to get correct result for negative values"},
            {"enable_scopes_for_with_statement", true, true, "New setting for backward compatibility with the old analyzer."},
            /// Release closed. Please use 25.5
        });
        addSettingsChanges(settings_changes_history, "25.3",
        {
            /// Release closed. Please use 25.4
            {"enable_json_type", false, true, "JSON data type is production-ready"},
            {"enable_dynamic_type", false, true, "Dynamic data type is production-ready"},
            {"enable_variant_type", false, true, "Variant data type is production-ready"},
            {"allow_experimental_json_type", false, true, "JSON data type is production-ready"},
            {"allow_experimental_dynamic_type", false, true, "Dynamic data type is production-ready"},
            {"allow_experimental_variant_type", false, true, "Variant data type is production-ready"},
            {"allow_experimental_database_unity_catalog", false, false, "Allow experimental database engine DataLakeCatalog with catalog_type = 'unity'"},
            {"allow_experimental_database_glue_catalog", false, false, "Allow experimental database engine DataLakeCatalog with catalog_type = 'glue'"},
            {"use_page_cache_with_distributed_cache", false, false, "New setting"},
            {"use_query_condition_cache", false, false, "New setting."},
            {"parallel_replicas_for_cluster_engines", false, true, "New setting."},
            {"parallel_hash_join_threshold", 0, 0, "New setting"},
            /// Release closed. Please use 25.4
        });
        addSettingsChanges(settings_changes_history, "25.2",
        {
            /// Release closed. Please use 25.3
            {"schema_inference_make_json_columns_nullable", false, false, "Allow to infer Nullable(JSON) during schema inference"},
            {"query_plan_use_new_logical_join_step", false, true, "Enable new step"},
            {"postgresql_fault_injection_probability", 0., 0., "New setting"},
            {"apply_settings_from_server", false, true, "Client-side code (e.g. INSERT input parsing and query output formatting) will use the same settings as the server, including settings from server config."},
            {"merge_tree_use_deserialization_prefixes_cache", true, true, "A new setting to control the usage of deserialization prefixes cache in MergeTree"},
            {"merge_tree_use_prefixes_deserialization_thread_pool", true, true, "A new setting controlling the usage of the thread pool for parallel prefixes deserialization in MergeTree"},
            {"optimize_and_compare_chain", false, true, "A new setting"},
            {"enable_adaptive_memory_spill_scheduler", false, false, "New setting. Enable spill memory data into external storage adaptively."},
            {"output_format_parquet_write_bloom_filter", false, true, "Added support for writing Parquet bloom filters."},
            {"output_format_parquet_bloom_filter_bits_per_value", 10.5, 10.5, "New setting."},
            {"output_format_parquet_bloom_filter_flush_threshold_bytes", 128 * 1024 * 1024, 128 * 1024 * 1024, "New setting."},
            {"output_format_pretty_max_rows", 10000, 1000, "It is better for usability - less amount to scroll."},
            {"restore_replicated_merge_tree_to_shared_merge_tree", false, false, "New setting."},
            {"parallel_replicas_only_with_analyzer", true, true, "Parallel replicas is supported only with analyzer enabled"},
            {"s3_allow_multipart_copy", true, true, "New setting."},
        });
        addSettingsChanges(settings_changes_history, "25.1",
        {
            /// Release closed. Please use 25.2
            {"allow_not_comparable_types_in_order_by", true, false, "Don't allow not comparable types in order by by default"},
            {"allow_not_comparable_types_in_comparison_functions", true, false, "Don't allow not comparable types in comparison functions by default"},
            {"output_format_json_pretty_print", false, true, "Print values in a pretty format in JSON output format by default"},
            {"allow_experimental_ts_to_grid_aggregate_function", false, false, "Cloud only"},
            {"formatdatetime_f_prints_scale_number_of_digits", true, false, "New setting."},
            {"distributed_cache_connect_max_tries", 20, 20, "Cloud only"},
            {"query_plan_use_new_logical_join_step", false, false, "New join step, internal change"},
            {"distributed_cache_min_bytes_for_seek", 0, 0, "New private setting."},
            {"use_iceberg_partition_pruning", false, false, "New setting for Iceberg partition pruning."},
            {"max_bytes_ratio_before_external_group_by", 0.0, 0.5, "Enable automatic spilling to disk by default."},
            {"max_bytes_ratio_before_external_sort", 0.0, 0.5, "Enable automatic spilling to disk by default."},
            {"min_external_sort_block_bytes", 0., 100_MiB, "New setting."},
            {"s3queue_migrate_old_metadata_to_buckets", false, false, "New setting."},
            {"distributed_cache_pool_behaviour_on_limit", "allocate_bypassing_pool", "wait", "Cloud only"},
            {"use_hive_partitioning", false, true, "Enabled the setting by default."},
            {"query_plan_try_use_vector_search", false, true, "New setting."},
            {"short_circuit_function_evaluation_for_nulls", false, true, "Allow to execute functions with Nullable arguments only on rows with non-NULL values in all arguments"},
            {"short_circuit_function_evaluation_for_nulls_threshold", 1.0, 1.0, "Ratio threshold of NULL values to execute functions with Nullable arguments only on rows with non-NULL values in all arguments. Applies when setting short_circuit_function_evaluation_for_nulls is enabled."},
            {"output_format_orc_writer_time_zone_name", "GMT", "GMT", "The time zone name for ORC writer, the default ORC writer's time zone is GMT."},
            {"output_format_pretty_highlight_trailing_spaces", false, true, "A new setting."},
            {"allow_experimental_bfloat16_type", false, true, "Add new BFloat16 type"},
            {"allow_push_predicate_ast_for_distributed_subqueries", false, true, "A new setting"},
            {"output_format_pretty_squash_consecutive_ms", 0, 50, "Add new setting"},
            {"output_format_pretty_squash_max_wait_ms", 0, 1000, "Add new setting"},
            {"output_format_pretty_max_column_name_width_cut_to", 0, 24, "A new setting"},
            {"output_format_pretty_max_column_name_width_min_chars_to_cut", 0, 4, "A new setting"},
            {"output_format_pretty_multiline_fields", false, true, "A new setting"},
            {"output_format_pretty_fallback_to_vertical", false, true, "A new setting"},
            {"output_format_pretty_fallback_to_vertical_max_rows_per_chunk", 0, 100, "A new setting"},
            {"output_format_pretty_fallback_to_vertical_min_columns", 0, 5, "A new setting"},
            {"output_format_pretty_fallback_to_vertical_min_table_width", 0, 250, "A new setting"},
            {"merge_table_max_tables_to_look_for_schema_inference", 1, 1000, "A new setting"},
            {"max_autoincrement_series", 1000, 1000, "A new setting"},
            {"validate_enum_literals_in_operators", false, false, "A new setting"},
            {"allow_experimental_kusto_dialect", true, false, "A new setting"},
            {"allow_experimental_prql_dialect", true, false, "A new setting"},
            {"h3togeo_lon_lat_result_order", true, false, "A new setting"},
            {"max_parallel_replicas", 1, 1000, "Use up to 1000 parallel replicas by default."},
            {"allow_general_join_planning", false, true, "Allow more general join planning algorithm when hash join algorithm is enabled."},
            {"optimize_extract_common_expressions", false, true, "Optimize WHERE, PREWHERE, ON, HAVING and QUALIFY expressions by extracting common expressions out from disjunction of conjunctions."},
            /// Release closed. Please use 25.2
        });
        addSettingsChanges(settings_changes_history, "24.12",
        {
            /// Release closed. Please use 25.1
            {"allow_experimental_database_iceberg", false, false, "New setting."},
            {"shared_merge_tree_sync_parts_on_partition_operations", 1, 1, "New setting. By default parts are always synchronized"},
            {"query_plan_join_swap_table", "false", "auto", "New setting. Right table was always chosen before."},
            {"max_size_to_preallocate_for_aggregation", 100'000'000, 1'000'000'000'000, "Enable optimisation for bigger tables."},
            {"max_size_to_preallocate_for_joins", 100'000'000, 1'000'000'000'000, "Enable optimisation for bigger tables."},
            {"max_bytes_ratio_before_external_group_by", 0., 0., "New setting."},
            {"optimize_extract_common_expressions", false, false, "Introduce setting to optimize WHERE, PREWHERE, ON, HAVING and QUALIFY expressions by extracting common expressions out from disjunction of conjunctions."},
            {"max_bytes_ratio_before_external_sort", 0., 0., "New setting."},
            {"use_async_executor_for_materialized_views", false, false, "New setting."},
            {"http_response_headers", "", "", "New setting."},
            {"output_format_parquet_datetime_as_uint32", true, false, "Write DateTime as DateTime64(3) instead of UInt32 (these are the two Parquet types closest to DateTime)."},
            {"skip_redundant_aliases_in_udf", false, false, "When enabled, this allows you to use the same user defined function several times for several materialized columns in the same table."},
            {"parallel_replicas_index_analysis_only_on_coordinator", true, true, "Index analysis done only on replica-coordinator and skipped on other replicas. Effective only with enabled parallel_replicas_local_plan"}, // enabling it was moved to 24.10
            {"least_greatest_legacy_null_behavior", true, false, "New setting"},
            {"use_concurrency_control", false, true, "Enable concurrency control by default"},
            {"join_algorithm", "default", "direct,parallel_hash,hash", "'default' was deprecated in favor of explicitly specified join algorithms, also parallel_hash is now preferred over hash"},
            /// Release closed. Please use 25.1
        });
        addSettingsChanges(settings_changes_history, "24.11",
        {
            {"validate_mutation_query", false, true, "New setting to validate mutation queries by default."},
            {"enable_job_stack_trace", false, false, "Enables collecting stack traces from job's scheduling. Disabled by default to avoid performance overhead."},
            {"allow_suspicious_types_in_group_by", true, false, "Don't allow Variant/Dynamic types in GROUP BY by default"},
            {"allow_suspicious_types_in_order_by", true, false, "Don't allow Variant/Dynamic types in ORDER BY by default"},
            {"distributed_cache_discard_connection_if_unread_data", true, true, "New setting"},
            {"filesystem_cache_enable_background_download_for_metadata_files_in_packed_storage", true, true, "New setting"},
            {"filesystem_cache_enable_background_download_during_fetch", true, true, "New setting"},
            {"azure_check_objects_after_upload", false, false, "Check each uploaded object in azure blob storage to be sure that upload was successful"},
            {"backup_restore_keeper_max_retries", 20, 1000, "Should be big enough so the whole operation BACKUP or RESTORE operation won't fail because of a temporary [Zoo]Keeper failure in the middle of it."},
            {"backup_restore_failure_after_host_disconnected_for_seconds", 0, 3600, "New setting."},
            {"backup_restore_keeper_max_retries_while_initializing", 0, 20, "New setting."},
            {"backup_restore_keeper_max_retries_while_handling_error", 0, 20, "New setting."},
            {"backup_restore_finish_timeout_after_error_sec", 0, 180, "New setting."},
            {"query_plan_merge_filters", false, true, "Allow to merge filters in the query plan. This is required to properly support filter-push-down with a new analyzer."},
            {"parallel_replicas_local_plan", false, true, "Use local plan for local replica in a query with parallel replicas"},
            {"merge_tree_use_v1_object_and_dynamic_serialization", true, false, "Add new serialization V2 version for JSON and Dynamic types"},
            {"min_joined_block_size_bytes", 524288, 524288, "New setting."},
            {"allow_experimental_bfloat16_type", false, false, "Add new experimental BFloat16 type"},
            {"filesystem_cache_skip_download_if_exceeds_per_query_cache_write_limit", 1, 1, "Rename of setting skip_download_if_exceeds_query_cache_limit"},
            {"filesystem_cache_prefer_bigger_buffer_size", true, true, "New setting"},
            {"read_in_order_use_virtual_row", false, false, "Use virtual row while reading in order of primary key or its monotonic function fashion. It is useful when searching over multiple parts as only relevant ones are touched."},
            {"s3_skip_empty_files", false, true, "We hope it will provide better UX"},
            {"filesystem_cache_boundary_alignment", 0, 0, "New setting"},
            {"push_external_roles_in_interserver_queries", false, true, "New setting."},
            {"enable_variant_type", false, false, "Add alias to allow_experimental_variant_type"},
            {"enable_dynamic_type", false, false, "Add alias to allow_experimental_dynamic_type"},
            {"enable_json_type", false, false, "Add alias to allow_experimental_json_type"},
        });
        addSettingsChanges(settings_changes_history, "24.10",
        {
            {"query_metric_log_interval", 0, -1, "New setting."},
            {"enforce_strict_identifier_format", false, false, "New setting."},
            {"enable_parsing_to_custom_serialization", false, true, "New setting"},
            {"mongodb_throw_on_unsupported_query", false, true, "New setting."},
            {"enable_parallel_replicas", false, false, "Parallel replicas with read tasks became the Beta tier feature."},
            {"parallel_replicas_mode", "read_tasks", "read_tasks", "This setting was introduced as a part of making parallel replicas feature Beta"},
            {"filesystem_cache_name", "", "", "Filesystem cache name to use for stateless table engines or data lakes"},
            {"restore_replace_external_dictionary_source_to_null", false, false, "New setting."},
            {"show_create_query_identifier_quoting_rule", "when_necessary", "when_necessary", "New setting."},
            {"show_create_query_identifier_quoting_style", "Backticks", "Backticks", "New setting."},
            {"merge_tree_min_read_task_size", 8, 8, "New setting"},
            {"merge_tree_min_rows_for_concurrent_read_for_remote_filesystem", (20 * 8192), 0, "Setting is deprecated"},
            {"merge_tree_min_bytes_for_concurrent_read_for_remote_filesystem", (24 * 10 * 1024 * 1024), 0, "Setting is deprecated"},
            {"implicit_select", false, false, "A new setting."},
            {"output_format_native_write_json_as_string", false, false, "Add new setting to allow write JSON column as single String column in Native format"},
            {"output_format_binary_write_json_as_string", false, false, "Add new setting to write values of JSON type as JSON string in RowBinary output format"},
            {"input_format_binary_read_json_as_string", false, false, "Add new setting to read values of JSON type as JSON string in RowBinary input format"},
            {"min_free_disk_bytes_to_perform_insert", 0, 0, "New setting."},
            {"min_free_disk_ratio_to_perform_insert", 0.0, 0.0, "New setting."},
            {"parallel_replicas_local_plan", false, true, "Use local plan for local replica in a query with parallel replicas"},
            {"enable_named_columns_in_function_tuple", false, false, "Disabled pending usability improvements"},
            {"cloud_mode_database_engine", 1, 1, "A setting for ClickHouse Cloud"},
            {"allow_experimental_shared_set_join", 0, 0, "A setting for ClickHouse Cloud"},
            {"read_through_distributed_cache", 0, 0, "A setting for ClickHouse Cloud"},
            {"write_through_distributed_cache", 0, 0, "A setting for ClickHouse Cloud"},
            {"distributed_cache_throw_on_error", 0, 0, "A setting for ClickHouse Cloud"},
            {"distributed_cache_log_mode", "on_error", "on_error", "A setting for ClickHouse Cloud"},
            {"distributed_cache_fetch_metrics_only_from_current_az", 1, 1, "A setting for ClickHouse Cloud"},
            {"distributed_cache_connect_max_tries", 20, 20, "A setting for ClickHouse Cloud"},
            {"distributed_cache_receive_response_wait_milliseconds", 60000, 60000, "A setting for ClickHouse Cloud"},
            {"distributed_cache_receive_timeout_milliseconds", 10000, 10000, "A setting for ClickHouse Cloud"},
            {"distributed_cache_wait_connection_from_pool_milliseconds", 100, 100, "A setting for ClickHouse Cloud"},
            {"distributed_cache_bypass_connection_pool", 0, 0, "A setting for ClickHouse Cloud"},
            {"distributed_cache_pool_behaviour_on_limit", "allocate_bypassing_pool", "allocate_bypassing_pool", "A setting for ClickHouse Cloud"},
            {"distributed_cache_read_alignment", 0, 0, "A setting for ClickHouse Cloud"},
            {"distributed_cache_max_unacked_inflight_packets", 10, 10, "A setting for ClickHouse Cloud"},
            {"distributed_cache_data_packet_ack_window", 5, 5, "A setting for ClickHouse Cloud"},
            {"input_format_parquet_enable_row_group_prefetch", false, true, "Enable row group prefetching during parquet parsing. Currently, only single-threaded parsing can prefetch."},
            {"input_format_orc_dictionary_as_low_cardinality", false, true, "Treat ORC dictionary encoded columns as LowCardinality columns while reading ORC files"},
            {"allow_experimental_refreshable_materialized_view", false, true, "Not experimental anymore"},
            {"max_parts_to_move", 0, 1000, "New setting"},
            {"hnsw_candidate_list_size_for_search", 64, 256, "New setting. Previously, the value was optionally specified in CREATE INDEX and 64 by default."},
            {"allow_reorder_prewhere_conditions", true, true, "New setting"},
            {"input_format_parquet_bloom_filter_push_down", false, false, "When reading Parquet files, skip whole row groups based on the WHERE/PREWHERE expressions and bloom filter in the Parquet metadata."},
            {"date_time_64_output_format_cut_trailing_zeros_align_to_groups_of_thousands", false, false, "Dynamically trim the trailing zeros of datetime64 values to adjust the output scale to (0, 3, 6), corresponding to 'seconds', 'milliseconds', and 'microseconds'."},
            {"parallel_replicas_index_analysis_only_on_coordinator", false, true, "Index analysis done only on replica-coordinator and skipped on other replicas. Effective only with enabled parallel_replicas_local_plan"},
            {"distributed_cache_discard_connection_if_unread_data", true, true, "New setting"},
            {"azure_check_objects_after_upload", false, false, "Check each uploaded object in azure blob storage to be sure that upload was successful"},
            {"backup_restore_keeper_max_retries", 20, 1000, "Should be big enough so the whole operation BACKUP or RESTORE operation won't fail because of a temporary [Zoo]Keeper failure in the middle of it."},
            {"backup_restore_failure_after_host_disconnected_for_seconds", 0, 3600, "New setting."},
            {"backup_restore_keeper_max_retries_while_initializing", 0, 20, "New setting."},
            {"backup_restore_keeper_max_retries_while_handling_error", 0, 20, "New setting."},
            {"backup_restore_finish_timeout_after_error_sec", 0, 180, "New setting."},
        });
        addSettingsChanges(settings_changes_history, "24.9",
        {
            {"output_format_orc_dictionary_key_size_threshold", 0.0, 0.0, "For a string column in ORC output format, if the number of distinct values is greater than this fraction of the total number of non-null rows, turn off dictionary encoding. Otherwise dictionary encoding is enabled"},
            {"input_format_json_empty_as_default", false, false, "Added new setting to allow to treat empty fields in JSON input as default values."},
            {"input_format_try_infer_variants", false, false, "Try to infer Variant type in text formats when there is more than one possible type for column/array elements"},
            {"join_output_by_rowlist_perkey_rows_threshold", 0, 5, "The lower limit of per-key average rows in the right table to determine whether to output by row list in hash join."},
            {"create_if_not_exists", false, false, "New setting."},
            {"allow_materialized_view_with_bad_select", true, true, "Support (but not enable yet) stricter validation in CREATE MATERIALIZED VIEW"},
            {"parallel_replicas_mark_segment_size", 128, 0, "Value for this setting now determined automatically"},
            {"database_replicated_allow_replicated_engine_arguments", 1, 0, "Don't allow explicit arguments by default"},
            {"database_replicated_allow_explicit_uuid", 1, 0, "Added a new setting to disallow explicitly specifying table UUID"},
            {"parallel_replicas_local_plan", false, false, "Use local plan for local replica in a query with parallel replicas"},
            {"join_to_sort_minimum_perkey_rows", 0, 40, "The lower limit of per-key average rows in the right table to determine whether to rerange the right table by key in left or inner join. This setting ensures that the optimization is not applied for sparse table keys"},
            {"join_to_sort_maximum_table_rows", 0, 10000, "The maximum number of rows in the right table to determine whether to rerange the right table by key in left or inner join"},
            {"allow_experimental_join_right_table_sorting", false, false, "If it is set to true, and the conditions of `join_to_sort_minimum_perkey_rows` and `join_to_sort_maximum_table_rows` are met, rerange the right table by key to improve the performance in left or inner hash join"},
            {"mongodb_throw_on_unsupported_query", false, true, "New setting."},
            {"min_free_disk_bytes_to_perform_insert", 0, 0, "Maintain some free disk space bytes from inserts while still allowing for temporary writing."},
            {"min_free_disk_ratio_to_perform_insert", 0.0, 0.0, "Maintain some free disk space bytes expressed as ratio to total disk space from inserts while still allowing for temporary writing."},
        });
        addSettingsChanges(settings_changes_history, "24.8",
        {
            {"rows_before_aggregation", false, false, "Provide exact value for rows_before_aggregation statistic, represents the number of rows read before aggregation"},
            {"restore_replace_external_table_functions_to_null", false, false, "New setting."},
            {"restore_replace_external_engines_to_null", false, false, "New setting."},
            {"input_format_json_max_depth", 1000000, 1000, "It was unlimited in previous versions, but that was unsafe."},
            {"merge_tree_min_bytes_per_task_for_remote_reading", 4194304, 2097152, "Value is unified with `filesystem_prefetch_min_bytes_for_single_read_task`"},
            {"use_hive_partitioning", false, false, "Allows to use hive partitioning for File, URL, S3, AzureBlobStorage and HDFS engines."},
            {"allow_experimental_kafka_offsets_storage_in_keeper", false, false, "Allow the usage of experimental Kafka storage engine that stores the committed offsets in ClickHouse Keeper"},
            {"allow_archive_path_syntax", true, true, "Added new setting to allow disabling archive path syntax."},
            {"query_cache_tag", "", "", "New setting for labeling query cache settings."},
            {"allow_experimental_time_series_table", false, false, "Added new setting to allow the TimeSeries table engine"},
            {"enable_analyzer", 1, 1, "Added an alias to a setting `allow_experimental_analyzer`."},
            {"optimize_functions_to_subcolumns", false, true, "Enabled settings by default"},
            {"allow_experimental_json_type", false, false, "Add new experimental JSON type"},
            {"use_json_alias_for_old_object_type", true, false, "Use JSON type alias to create new JSON type"},
            {"type_json_skip_duplicated_paths", false, false, "Allow to skip duplicated paths during JSON parsing"},
            {"allow_experimental_vector_similarity_index", false, false, "Added new setting to allow experimental vector similarity indexes"},
            {"input_format_try_infer_datetimes_only_datetime64", true, false, "Allow to infer DateTime instead of DateTime64 in data formats"},
        });
        addSettingsChanges(settings_changes_history, "24.7",
        {
            {"output_format_parquet_write_page_index", false, true, "Add a possibility to write page index into parquet files."},
            {"output_format_binary_encode_types_in_binary_format", false, false, "Added new setting to allow to write type names in binary format in RowBinaryWithNamesAndTypes output format"},
            {"input_format_binary_decode_types_in_binary_format", false, false, "Added new setting to allow to read type names in binary format in RowBinaryWithNamesAndTypes input format"},
            {"output_format_native_encode_types_in_binary_format", false, false, "Added new setting to allow to write type names in binary format in Native output format"},
            {"input_format_native_decode_types_in_binary_format", false, false, "Added new setting to allow to read type names in binary format in Native output format"},
            {"read_in_order_use_buffering", false, true, "Use buffering before merging while reading in order of primary key"},
            {"enable_named_columns_in_function_tuple", false, false, "Generate named tuples in function tuple() when all names are unique and can be treated as unquoted identifiers."},
            {"optimize_trivial_insert_select", true, false, "The optimization does not make sense in many cases."},
            {"dictionary_validate_primary_key_type", false, false, "Validate primary key type for dictionaries. By default id type for simple layouts will be implicitly converted to UInt64."},
            {"collect_hash_table_stats_during_joins", false, true, "New setting."},
            {"max_size_to_preallocate_for_joins", 0, 100'000'000, "New setting."},
            {"input_format_orc_reader_time_zone_name", "GMT", "GMT", "The time zone name for ORC row reader, the default ORC row reader's time zone is GMT."},
            {"database_replicated_allow_heavy_create", true, false, "Long-running DDL queries (CREATE AS SELECT and POPULATE) for Replicated database engine was forbidden"},
            {"query_plan_merge_filters", false, false, "Allow to merge filters in the query plan"},
            {"azure_sdk_max_retries", 10, 10, "Maximum number of retries in azure sdk"},
            {"azure_sdk_retry_initial_backoff_ms", 10, 10, "Minimal backoff between retries in azure sdk"},
            {"azure_sdk_retry_max_backoff_ms", 1000, 1000, "Maximal backoff between retries in azure sdk"},
            {"ignore_on_cluster_for_replicated_named_collections_queries", false, false, "Ignore ON CLUSTER clause for replicated named collections management queries."},
            {"backup_restore_s3_retry_attempts", 1000,1000, "Setting for Aws::Client::RetryStrategy, Aws::Client does retries itself, 0 means no retries. It takes place only for backup/restore."},
            {"postgresql_connection_attempt_timeout", 2, 2, "Allow to control 'connect_timeout' parameter of PostgreSQL connection."},
            {"postgresql_connection_pool_retries", 2, 2, "Allow to control the number of retries in PostgreSQL connection pool."}
        });
        addSettingsChanges(settings_changes_history, "24.6",
        {
            {"materialize_skip_indexes_on_insert", true, true, "Added new setting to allow to disable materialization of skip indexes on insert"},
            {"materialize_statistics_on_insert", true, true, "Added new setting to allow to disable materialization of statistics on insert"},
            {"input_format_parquet_use_native_reader", false, false, "When reading Parquet files, to use native reader instead of arrow reader."},
            {"hdfs_throw_on_zero_files_match", false, false, "Allow to throw an error when ListObjects request cannot match any files in HDFS engine instead of empty query result"},
            {"azure_throw_on_zero_files_match", false, false, "Allow to throw an error when ListObjects request cannot match any files in AzureBlobStorage engine instead of empty query result"},
            {"s3_validate_request_settings", true, true, "Allow to disable S3 request settings validation"},
            {"allow_experimental_full_text_index", false, false, "Enable experimental text index"},
            {"azure_skip_empty_files", false, false, "Allow to skip empty files in azure table engine"},
            {"hdfs_ignore_file_doesnt_exist", false, false, "Allow to return 0 rows when the requested files don't exist instead of throwing an exception in HDFS table engine"},
            {"azure_ignore_file_doesnt_exist", false, false, "Allow to return 0 rows when the requested files don't exist instead of throwing an exception in AzureBlobStorage table engine"},
            {"s3_ignore_file_doesnt_exist", false, false, "Allow to return 0 rows when the requested files don't exist instead of throwing an exception in S3 table engine"},
            {"s3_max_part_number", 10000, 10000, "Maximum part number number for s3 upload part"},
            {"s3_max_single_operation_copy_size", 32 * 1024 * 1024, 32 * 1024 * 1024, "Maximum size for a single copy operation in s3"},
            {"input_format_parquet_max_block_size", 8192, DEFAULT_BLOCK_SIZE, "Increase block size for parquet reader."},
            {"input_format_parquet_prefer_block_bytes", 0, DEFAULT_BLOCK_SIZE * 256, "Average block bytes output by parquet reader."},
            {"enable_blob_storage_log", true, true, "Write information about blob storage operations to system.blob_storage_log table"},
            {"allow_deprecated_snowflake_conversion_functions", true, false, "Disabled deprecated functions snowflakeToDateTime[64] and dateTime[64]ToSnowflake."},
            {"allow_statistic_optimize", false, false, "Old setting which popped up here being renamed."},
            {"allow_experimental_statistic", false, false, "Old setting which popped up here being renamed."},
            {"allow_statistics_optimize", false, false, "The setting was renamed. The previous name is `allow_statistic_optimize`."},
            {"allow_experimental_statistics", false, false, "The setting was renamed. The previous name is `allow_experimental_statistic`."},
            {"enable_vertical_final", false, true, "Enable vertical final by default again after fixing bug"},
            {"parallel_replicas_custom_key_range_lower", 0, 0, "Add settings to control the range filter when using parallel replicas with dynamic shards"},
            {"parallel_replicas_custom_key_range_upper", 0, 0, "Add settings to control the range filter when using parallel replicas with dynamic shards. A value of 0 disables the upper limit"},
            {"output_format_pretty_display_footer_column_names", 0, 1, "Add a setting to display column names in the footer if there are many rows. Threshold value is controlled by output_format_pretty_display_footer_column_names_min_rows."},
            {"output_format_pretty_display_footer_column_names_min_rows", 0, 50, "Add a setting to control the threshold value for setting output_format_pretty_display_footer_column_names_min_rows. Default 50."},
            {"output_format_csv_serialize_tuple_into_separate_columns", true, true, "A new way of how interpret tuples in CSV format was added."},
            {"input_format_csv_deserialize_separate_columns_into_tuple", true, true, "A new way of how interpret tuples in CSV format was added."},
            {"input_format_csv_try_infer_strings_from_quoted_tuples", true, true, "A new way of how interpret tuples in CSV format was added."},
        });
        addSettingsChanges(settings_changes_history, "24.5",
        {
            {"allow_deprecated_error_prone_window_functions", true, false, "Allow usage of deprecated error prone window functions (neighbor, runningAccumulate, runningDifferenceStartingWithFirstValue, runningDifference)"},
            {"allow_experimental_join_condition", false, false, "Support join with inequal conditions which involve columns from both left and right table. e.g. t1.y < t2.y."},
            {"input_format_tsv_crlf_end_of_line", false, false, "Enables reading of CRLF line endings with TSV formats"},
            {"output_format_parquet_use_custom_encoder", false, true, "Enable custom Parquet encoder."},
            {"cross_join_min_rows_to_compress", 0, 10000000, "Minimal count of rows to compress block in CROSS JOIN. Zero value means - disable this threshold. This block is compressed when any of the two thresholds (by rows or by bytes) are reached."},
            {"cross_join_min_bytes_to_compress", 0, 1_GiB, "Minimal size of block to compress in CROSS JOIN. Zero value means - disable this threshold. This block is compressed when any of the two thresholds (by rows or by bytes) are reached."},
            {"http_max_chunk_size", 0, 0, "Internal limitation"},
            {"prefer_external_sort_block_bytes", 0, DEFAULT_BLOCK_SIZE * 256, "Prefer maximum block bytes for external sort, reduce the memory usage during merging."},
            {"input_format_force_null_for_omitted_fields", false, false, "Disable type-defaults for omitted fields when needed"},
            {"cast_string_to_dynamic_use_inference", false, false, "Add setting to allow converting String to Dynamic through parsing"},
            {"allow_experimental_dynamic_type", false, false, "Add new experimental Dynamic type"},
            {"azure_max_blocks_in_multipart_upload", 50000, 50000, "Maximum number of blocks in multipart upload for Azure."},
            {"allow_archive_path_syntax", false, true, "Added new setting to allow disabling archive path syntax."},
        });
        addSettingsChanges(settings_changes_history, "24.4",
        {
            {"input_format_json_throw_on_bad_escape_sequence", true, true, "Allow to save JSON strings with bad escape sequences"},
            {"max_parsing_threads", 0, 0, "Add a separate setting to control number of threads in parallel parsing from files"},
            {"ignore_drop_queries_probability", 0, 0, "Allow to ignore drop queries in server with specified probability for testing purposes"},
            {"lightweight_deletes_sync", 2, 2, "The same as 'mutation_sync', but controls only execution of lightweight deletes"},
            {"query_cache_system_table_handling", "save", "throw", "The query cache no longer caches results of queries against system tables"},
            {"input_format_json_ignore_unnecessary_fields", false, true, "Ignore unnecessary fields and not parse them. Enabling this may not throw exceptions on json strings of invalid format or with duplicated fields"},
            {"input_format_hive_text_allow_variable_number_of_columns", false, true, "Ignore extra columns in Hive Text input (if file has more columns than expected) and treat missing fields in Hive Text input as default values."},
            {"allow_experimental_database_replicated", false, true, "Database engine Replicated is now in Beta stage"},
            {"temporary_data_in_cache_reserve_space_wait_lock_timeout_milliseconds", (10 * 60 * 1000), (10 * 60 * 1000), "Wait time to lock cache for sapce reservation in temporary data in filesystem cache"},
            {"optimize_rewrite_sum_if_to_count_if", false, true, "Only available for the analyzer, where it works correctly"},
            {"azure_allow_parallel_part_upload", "true", "true", "Use multiple threads for azure multipart upload."},
            {"max_recursive_cte_evaluation_depth", DBMS_RECURSIVE_CTE_MAX_EVALUATION_DEPTH, DBMS_RECURSIVE_CTE_MAX_EVALUATION_DEPTH, "Maximum limit on recursive CTE evaluation depth"},
            {"query_plan_convert_outer_join_to_inner_join", false, true, "Allow to convert OUTER JOIN to INNER JOIN if filter after JOIN always filters default values"},
        });
        addSettingsChanges(settings_changes_history, "24.3",
        {
            {"s3_connect_timeout_ms", 1000, 1000, "Introduce new dedicated setting for s3 connection timeout"},
            {"allow_experimental_shared_merge_tree", false, true, "The setting is obsolete"},
            {"use_page_cache_for_disks_without_file_cache", false, false, "Added userspace page cache"},
            {"read_from_page_cache_if_exists_otherwise_bypass_cache", false, false, "Added userspace page cache"},
            {"page_cache_inject_eviction", false, false, "Added userspace page cache"},
            {"default_table_engine", "None", "MergeTree", "Set default table engine to MergeTree for better usability"},
            {"input_format_json_use_string_type_for_ambiguous_paths_in_named_tuples_inference_from_objects", false, false, "Allow to use String type for ambiguous paths during named tuple inference from JSON objects"},
            {"traverse_shadow_remote_data_paths", false, false, "Traverse shadow directory when query system.remote_data_paths."},
            {"throw_if_deduplication_in_dependent_materialized_views_enabled_with_async_insert", false, true, "Deduplication in dependent materialized view cannot work together with async inserts."},
            {"parallel_replicas_allow_in_with_subquery", false, true, "If true, subquery for IN will be executed on every follower replica"},
            {"log_processors_profiles", false, true, "Enable by default"},
            {"function_locate_has_mysql_compatible_argument_order", false, true, "Increase compatibility with MySQL's locate function."},
            {"allow_suspicious_primary_key", true, false, "Forbid suspicious PRIMARY KEY/ORDER BY for MergeTree (i.e. SimpleAggregateFunction)"},
            {"filesystem_cache_reserve_space_wait_lock_timeout_milliseconds", 1000, 1000, "Wait time to lock cache for sapce reservation in filesystem cache"},
            {"max_parser_backtracks", 0, 1000000, "Limiting the complexity of parsing"},
            {"analyzer_compatibility_join_using_top_level_identifier", false, false, "Force to resolve identifier in JOIN USING from projection"},
            {"distributed_insert_skip_read_only_replicas", false, false, "If true, INSERT into Distributed will skip read-only replicas"},
            {"keeper_max_retries", 10, 10, "Max retries for general keeper operations"},
            {"keeper_retry_initial_backoff_ms", 100, 100, "Initial backoff timeout for general keeper operations"},
            {"keeper_retry_max_backoff_ms", 5000, 5000, "Max backoff timeout for general keeper operations"},
            {"s3queue_allow_experimental_sharded_mode", false, false, "Enable experimental sharded mode of S3Queue table engine. It is experimental because it will be rewritten"},
            {"allow_experimental_analyzer", false, true, "Enable analyzer and planner by default."},
            {"merge_tree_read_split_ranges_into_intersecting_and_non_intersecting_injection_probability", 0.0, 0.0, "For testing of `PartsSplitter` - split read ranges into intersecting and non intersecting every time you read from MergeTree with the specified probability."},
            {"allow_get_client_http_header", false, false, "Introduced a new function."},
            {"output_format_pretty_row_numbers", false, true, "It is better for usability."},
            {"output_format_pretty_max_value_width_apply_for_single_value", true, false, "Single values in Pretty formats won't be cut."},
            {"output_format_parquet_string_as_string", false, true, "ClickHouse allows arbitrary binary data in the String data type, which is typically UTF-8. Parquet/ORC/Arrow Strings only support UTF-8. That's why you can choose which Arrow's data type to use for the ClickHouse String data type - String or Binary. While Binary would be more correct and compatible, using String by default will correspond to user expectations in most cases."},
            {"output_format_orc_string_as_string", false, true, "ClickHouse allows arbitrary binary data in the String data type, which is typically UTF-8. Parquet/ORC/Arrow Strings only support UTF-8. That's why you can choose which Arrow's data type to use for the ClickHouse String data type - String or Binary. While Binary would be more correct and compatible, using String by default will correspond to user expectations in most cases."},
            {"output_format_arrow_string_as_string", false, true, "ClickHouse allows arbitrary binary data in the String data type, which is typically UTF-8. Parquet/ORC/Arrow Strings only support UTF-8. That's why you can choose which Arrow's data type to use for the ClickHouse String data type - String or Binary. While Binary would be more correct and compatible, using String by default will correspond to user expectations in most cases."},
            {"output_format_parquet_compression_method", "lz4", "zstd", "Parquet/ORC/Arrow support many compression methods, including lz4 and zstd. ClickHouse supports each and every compression method. Some inferior tools, such as 'duckdb', lack support for the faster `lz4` compression method, that's why we set zstd by default."},
            {"output_format_orc_compression_method", "lz4", "zstd", "Parquet/ORC/Arrow support many compression methods, including lz4 and zstd. ClickHouse supports each and every compression method. Some inferior tools, such as 'duckdb', lack support for the faster `lz4` compression method, that's why we set zstd by default."},
            {"output_format_pretty_highlight_digit_groups", false, true, "If enabled and if output is a terminal, highlight every digit corresponding to the number of thousands, millions, etc. with underline."},
            {"geo_distance_returns_float64_on_float64_arguments", false, true, "Increase the default precision."},
            {"azure_max_inflight_parts_for_one_file", 20, 20, "The maximum number of a concurrent loaded parts in multipart upload request. 0 means unlimited."},
            {"azure_strict_upload_part_size", 0, 0, "The exact size of part to upload during multipart upload to Azure blob storage."},
            {"azure_min_upload_part_size", 16*1024*1024, 16*1024*1024, "The minimum size of part to upload during multipart upload to Azure blob storage."},
            {"azure_max_upload_part_size", 5ull*1024*1024*1024, 5ull*1024*1024*1024, "The maximum size of part to upload during multipart upload to Azure blob storage."},
            {"azure_upload_part_size_multiply_factor", 2, 2, "Multiply azure_min_upload_part_size by this factor each time azure_multiply_parts_count_threshold parts were uploaded from a single write to Azure blob storage."},
            {"azure_upload_part_size_multiply_parts_count_threshold", 500, 500, "Each time this number of parts was uploaded to Azure blob storage, azure_min_upload_part_size is multiplied by azure_upload_part_size_multiply_factor."},
            {"output_format_csv_serialize_tuple_into_separate_columns", true, true, "A new way of how interpret tuples in CSV format was added."},
            {"input_format_csv_deserialize_separate_columns_into_tuple", true, true, "A new way of how interpret tuples in CSV format was added."},
            {"input_format_csv_try_infer_strings_from_quoted_tuples", true, true, "A new way of how interpret tuples in CSV format was added."},
        });
        addSettingsChanges(settings_changes_history, "24.2",
        {
            {"allow_suspicious_variant_types", true, false, "Don't allow creating Variant type with suspicious variants by default"},
            {"validate_experimental_and_suspicious_types_inside_nested_types", false, true, "Validate usage of experimental and suspicious types inside nested types"},
            {"output_format_values_escape_quote_with_quote", false, false, "If true escape ' with '', otherwise quoted with \\'"},
            {"output_format_pretty_single_large_number_tip_threshold", 0, 1'000'000, "Print a readable number tip on the right side of the table if the block consists of a single number which exceeds this value (except 0)"},
            {"input_format_try_infer_exponent_floats", true, false, "Don't infer floats in exponential notation by default"},
            {"query_plan_optimize_prewhere", true, true, "Allow to push down filter to PREWHERE expression for supported storages"},
            {"async_insert_max_data_size", 1000000, 10485760, "The previous value appeared to be too small."},
            {"async_insert_poll_timeout_ms", 10, 10, "Timeout in milliseconds for polling data from asynchronous insert queue"},
            {"async_insert_use_adaptive_busy_timeout", false, true, "Use adaptive asynchronous insert timeout"},
            {"async_insert_busy_timeout_min_ms", 50, 50, "The minimum value of the asynchronous insert timeout in milliseconds; it also serves as the initial value, which may be increased later by the adaptive algorithm"},
            {"async_insert_busy_timeout_max_ms", 200, 200, "The minimum value of the asynchronous insert timeout in milliseconds; async_insert_busy_timeout_ms is aliased to async_insert_busy_timeout_max_ms"},
            {"async_insert_busy_timeout_increase_rate", 0.2, 0.2, "The exponential growth rate at which the adaptive asynchronous insert timeout increases"},
            {"async_insert_busy_timeout_decrease_rate", 0.2, 0.2, "The exponential growth rate at which the adaptive asynchronous insert timeout decreases"},
            {"format_template_row_format", "", "", "Template row format string can be set directly in query"},
            {"format_template_resultset_format", "", "", "Template result set format string can be set in query"},
            {"split_parts_ranges_into_intersecting_and_non_intersecting_final", true, true, "Allow to split parts ranges into intersecting and non intersecting during FINAL optimization"},
            {"split_intersecting_parts_ranges_into_layers_final", true, true, "Allow to split intersecting parts ranges into layers during FINAL optimization"},
            {"azure_max_single_part_copy_size", 256*1024*1024, 256*1024*1024, "The maximum size of object to copy using single part copy to Azure blob storage."},
            {"min_external_table_block_size_rows", DEFAULT_INSERT_BLOCK_SIZE, DEFAULT_INSERT_BLOCK_SIZE, "Squash blocks passed to external table to specified size in rows, if blocks are not big enough"},
            {"min_external_table_block_size_bytes", DEFAULT_INSERT_BLOCK_SIZE * 256, DEFAULT_INSERT_BLOCK_SIZE * 256, "Squash blocks passed to external table to specified size in bytes, if blocks are not big enough."},
            {"parallel_replicas_prefer_local_join", true, true, "If true, and JOIN can be executed with parallel replicas algorithm, and all storages of right JOIN part are *MergeTree, local JOIN will be used instead of GLOBAL JOIN."},
            {"optimize_time_filter_with_preimage", true, true, "Optimize Date and DateTime predicates by converting functions into equivalent comparisons without conversions (e.g. toYear(col) = 2023 -> col >= '2023-01-01' AND col <= '2023-12-31')"},
            {"extract_key_value_pairs_max_pairs_per_row", 0, 0, "Max number of pairs that can be produced by the `extractKeyValuePairs` function. Used as a safeguard against consuming too much memory."},
            {"default_view_definer", "CURRENT_USER", "CURRENT_USER", "Allows to set default `DEFINER` option while creating a view"},
            {"default_materialized_view_sql_security", "DEFINER", "DEFINER", "Allows to set a default value for SQL SECURITY option when creating a materialized view"},
            {"default_normal_view_sql_security", "INVOKER", "INVOKER", "Allows to set default `SQL SECURITY` option while creating a normal view"},
            {"mysql_map_string_to_text_in_show_columns", false, true, "Reduce the configuration effort to connect ClickHouse with BI tools."},
            {"mysql_map_fixed_string_to_text_in_show_columns", false, true, "Reduce the configuration effort to connect ClickHouse with BI tools."},
        });
        addSettingsChanges(settings_changes_history, "24.1",
        {
            {"print_pretty_type_names", false, true, "Better user experience."},
            {"input_format_json_read_bools_as_strings", false, true, "Allow to read bools as strings in JSON formats by default"},
            {"output_format_arrow_use_signed_indexes_for_dictionary", false, true, "Use signed indexes type for Arrow dictionaries by default as it's recommended"},
            {"allow_experimental_variant_type", false, false, "Add new experimental Variant type"},
            {"use_variant_as_common_type", false, false, "Allow to use Variant in if/multiIf if there is no common type"},
            {"output_format_arrow_use_64_bit_indexes_for_dictionary", false, false, "Allow to use 64 bit indexes type in Arrow dictionaries"},
            {"parallel_replicas_mark_segment_size", 128, 128, "Add new setting to control segment size in new parallel replicas coordinator implementation"},
            {"ignore_materialized_views_with_dropped_target_table", false, false, "Add new setting to allow to ignore materialized views with dropped target table"},
            {"output_format_compression_level", 3, 3, "Allow to change compression level in the query output"},
            {"output_format_compression_zstd_window_log", 0, 0, "Allow to change zstd window log in the query output when zstd compression is used"},
            {"enable_zstd_qat_codec", false, false, "Add new ZSTD_QAT codec"},
            {"enable_vertical_final", false, true, "Use vertical final by default"},
            {"output_format_arrow_use_64_bit_indexes_for_dictionary", false, false, "Allow to use 64 bit indexes type in Arrow dictionaries"},
            {"max_rows_in_set_to_optimize_join", 100000, 0, "Disable join optimization as it prevents from read in order optimization"},
            {"output_format_pretty_color", true, "auto", "Setting is changed to allow also for auto value, disabling ANSI escapes if output is not a tty"},
            {"function_visible_width_behavior", 0, 1, "We changed the default behavior of `visibleWidth` to be more precise"},
            {"max_estimated_execution_time", 0, 0, "Separate max_execution_time and max_estimated_execution_time"},
            {"iceberg_engine_ignore_schema_evolution", false, false, "Allow to ignore schema evolution in Iceberg table engine"},
            {"optimize_injective_functions_in_group_by", false, true, "Replace injective functions by it's arguments in GROUP BY section in analyzer"},
            {"update_insert_deduplication_token_in_dependent_materialized_views", false, false, "Allow to update insert deduplication token with table identifier during insert in dependent materialized views"},
            {"azure_max_unexpected_write_error_retries", 4, 4, "The maximum number of retries in case of unexpected errors during Azure blob storage write"},
            {"split_parts_ranges_into_intersecting_and_non_intersecting_final", false, true, "Allow to split parts ranges into intersecting and non intersecting during FINAL optimization"},
            {"split_intersecting_parts_ranges_into_layers_final", true, true, "Allow to split intersecting parts ranges into layers during FINAL optimization"}
        });
        addSettingsChanges(settings_changes_history, "23.12",
        {
            {"allow_suspicious_ttl_expressions", true, false, "It is a new setting, and in previous versions the behavior was equivalent to allowing."},
            {"input_format_parquet_allow_missing_columns", false, true, "Allow missing columns in Parquet files by default"},
            {"input_format_orc_allow_missing_columns", false, true, "Allow missing columns in ORC files by default"},
            {"input_format_arrow_allow_missing_columns", false, true, "Allow missing columns in Arrow files by default"}
        });
        addSettingsChanges(settings_changes_history, "23.11",
        {
            {"parsedatetime_parse_without_leading_zeros", false, true, "Improved compatibility with MySQL DATE_FORMAT/STR_TO_DATE"}
        });
        addSettingsChanges(settings_changes_history, "23.9",
        {
            {"optimize_group_by_constant_keys", false, true, "Optimize group by constant keys by default"},
            {"input_format_json_try_infer_named_tuples_from_objects", false, true, "Try to infer named Tuples from JSON objects by default"},
            {"input_format_json_read_numbers_as_strings", false, true, "Allow to read numbers as strings in JSON formats by default"},
            {"input_format_json_read_arrays_as_strings", false, true, "Allow to read arrays as strings in JSON formats by default"},
            {"input_format_json_infer_incomplete_types_as_strings", false, true, "Allow to infer incomplete types as Strings in JSON formats by default"},
            {"input_format_json_try_infer_numbers_from_strings", true, false, "Don't infer numbers from strings in JSON formats by default to prevent possible parsing errors"},
            {"http_write_exception_in_output_format", false, true, "Output valid JSON/XML on exception in HTTP streaming."}
        });
        addSettingsChanges(settings_changes_history, "23.8",
        {
            {"rewrite_count_distinct_if_with_count_distinct_implementation", false, true, "Rewrite countDistinctIf with count_distinct_implementation configuration"}
        });
        addSettingsChanges(settings_changes_history, "23.7",
        {
            {"function_sleep_max_microseconds_per_block", 0, 3000000, "In previous versions, the maximum sleep time of 3 seconds was applied only for `sleep`, but not for `sleepEachRow` function. In the new version, we introduce this setting. If you set compatibility with the previous versions, we will disable the limit altogether."}
        });
        addSettingsChanges(settings_changes_history, "23.6",
        {
            {"http_send_timeout", 180, 30, "3 minutes seems crazy long. Note that this is timeout for a single network write call, not for the whole upload operation."},
            {"http_receive_timeout", 180, 30, "See http_send_timeout."}
        });
        addSettingsChanges(settings_changes_history, "23.5",
        {
            {"input_format_parquet_preserve_order", true, false, "Allow Parquet reader to reorder rows for better parallelism."},
            {"parallelize_output_from_storages", false, true, "Allow parallelism when executing queries that read from file/url/s3/etc. This may reorder rows."},
            {"use_with_fill_by_sorting_prefix", false, true, "Columns preceding WITH FILL columns in ORDER BY clause form sorting prefix. Rows with different values in sorting prefix are filled independently"},
            {"output_format_parquet_compliant_nested_types", false, true, "Change an internal field name in output Parquet file schema."}
        });
        addSettingsChanges(settings_changes_history, "23.4",
        {
            {"allow_suspicious_indices", true, false, "If true, index can defined with identical expressions"},
            {"allow_nonconst_timezone_arguments", true, false, "Allow non-const timezone arguments in certain time-related functions like toTimeZone(), fromUnixTimestamp*(), snowflakeToDateTime*()."},
            {"connect_timeout_with_failover_ms", 50, 1000, "Increase default connect timeout because of async connect"},
            {"connect_timeout_with_failover_secure_ms", 100, 1000, "Increase default secure connect timeout because of async connect"},
            {"hedged_connection_timeout_ms", 100, 50, "Start new connection in hedged requests after 50 ms instead of 100 to correspond with previous connect timeout"},
            {"formatdatetime_f_prints_single_zero", true, false, "Improved compatibility with MySQL DATE_FORMAT()/STR_TO_DATE()"},
            {"formatdatetime_parsedatetime_m_is_month_name", false, true, "Improved compatibility with MySQL DATE_FORMAT/STR_TO_DATE"}
        });
        addSettingsChanges(settings_changes_history, "23.3",
        {
            {"output_format_parquet_version", "1.0", "2.latest", "Use latest Parquet format version for output format"},
            {"input_format_json_ignore_unknown_keys_in_named_tuple", false, true, "Improve parsing JSON objects as named tuples"},
            {"input_format_native_allow_types_conversion", false, true, "Allow types conversion in Native input forma"},
            {"output_format_arrow_compression_method", "none", "lz4_frame", "Use lz4 compression in Arrow output format by default"},
            {"output_format_parquet_compression_method", "snappy", "lz4", "Use lz4 compression in Parquet output format by default"},
            {"output_format_orc_compression_method", "none", "lz4_frame", "Use lz4 compression in ORC output format by default"},
            {"async_query_sending_for_remote", false, true, "Create connections and send query async across shards"}
        });
        addSettingsChanges(settings_changes_history, "23.2",
        {
            {"output_format_parquet_fixed_string_as_fixed_byte_array", false, true, "Use Parquet FIXED_LENGTH_BYTE_ARRAY type for FixedString by default"},
            {"output_format_arrow_fixed_string_as_fixed_byte_array", false, true, "Use Arrow FIXED_SIZE_BINARY type for FixedString by default"},
            {"query_plan_remove_redundant_distinct", false, true, "Remove redundant Distinct step in query plan"},
            {"optimize_duplicate_order_by_and_distinct", true, false, "Remove duplicate ORDER BY and DISTINCT if it's possible"},
            {"insert_keeper_max_retries", 0, 20, "Enable reconnections to Keeper on INSERT, improve reliability"}
        });
        addSettingsChanges(settings_changes_history, "23.1",
        {
            {"input_format_json_read_objects_as_strings", 0, 1, "Enable reading nested json objects as strings while object type is experimental"},
            {"input_format_json_defaults_for_missing_elements_in_named_tuple", false, true, "Allow missing elements in JSON objects while reading named tuples by default"},
            {"input_format_csv_detect_header", false, true, "Detect header in CSV format by default"},
            {"input_format_tsv_detect_header", false, true, "Detect header in TSV format by default"},
            {"input_format_custom_detect_header", false, true, "Detect header in CustomSeparated format by default"},
            {"query_plan_remove_redundant_sorting", false, true, "Remove redundant sorting in query plan. For example, sorting steps related to ORDER BY clauses in subqueries"}
        });
        addSettingsChanges(settings_changes_history, "22.12",
        {
            {"max_size_to_preallocate_for_aggregation", 10'000'000, 100'000'000, "This optimizes performance"},
            {"query_plan_aggregation_in_order", 0, 1, "Enable some refactoring around query plan"},
            {"format_binary_max_string_size", 0, 1_GiB, "Prevent allocating large amount of memory"}
        });
        addSettingsChanges(settings_changes_history, "22.11",
        {
            {"use_structure_from_insertion_table_in_table_functions", 0, 2, "Improve using structure from insertion table in table functions"}
        });
        addSettingsChanges(settings_changes_history, "22.9",
        {
            {"force_grouping_standard_compatibility", false, true, "Make GROUPING function output the same as in SQL standard and other DBMS"}
        });
        addSettingsChanges(settings_changes_history, "22.7",
        {
            {"cross_to_inner_join_rewrite", 1, 2, "Force rewrite comma join to inner"},
            {"enable_positional_arguments", false, true, "Enable positional arguments feature by default"},
            {"format_csv_allow_single_quotes", true, false, "Most tools don't treat single quote in CSV specially, don't do it by default too"}
        });
        addSettingsChanges(settings_changes_history, "22.6",
        {
            {"output_format_json_named_tuples_as_objects", false, true, "Allow to serialize named tuples as JSON objects in JSON formats by default"},
            {"input_format_skip_unknown_fields", false, true, "Optimize reading subset of columns for some input formats"}
        });
        addSettingsChanges(settings_changes_history, "22.5",
        {
            {"memory_overcommit_ratio_denominator", 0, 1073741824, "Enable memory overcommit feature by default"},
            {"memory_overcommit_ratio_denominator_for_user", 0, 1073741824, "Enable memory overcommit feature by default"}
        });
        addSettingsChanges(settings_changes_history, "22.4",
        {
            {"allow_settings_after_format_in_insert", true, false, "Do not allow SETTINGS after FORMAT for INSERT queries because ClickHouse interpret SETTINGS as some values, which is misleading"}
        });
        addSettingsChanges(settings_changes_history, "22.3",
        {
            {"cast_ipv4_ipv6_default_on_conversion_error", true, false, "Make functions cast(value, 'IPv4') and cast(value, 'IPv6') behave same as toIPv4 and toIPv6 functions"}
        });
        addSettingsChanges(settings_changes_history, "21.12",
        {
            {"stream_like_engine_allow_direct_select", true, false, "Do not allow direct select for Kafka/RabbitMQ/FileLog by default"}
        });
        addSettingsChanges(settings_changes_history, "21.9",
        {
            {"output_format_decimal_trailing_zeros", true, false, "Do not output trailing zeros in text representation of Decimal types by default for better looking output"},
            {"use_hedged_requests", false, true, "Enable Hedged Requests feature by default"}
        });
        addSettingsChanges(settings_changes_history, "21.7",
        {
            {"legacy_column_name_of_tuple_literal", true, false, "Add this setting only for compatibility reasons. It makes sense to set to 'true', while doing rolling update of cluster from version lower than 21.7 to higher"}
        });
        addSettingsChanges(settings_changes_history, "21.5",
        {
            {"async_socket_for_remote", false, true, "Fix all problems and turn on asynchronous reads from socket for remote queries by default again"}
        });
        addSettingsChanges(settings_changes_history, "21.3",
        {
            {"async_socket_for_remote", true, false, "Turn off asynchronous reads from socket for remote queries because of some problems"},
            {"optimize_normalize_count_variants", false, true, "Rewrite aggregate functions that semantically equals to count() as count() by default"},
            {"normalize_function_names", false, true, "Normalize function names to their canonical names, this was needed for projection query routing"}
        });
        addSettingsChanges(settings_changes_history, "21.2",
        {
            {"enable_global_with_statement", false, true, "Propagate WITH statements to UNION queries and all subqueries by default"}
        });
        addSettingsChanges(settings_changes_history, "21.1",
        {
            {"insert_quorum_parallel", false, true, "Use parallel quorum inserts by default. It is significantly more convenient to use than sequential quorum inserts"},
            {"input_format_null_as_default", false, true, "Allow to insert NULL as default for input formats by default"},
            {"optimize_on_insert", false, true, "Enable data optimization on INSERT by default for better user experience"},
            {"use_compact_format_in_distributed_parts_names", false, true, "Use compact format for async INSERT into Distributed tables by default"}
        });
        addSettingsChanges(settings_changes_history, "20.10",
        {
            {"format_regexp_escaping_rule", "Escaped", "Raw", "Use Raw as default escaping rule for Regexp format to male the behaviour more like to what users expect"}
        });
        addSettingsChanges(settings_changes_history, "20.7",
        {
            {"show_table_uuid_in_table_create_query_if_not_nil", true, false, "Stop showing  UID of the table in its CREATE query for Engine=Atomic"}
        });
        addSettingsChanges(settings_changes_history, "20.5",
        {
            {"input_format_with_names_use_header", false, true, "Enable using header with names for formats with WithNames/WithNamesAndTypes suffixes"},
            {"allow_suspicious_codecs", true, false, "Don't allow to specify meaningless compression codecs"}
        });
        addSettingsChanges(settings_changes_history, "20.4",
        {
            {"validate_polygons", false, true, "Throw exception if polygon is invalid in function pointInPolygon by default instead of returning possibly wrong results"}
        });
        addSettingsChanges(settings_changes_history, "19.18",
        {
            {"enable_scalar_subquery_optimization", false, true, "Prevent scalar subqueries from (de)serializing large scalar values and possibly avoid running the same subquery more than once"}
        });
        addSettingsChanges(settings_changes_history, "19.14",
        {
            {"any_join_distinct_right_table_keys", true, false, "Disable ANY RIGHT and ANY FULL JOINs by default to avoid inconsistency"}
        });
        addSettingsChanges(settings_changes_history, "19.12",
        {
            {"input_format_defaults_for_omitted_fields", false, true, "Enable calculation of complex default expressions for omitted fields for some input formats, because it should be the expected behaviour"}
        });
        addSettingsChanges(settings_changes_history, "19.5",
        {
            {"max_partitions_per_insert_block", 0, 100, "Add a limit for the number of partitions in one block"}
        });
        addSettingsChanges(settings_changes_history, "18.12.17",
        {
            {"enable_optimize_predicate_expression", 0, 1, "Optimize predicates to subqueries by default"}
        });
    });
    return settings_changes_history;
}

const VersionToSettingsChangesMap & getMergeTreeSettingsChangesHistory()
{
    static VersionToSettingsChangesMap merge_tree_settings_changes_history;
    static std::once_flag initialized_flag;
    std::call_once(initialized_flag, [&]
    {
        addSettingsChanges(merge_tree_settings_changes_history, "25.8",
        {
<<<<<<< HEAD
            {"text_index_sampling_threshold", 0, 1000, "New setting."},
            {"text_index_sampling_rate", 0.0, 0.1, "New setting."},
=======
            {"write_marks_for_substreams_in_compact_parts", false, true, "Enable writing marks for substreams in compact parts by default"}
>>>>>>> 5d01010e
        });
        addSettingsChanges(merge_tree_settings_changes_history, "25.7",
        {
            /// RELEASE CLOSED
        });
        addSettingsChanges(merge_tree_settings_changes_history, "25.6",
        {
            /// RELEASE CLOSED
            {"cache_populated_by_fetch_filename_regexp", "", "", "New setting"},
            {"allow_coalescing_columns_in_partition_or_order_key", false, false, "New setting to allow coalescing of partition or sorting key columns."},
            /// RELEASE CLOSED
        });
        addSettingsChanges(merge_tree_settings_changes_history, "25.5",
        {
            /// Release closed. Please use 25.6
            {"shared_merge_tree_enable_coordinated_merges", false, false, "New setting"},
            {"shared_merge_tree_merge_coordinator_merges_prepare_count", 100, 100, "New setting"},
            {"shared_merge_tree_merge_coordinator_fetch_fresh_metadata_period_ms", 10000, 10000, "New setting"},
            {"shared_merge_tree_merge_coordinator_max_merge_request_size", 20, 20, "New setting"},
            {"shared_merge_tree_merge_coordinator_election_check_period_ms", 30000, 30000, "New setting"},
            {"shared_merge_tree_merge_coordinator_min_period_ms", 1, 1, "New setting"},
            {"shared_merge_tree_merge_coordinator_max_period_ms", 10000, 10000, "New setting"},
            {"shared_merge_tree_merge_coordinator_factor", 2, 2, "New setting"},
            {"shared_merge_tree_merge_worker_fast_timeout_ms", 100, 100, "New setting"},
            {"shared_merge_tree_merge_worker_regular_timeout_ms", 10000, 10000, "New setting"},
            {"apply_patches_on_merge", true, true, "New setting"},
            {"remove_unused_patch_parts", true, true, "New setting"},
            {"write_marks_for_substreams_in_compact_parts", false, false, "New setting"},
            /// Release closed. Please use 25.6
        });
        addSettingsChanges(merge_tree_settings_changes_history, "25.4",
        {
            /// Release closed. Please use 25.5
            {"max_postpone_time_for_failed_replicated_fetches_ms", 0, 1ULL * 60 * 1000, "Added new setting to enable postponing fetch tasks in the replication queue."},
            {"max_postpone_time_for_failed_replicated_merges_ms", 0, 1ULL * 60 * 1000, "Added new setting to enable postponing merge tasks in the replication queue."},
            {"max_postpone_time_for_failed_replicated_tasks_ms", 0, 5ULL * 60 * 1000, "Added new setting to enable postponing tasks in the replication queue."},
            {"default_compression_codec", "", "", "New setting"},
            {"refresh_parts_interval", 0, 0, "A new setting"},
            {"max_merge_delayed_streams_for_parallel_write", 40, 40, "New setting"},
            {"allow_summing_columns_in_partition_or_order_key", true, false, "New setting to allow summing of partition or sorting key columns"},
            /// Release closed. Please use 25.5
        });
        addSettingsChanges(merge_tree_settings_changes_history, "25.3",
        {
            /// Release closed. Please use 25.4
            {"shared_merge_tree_enable_keeper_parts_extra_data", false, false, "New setting"},
            {"zero_copy_merge_mutation_min_parts_size_sleep_no_scale_before_lock", 0, 0, "New setting"},
            {"enable_replacing_merge_with_cleanup_for_min_age_to_force_merge", false, false, "New setting to allow automatic cleanup merges for ReplacingMergeTree"},
            /// Release closed. Please use 25.4
        });
        addSettingsChanges(merge_tree_settings_changes_history, "25.2",
        {
            /// Release closed. Please use 25.3
            {"shared_merge_tree_initial_parts_update_backoff_ms", 50, 50, "New setting"},
            {"shared_merge_tree_max_parts_update_backoff_ms", 5000, 5000, "New setting"},
            {"shared_merge_tree_interserver_http_connection_timeout_ms", 100, 100, "New setting"},
            {"columns_and_secondary_indices_sizes_lazy_calculation", true, true, "New setting to calculate columns and indices sizes lazily"},
            {"table_disk", false, false, "New setting"},
            {"allow_reduce_blocking_parts_task", false, true, "Now SMT will remove stale blocking parts from ZooKeeper by default"},
            {"shared_merge_tree_max_suspicious_broken_parts", 0, 0, "Max broken parts for SMT, if more - deny automatic detach"},
            {"shared_merge_tree_max_suspicious_broken_parts_bytes", 0, 0, "Max size of all broken parts for SMT, if more - deny automatic detach"},
            /// Release closed. Please use 25.3
        });
        addSettingsChanges(merge_tree_settings_changes_history, "25.1",
        {
            /// Release closed. Please use 25.2
            {"shared_merge_tree_try_fetch_part_in_memory_data_from_replicas", false, false, "New setting to fetch parts data from other replicas"},
            {"enable_max_bytes_limit_for_min_age_to_force_merge", false, false, "Added new setting to limit max bytes for min_age_to_force_merge."},
            {"enable_max_bytes_limit_for_min_age_to_force_merge", false, false, "New setting"},
            {"add_minmax_index_for_numeric_columns", false, false, "New setting"},
            {"add_minmax_index_for_string_columns", false, false, "New setting"},
            {"materialize_skip_indexes_on_merge", true, true, "New setting"},
            {"merge_max_bytes_to_prewarm_cache", 1ULL * 1024 * 1024 * 1024, 1ULL * 1024 * 1024 * 1024, "Cloud sync"},
            {"merge_total_max_bytes_to_prewarm_cache", 15ULL * 1024 * 1024 * 1024, 15ULL * 1024 * 1024 * 1024, "Cloud sync"},
            {"reduce_blocking_parts_sleep_ms", 5000, 5000, "Cloud sync"},
            {"number_of_partitions_to_consider_for_merge", 10, 10, "Cloud sync"},
            {"shared_merge_tree_enable_outdated_parts_check", true, true, "Cloud sync"},
            {"shared_merge_tree_max_parts_update_leaders_in_total", 6, 6, "Cloud sync"},
            {"shared_merge_tree_max_parts_update_leaders_per_az", 2, 2, "Cloud sync"},
            {"shared_merge_tree_leader_update_period_seconds", 30, 30, "Cloud sync"},
            {"shared_merge_tree_leader_update_period_random_add_seconds", 10, 10, "Cloud sync"},
            {"shared_merge_tree_read_virtual_parts_from_leader", true, true, "Cloud sync"},
            {"shared_merge_tree_interserver_http_timeout_ms", 10000, 10000, "Cloud sync"},
            {"shared_merge_tree_max_replicas_for_parts_deletion", 10, 10, "Cloud sync"},
            {"shared_merge_tree_max_replicas_to_merge_parts_for_each_parts_range", 5, 5, "Cloud sync"},
            {"shared_merge_tree_use_outdated_parts_compact_format", false, false, "Cloud sync"},
            {"shared_merge_tree_memo_ids_remove_timeout_seconds", 1800, 1800, "Cloud sync"},
            {"shared_merge_tree_idle_parts_update_seconds", 3600, 3600, "Cloud sync"},
            {"shared_merge_tree_max_outdated_parts_to_process_at_once", 1000, 1000, "Cloud sync"},
            {"shared_merge_tree_postpone_next_merge_for_locally_merged_parts_rows_threshold", 1000000, 1000000, "Cloud sync"},
            {"shared_merge_tree_postpone_next_merge_for_locally_merged_parts_ms", 0, 0, "Cloud sync"},
            {"shared_merge_tree_range_for_merge_window_size", 10, 10, "Cloud sync"},
            {"shared_merge_tree_use_too_many_parts_count_from_virtual_parts", 0, 0, "Cloud sync"},
            {"shared_merge_tree_create_per_replica_metadata_nodes", true, true, "Cloud sync"},
            {"shared_merge_tree_use_metadata_hints_cache", true, true, "Cloud sync"},
            {"notify_newest_block_number", false, false, "Cloud sync"},
            {"allow_reduce_blocking_parts_task", false, false, "Cloud sync"},
            /// Release closed. Please use 25.2
        });
        addSettingsChanges(merge_tree_settings_changes_history, "24.12",
        {
            /// Release closed. Please use 25.1
            {"enforce_index_structure_match_on_partition_manipulation", true, false, "New setting"},
            {"use_primary_key_cache", false, false, "New setting"},
            {"prewarm_primary_key_cache", false, false, "New setting"},
            {"min_bytes_to_prewarm_caches", 0, 0, "New setting"},
            {"allow_experimental_reverse_key", false, false, "New setting"},
            /// Release closed. Please use 25.1
        });
        addSettingsChanges(merge_tree_settings_changes_history, "24.11",
        {
        });
        addSettingsChanges(merge_tree_settings_changes_history, "24.10",
        {
        });
        addSettingsChanges(merge_tree_settings_changes_history, "24.9",
        {
        });
        addSettingsChanges(merge_tree_settings_changes_history, "24.8",
        {
            {"deduplicate_merge_projection_mode", "ignore", "throw", "Do not allow to create inconsistent projection"}
        });
    });

    return merge_tree_settings_changes_history;
}

}<|MERGE_RESOLUTION|>--- conflicted
+++ resolved
@@ -794,12 +794,9 @@
     {
         addSettingsChanges(merge_tree_settings_changes_history, "25.8",
         {
-<<<<<<< HEAD
             {"text_index_sampling_threshold", 0, 1000, "New setting."},
             {"text_index_sampling_rate", 0.0, 0.1, "New setting."},
-=======
             {"write_marks_for_substreams_in_compact_parts", false, true, "Enable writing marks for substreams in compact parts by default"}
->>>>>>> 5d01010e
         });
         addSettingsChanges(merge_tree_settings_changes_history, "25.7",
         {
