#include <Core/Defines.h>
#include <Core/SettingsChangesHistory.h>
#include <IO/ReadBufferFromString.h>
#include <IO/ReadHelpers.h>
#include <boost/algorithm/string.hpp>


namespace DB
{

namespace ErrorCodes
{
    extern const int BAD_ARGUMENTS;
    extern const int LOGICAL_ERROR;
}

ClickHouseVersion::ClickHouseVersion(std::string_view version)
{
    Strings split;
    boost::split(split, version, [](char c){ return c == '.'; });
    components.reserve(split.size());
    if (split.empty())
        throw Exception{ErrorCodes::BAD_ARGUMENTS, "Cannot parse ClickHouse version here: {}", version};

    for (const auto & split_element : split)
    {
        size_t component;
        ReadBufferFromString buf(split_element);
        if (!tryReadIntText(component, buf) || !buf.eof())
            throw Exception{ErrorCodes::BAD_ARGUMENTS, "Cannot parse ClickHouse version here: {}", version};
        components.push_back(component);
    }
}

String ClickHouseVersion::toString() const
{
    return fmt::format("{}", fmt::join(components, "."));
}

static void addSettingsChanges(
    VersionToSettingsChangesMap & settings_changes_history,
    std::string_view version,
    SettingsChangesHistory::SettingsChanges && changes)
{
    /// Forbid duplicate versions
    auto [_, inserted] = settings_changes_history.emplace(ClickHouseVersion(version), std::move(changes));
    if (!inserted)
        throw Exception{ErrorCodes::LOGICAL_ERROR, "Detected duplicate version '{}'", ClickHouseVersion(version).toString()};
}

const VersionToSettingsChangesMap & getSettingsChangesHistory()
{
    static VersionToSettingsChangesMap settings_changes_history;
    static std::once_flag initialized_flag;
    std::call_once(initialized_flag, [&]
    {
        // clang-format off
        /// History of settings changes that controls some backward incompatible changes
        /// across all ClickHouse versions. It maps ClickHouse version to settings changes that were done
        /// in this version. This history contains both changes to existing settings and newly added settings.
        /// Settings changes is a vector of structs
        ///     {setting_name, previous_value, new_value, reason}.
        /// For newly added setting choose the most appropriate previous_value (for example, if new setting
        /// controls new feature and it's 'true' by default, use 'false' as previous_value).
        /// It's used to implement `compatibility` setting (see https://github.com/ClickHouse/ClickHouse/issues/35972)
        /// Note: please check if the key already exists to prevent duplicate entries.
        addSettingsChanges(settings_changes_history, "25.2",
        {
            {"schema_inference_make_json_columns_nullable", false, false, "Allow to infer Nullable(JSON) during schema inference"},
            {"query_plan_use_new_logical_join_step", false, true, "Enable new step"},
            {"postgresql_fault_injection_probability", 0., 0., "New setting"},
            {"apply_settings_from_server", false, true, "Client-side code (e.g. INSERT input parsing and query output formatting) will use the same settings as the server, including settings from server config."},
            {"merge_tree_use_deserialization_prefixes_cache", true, true, "A new setting to control the usage of deserialization prefixes cache in MergeTree"},
            {"merge_tree_use_prefixes_deserialization_thread_pool", true, true, "A new setting controlling the usage of the thread pool for parallel prefixes deserialization in MergeTree"},
            {"optimize_and_compare_chain", true, false, "A new setting"},
            {"enable_adaptive_memory_spill_scheduler", false, false, "New setting. Enable spill memory data into external storage adaptively."},
            {"output_format_parquet_write_bloom_filter", false, true, "Added support for writing Parquet bloom filters."},
            {"output_format_parquet_bloom_filter_bits_per_value", 10.5, 10.5, "New setting."},
            {"output_format_parquet_bloom_filter_flush_threshold_bytes", 128 * 1024 * 1024, 128 * 1024 * 1024, "New setting."},
<<<<<<< HEAD
            {"parallel_replicas_only_with_analyzer", false, true, "Parallel replicas is supported only with analyzer enabled"},
=======
            {"restore_replicated_merge_tree_to_shared_merge_tree", false, false, "New setting."},
>>>>>>> 383822c5
        });
        addSettingsChanges(settings_changes_history, "25.1",
        {
            /// Release closed. Please use 25.2
            {"allow_not_comparable_types_in_order_by", true, false, "Don't allow not comparable types in order by by default"},
            {"allow_not_comparable_types_in_comparison_functions", true, false, "Don't allow not comparable types in comparison functions by default"},
            {"output_format_json_pretty_print", false, true, "Print values in a pretty format in JSON output format by default"},
            {"allow_experimental_ts_to_grid_aggregate_function", false, false, "Cloud only"},
            {"formatdatetime_f_prints_scale_number_of_digits", true, false, "New setting."},
            {"distributed_cache_connect_max_tries", 20, 20, "Cloud only"},
            {"query_plan_use_new_logical_join_step", false, false, "New join step, internal change"},
            {"distributed_cache_min_bytes_for_seek", false, false, "New private setting."},
            {"use_iceberg_partition_pruning", false, false, "New setting"},
            {"max_bytes_ratio_before_external_group_by", 0.0, 0.5, "Enable automatic spilling to disk by default."},
            {"max_bytes_ratio_before_external_sort", 0.0, 0.5, "Enable automatic spilling to disk by default."},
            {"min_external_sort_block_bytes", 0., 100_MiB, "New setting."},
            {"s3queue_migrate_old_metadata_to_buckets", false, false, "New setting."},
            {"distributed_cache_pool_behaviour_on_limit", "allocate_bypassing_pool", "wait", "Cloud only"},
            {"use_hive_partitioning", false, true, "Enabled the setting by default."},
            {"query_plan_try_use_vector_search", false, true, "New setting."},
            {"short_circuit_function_evaluation_for_nulls", false, true, "Allow to execute functions with Nullable arguments only on rows with non-NULL values in all arguments"},
            {"short_circuit_function_evaluation_for_nulls_threshold", 1.0, 1.0, "Ratio threshold of NULL values to execute functions with Nullable arguments only on rows with non-NULL values in all arguments. Applies when setting short_circuit_function_evaluation_for_nulls is enabled."},
            {"output_format_orc_writer_time_zone_name", "GMT", "GMT", "The time zone name for ORC writer, the default ORC writer's time zone is GMT."},
            {"output_format_pretty_highlight_trailing_spaces", false, true, "A new setting."},
            {"allow_experimental_bfloat16_type", false, true, "Add new BFloat16 type"},
            {"allow_push_predicate_ast_for_distributed_subqueries", false, true, "A new setting"},
            {"output_format_pretty_squash_consecutive_ms", 0, 50, "Add new setting"},
            {"output_format_pretty_squash_max_wait_ms", 0, 1000, "Add new setting"},
            {"output_format_pretty_max_column_name_width_cut_to", 0, 24, "A new setting"},
            {"output_format_pretty_max_column_name_width_min_chars_to_cut", 0, 4, "A new setting"},
            {"output_format_pretty_multiline_fields", false, true, "A new setting"},
            {"output_format_pretty_fallback_to_vertical", false, true, "A new setting"},
            {"output_format_pretty_fallback_to_vertical_max_rows_per_chunk", 0, 100, "A new setting"},
            {"output_format_pretty_fallback_to_vertical_min_columns", 0, 5, "A new setting"},
            {"output_format_pretty_fallback_to_vertical_min_table_width", 0, 250, "A new setting"},
            {"merge_table_max_tables_to_look_for_schema_inference", 1, 1000, "A new setting"},
            {"max_autoincrement_series", 1000, 1000, "A new setting"},
            {"validate_enum_literals_in_operators", false, false, "A new setting"},
            {"allow_experimental_kusto_dialect", true, false, "A new setting"},
            {"allow_experimental_prql_dialect", true, false, "A new setting"},
            {"h3togeo_lon_lat_result_order", true, false, "A new setting"},
            {"max_parallel_replicas", 1, 1000, "Use up to 1000 parallel replicas by default."},
            {"allow_general_join_planning", false, true, "Allow more general join planning algorithm when hash join algorithm is enabled."},
            {"optimize_extract_common_expressions", false, true, "Optimize WHERE, PREWHERE, ON, HAVING and QUALIFY expressions by extracting common expressions out from disjunction of conjunctions."},
            /// Release closed. Please use 25.2
        });
        addSettingsChanges(settings_changes_history, "24.12",
        {
            /// Release closed. Please use 25.1
            {"allow_experimental_database_iceberg", false, false, "New setting."},
            {"shared_merge_tree_sync_parts_on_partition_operations", 1, 1, "New setting. By default parts are always synchronized"},
            {"query_plan_join_swap_table", "false", "auto", "New setting. Right table was always chosen before."},
            {"max_size_to_preallocate_for_aggregation", 100'000'000, 1'000'000'000'000, "Enable optimisation for bigger tables."},
            {"max_size_to_preallocate_for_joins", 100'000'000, 1'000'000'000'000, "Enable optimisation for bigger tables."},
            {"max_bytes_ratio_before_external_group_by", 0., 0., "New setting."},
            {"optimize_extract_common_expressions", false, false, "Introduce setting to optimize WHERE, PREWHERE, ON, HAVING and QUALIFY expressions by extracting common expressions out from disjunction of conjunctions."},
            {"max_bytes_ratio_before_external_sort", 0., 0., "New setting."},
            {"use_async_executor_for_materialized_views", false, false, "New setting."},
            {"http_response_headers", "", "", "New setting."},
            {"output_format_parquet_datetime_as_uint32", true, false, "Write DateTime as DateTime64(3) instead of UInt32 (these are the two Parquet types closest to DateTime)."},
            {"skip_redundant_aliases_in_udf", false, false, "When enabled, this allows you to use the same user defined function several times for several materialized columns in the same table."},
            {"parallel_replicas_index_analysis_only_on_coordinator", true, true, "Index analysis done only on replica-coordinator and skipped on other replicas. Effective only with enabled parallel_replicas_local_plan"}, // enabling it was moved to 24.10
            {"least_greatest_legacy_null_behavior", true, false, "New setting"},
            {"use_concurrency_control", false, true, "Enable concurrency control by default"},
            {"join_algorithm", "default", "direct,parallel_hash,hash", "'default' was deprecated in favor of explicitly specified join algorithms, also parallel_hash is now preferred over hash"},
            /// Release closed. Please use 25.1
        });
        addSettingsChanges(settings_changes_history, "24.11",
        {
            {"validate_mutation_query", false, true, "New setting to validate mutation queries by default."},
            {"enable_job_stack_trace", false, true, "Enable by default collecting stack traces from job's scheduling."},
            {"allow_suspicious_types_in_group_by", true, false, "Don't allow Variant/Dynamic types in GROUP BY by default"},
            {"allow_suspicious_types_in_order_by", true, false, "Don't allow Variant/Dynamic types in ORDER BY by default"},
            {"distributed_cache_discard_connection_if_unread_data", true, true, "New setting"},
            {"filesystem_cache_enable_background_download_for_metadata_files_in_packed_storage", true, true, "New setting"},
            {"filesystem_cache_enable_background_download_during_fetch", true, true, "New setting"},
            {"azure_check_objects_after_upload", false, false, "Check each uploaded object in azure blob storage to be sure that upload was successful"},
            {"backup_restore_keeper_max_retries", 20, 1000, "Should be big enough so the whole operation BACKUP or RESTORE operation won't fail because of a temporary [Zoo]Keeper failure in the middle of it."},
            {"backup_restore_failure_after_host_disconnected_for_seconds", 0, 3600, "New setting."},
            {"backup_restore_keeper_max_retries_while_initializing", 0, 20, "New setting."},
            {"backup_restore_keeper_max_retries_while_handling_error", 0, 20, "New setting."},
            {"backup_restore_finish_timeout_after_error_sec", 0, 180, "New setting."},
            {"query_plan_merge_filters", false, true, "Allow to merge filters in the query plan. This is required to properly support filter-push-down with a new analyzer."},
            {"parallel_replicas_local_plan", false, true, "Use local plan for local replica in a query with parallel replicas"},
            {"merge_tree_use_v1_object_and_dynamic_serialization", true, false, "Add new serialization V2 version for JSON and Dynamic types"},
            {"min_joined_block_size_bytes", 524288, 524288, "New setting."},
            {"allow_experimental_bfloat16_type", false, false, "Add new experimental BFloat16 type"},
            {"filesystem_cache_skip_download_if_exceeds_per_query_cache_write_limit", 1, 1, "Rename of setting skip_download_if_exceeds_query_cache_limit"},
            {"filesystem_cache_prefer_bigger_buffer_size", true, true, "New setting"},
            {"read_in_order_use_virtual_row", false, false, "Use virtual row while reading in order of primary key or its monotonic function fashion. It is useful when searching over multiple parts as only relevant ones are touched."},
            {"s3_skip_empty_files", false, true, "We hope it will provide better UX"},
            {"filesystem_cache_boundary_alignment", 0, 0, "New setting"},
            {"push_external_roles_in_interserver_queries", false, true, "New setting."},
            {"enable_variant_type", false, false, "Add alias to allow_experimental_variant_type"},
            {"enable_dynamic_type", false, false, "Add alias to allow_experimental_dynamic_type"},
            {"enable_json_type", false, false, "Add alias to allow_experimental_json_type"},
        });
        addSettingsChanges(settings_changes_history, "24.10",
        {
            {"query_metric_log_interval", 0, -1, "New setting."},
            {"enforce_strict_identifier_format", false, false, "New setting."},
            {"enable_parsing_to_custom_serialization", false, true, "New setting"},
            {"mongodb_throw_on_unsupported_query", false, true, "New setting."},
            {"enable_parallel_replicas", false, false, "Parallel replicas with read tasks became the Beta tier feature."},
            {"parallel_replicas_mode", "read_tasks", "read_tasks", "This setting was introduced as a part of making parallel replicas feature Beta"},
            {"filesystem_cache_name", "", "", "Filesystem cache name to use for stateless table engines or data lakes"},
            {"restore_replace_external_dictionary_source_to_null", false, false, "New setting."},
            {"show_create_query_identifier_quoting_rule", "when_necessary", "when_necessary", "New setting."},
            {"show_create_query_identifier_quoting_style", "Backticks", "Backticks", "New setting."},
            {"merge_tree_min_read_task_size", 8, 8, "New setting"},
            {"merge_tree_min_rows_for_concurrent_read_for_remote_filesystem", (20 * 8192), 0, "Setting is deprecated"},
            {"merge_tree_min_bytes_for_concurrent_read_for_remote_filesystem", (24 * 10 * 1024 * 1024), 0, "Setting is deprecated"},
            {"implicit_select", false, false, "A new setting."},
            {"output_format_native_write_json_as_string", false, false, "Add new setting to allow write JSON column as single String column in Native format"},
            {"output_format_binary_write_json_as_string", false, false, "Add new setting to write values of JSON type as JSON string in RowBinary output format"},
            {"input_format_binary_read_json_as_string", false, false, "Add new setting to read values of JSON type as JSON string in RowBinary input format"},
            {"min_free_disk_bytes_to_perform_insert", 0, 0, "New setting."},
            {"min_free_disk_ratio_to_perform_insert", 0.0, 0.0, "New setting."},
            {"parallel_replicas_local_plan", false, true, "Use local plan for local replica in a query with parallel replicas"},
            {"enable_named_columns_in_function_tuple", false, false, "Disabled pending usability improvements"},
            {"cloud_mode_database_engine", 1, 1, "A setting for ClickHouse Cloud"},
            {"allow_experimental_shared_set_join", 0, 0, "A setting for ClickHouse Cloud"},
            {"read_through_distributed_cache", 0, 0, "A setting for ClickHouse Cloud"},
            {"write_through_distributed_cache", 0, 0, "A setting for ClickHouse Cloud"},
            {"distributed_cache_throw_on_error", 0, 0, "A setting for ClickHouse Cloud"},
            {"distributed_cache_log_mode", "on_error", "on_error", "A setting for ClickHouse Cloud"},
            {"distributed_cache_fetch_metrics_only_from_current_az", 1, 1, "A setting for ClickHouse Cloud"},
            {"distributed_cache_connect_max_tries", 20, 20, "A setting for ClickHouse Cloud"},
            {"distributed_cache_receive_response_wait_milliseconds", 60000, 60000, "A setting for ClickHouse Cloud"},
            {"distributed_cache_receive_timeout_milliseconds", 10000, 10000, "A setting for ClickHouse Cloud"},
            {"distributed_cache_wait_connection_from_pool_milliseconds", 100, 100, "A setting for ClickHouse Cloud"},
            {"distributed_cache_bypass_connection_pool", 0, 0, "A setting for ClickHouse Cloud"},
            {"distributed_cache_pool_behaviour_on_limit", "allocate_bypassing_pool", "allocate_bypassing_pool", "A setting for ClickHouse Cloud"},
            {"distributed_cache_read_alignment", 0, 0, "A setting for ClickHouse Cloud"},
            {"distributed_cache_max_unacked_inflight_packets", 10, 10, "A setting for ClickHouse Cloud"},
            {"distributed_cache_data_packet_ack_window", 5, 5, "A setting for ClickHouse Cloud"},
            {"input_format_parquet_enable_row_group_prefetch", false, true, "Enable row group prefetching during parquet parsing. Currently, only single-threaded parsing can prefetch."},
            {"input_format_orc_dictionary_as_low_cardinality", false, true, "Treat ORC dictionary encoded columns as LowCardinality columns while reading ORC files"},
            {"allow_experimental_refreshable_materialized_view", false, true, "Not experimental anymore"},
            {"max_parts_to_move", 0, 1000, "New setting"},
            {"hnsw_candidate_list_size_for_search", 64, 256, "New setting. Previously, the value was optionally specified in CREATE INDEX and 64 by default."},
            {"allow_reorder_prewhere_conditions", true, true, "New setting"},
            {"input_format_parquet_bloom_filter_push_down", false, true, "When reading Parquet files, skip whole row groups based on the WHERE/PREWHERE expressions and bloom filter in the Parquet metadata."},
            {"date_time_64_output_format_cut_trailing_zeros_align_to_groups_of_thousands", false, false, "Dynamically trim the trailing zeros of datetime64 values to adjust the output scale to (0, 3, 6), corresponding to 'seconds', 'milliseconds', and 'microseconds'."},
            {"parallel_replicas_index_analysis_only_on_coordinator", false, true, "Index analysis done only on replica-coordinator and skipped on other replicas. Effective only with enabled parallel_replicas_local_plan"},
            {"distributed_cache_discard_connection_if_unread_data", true, true, "New setting"},
            {"azure_check_objects_after_upload", false, false, "Check each uploaded object in azure blob storage to be sure that upload was successful"},
            {"backup_restore_keeper_max_retries", 20, 1000, "Should be big enough so the whole operation BACKUP or RESTORE operation won't fail because of a temporary [Zoo]Keeper failure in the middle of it."},
            {"backup_restore_failure_after_host_disconnected_for_seconds", 0, 3600, "New setting."},
            {"backup_restore_keeper_max_retries_while_initializing", 0, 20, "New setting."},
            {"backup_restore_keeper_max_retries_while_handling_error", 0, 20, "New setting."},
            {"backup_restore_finish_timeout_after_error_sec", 0, 180, "New setting."},
        });
        addSettingsChanges(settings_changes_history, "24.9",
        {
            {"output_format_orc_dictionary_key_size_threshold", 0.0, 0.0, "For a string column in ORC output format, if the number of distinct values is greater than this fraction of the total number of non-null rows, turn off dictionary encoding. Otherwise dictionary encoding is enabled"},
            {"input_format_json_empty_as_default", false, false, "Added new setting to allow to treat empty fields in JSON input as default values."},
            {"input_format_try_infer_variants", false, false, "Try to infer Variant type in text formats when there is more than one possible type for column/array elements"},
            {"join_output_by_rowlist_perkey_rows_threshold", 0, 5, "The lower limit of per-key average rows in the right table to determine whether to output by row list in hash join."},
            {"create_if_not_exists", false, false, "New setting."},
            {"allow_materialized_view_with_bad_select", true, true, "Support (but not enable yet) stricter validation in CREATE MATERIALIZED VIEW"},
            {"parallel_replicas_mark_segment_size", 128, 0, "Value for this setting now determined automatically"},
            {"database_replicated_allow_replicated_engine_arguments", 1, 0, "Don't allow explicit arguments by default"},
            {"database_replicated_allow_explicit_uuid", 1, 0, "Added a new setting to disallow explicitly specifying table UUID"},
            {"parallel_replicas_local_plan", false, false, "Use local plan for local replica in a query with parallel replicas"},
            {"join_to_sort_minimum_perkey_rows", 0, 40, "The lower limit of per-key average rows in the right table to determine whether to rerange the right table by key in left or inner join. This setting ensures that the optimization is not applied for sparse table keys"},
            {"join_to_sort_maximum_table_rows", 0, 10000, "The maximum number of rows in the right table to determine whether to rerange the right table by key in left or inner join"},
            {"allow_experimental_join_right_table_sorting", false, false, "If it is set to true, and the conditions of `join_to_sort_minimum_perkey_rows` and `join_to_sort_maximum_table_rows` are met, rerange the right table by key to improve the performance in left or inner hash join"},
            {"mongodb_throw_on_unsupported_query", false, true, "New setting."},
            {"min_free_disk_bytes_to_perform_insert", 0, 0, "Maintain some free disk space bytes from inserts while still allowing for temporary writing."},
            {"min_free_disk_ratio_to_perform_insert", 0.0, 0.0, "Maintain some free disk space bytes expressed as ratio to total disk space from inserts while still allowing for temporary writing."},
        });
        addSettingsChanges(settings_changes_history, "24.8",
        {
            {"rows_before_aggregation", false, false, "Provide exact value for rows_before_aggregation statistic, represents the number of rows read before aggregation"},
            {"restore_replace_external_table_functions_to_null", false, false, "New setting."},
            {"restore_replace_external_engines_to_null", false, false, "New setting."},
            {"input_format_json_max_depth", 1000000, 1000, "It was unlimited in previous versions, but that was unsafe."},
            {"merge_tree_min_bytes_per_task_for_remote_reading", 4194304, 2097152, "Value is unified with `filesystem_prefetch_min_bytes_for_single_read_task`"},
            {"use_hive_partitioning", false, false, "Allows to use hive partitioning for File, URL, S3, AzureBlobStorage and HDFS engines."},
            {"allow_experimental_kafka_offsets_storage_in_keeper", false, false, "Allow the usage of experimental Kafka storage engine that stores the committed offsets in ClickHouse Keeper"},
            {"allow_archive_path_syntax", true, true, "Added new setting to allow disabling archive path syntax."},
            {"query_cache_tag", "", "", "New setting for labeling query cache settings."},
            {"allow_experimental_time_series_table", false, false, "Added new setting to allow the TimeSeries table engine"},
            {"enable_analyzer", 1, 1, "Added an alias to a setting `allow_experimental_analyzer`."},
            {"optimize_functions_to_subcolumns", false, true, "Enabled settings by default"},
            {"allow_experimental_json_type", false, false, "Add new experimental JSON type"},
            {"use_json_alias_for_old_object_type", true, false, "Use JSON type alias to create new JSON type"},
            {"type_json_skip_duplicated_paths", false, false, "Allow to skip duplicated paths during JSON parsing"},
            {"allow_experimental_vector_similarity_index", false, false, "Added new setting to allow experimental vector similarity indexes"},
            {"input_format_try_infer_datetimes_only_datetime64", true, false, "Allow to infer DateTime instead of DateTime64 in data formats"},
        });
        addSettingsChanges(settings_changes_history, "24.7",
        {
            {"output_format_parquet_write_page_index", false, true, "Add a possibility to write page index into parquet files."},
            {"output_format_binary_encode_types_in_binary_format", false, false, "Added new setting to allow to write type names in binary format in RowBinaryWithNamesAndTypes output format"},
            {"input_format_binary_decode_types_in_binary_format", false, false, "Added new setting to allow to read type names in binary format in RowBinaryWithNamesAndTypes input format"},
            {"output_format_native_encode_types_in_binary_format", false, false, "Added new setting to allow to write type names in binary format in Native output format"},
            {"input_format_native_decode_types_in_binary_format", false, false, "Added new setting to allow to read type names in binary format in Native output format"},
            {"read_in_order_use_buffering", false, true, "Use buffering before merging while reading in order of primary key"},
            {"enable_named_columns_in_function_tuple", false, false, "Generate named tuples in function tuple() when all names are unique and can be treated as unquoted identifiers."},
            {"optimize_trivial_insert_select", true, false, "The optimization does not make sense in many cases."},
            {"dictionary_validate_primary_key_type", false, false, "Validate primary key type for dictionaries. By default id type for simple layouts will be implicitly converted to UInt64."},
            {"collect_hash_table_stats_during_joins", false, true, "New setting."},
            {"max_size_to_preallocate_for_joins", 0, 100'000'000, "New setting."},
            {"input_format_orc_reader_time_zone_name", "GMT", "GMT", "The time zone name for ORC row reader, the default ORC row reader's time zone is GMT."},
            {"database_replicated_allow_heavy_create", true, false, "Long-running DDL queries (CREATE AS SELECT and POPULATE) for Replicated database engine was forbidden"},
            {"query_plan_merge_filters", false, false, "Allow to merge filters in the query plan"},
            {"azure_sdk_max_retries", 10, 10, "Maximum number of retries in azure sdk"},
            {"azure_sdk_retry_initial_backoff_ms", 10, 10, "Minimal backoff between retries in azure sdk"},
            {"azure_sdk_retry_max_backoff_ms", 1000, 1000, "Maximal backoff between retries in azure sdk"},
            {"ignore_on_cluster_for_replicated_named_collections_queries", false, false, "Ignore ON CLUSTER clause for replicated named collections management queries."},
            {"backup_restore_s3_retry_attempts", 1000,1000, "Setting for Aws::Client::RetryStrategy, Aws::Client does retries itself, 0 means no retries. It takes place only for backup/restore."},
            {"postgresql_connection_attempt_timeout", 2, 2, "Allow to control 'connect_timeout' parameter of PostgreSQL connection."},
            {"postgresql_connection_pool_retries", 2, 2, "Allow to control the number of retries in PostgreSQL connection pool."}
        });
        addSettingsChanges(settings_changes_history, "24.6",
        {
            {"materialize_skip_indexes_on_insert", true, true, "Added new setting to allow to disable materialization of skip indexes on insert"},
            {"materialize_statistics_on_insert", true, true, "Added new setting to allow to disable materialization of statistics on insert"},
            {"input_format_parquet_use_native_reader", false, false, "When reading Parquet files, to use native reader instead of arrow reader."},
            {"hdfs_throw_on_zero_files_match", false, false, "Allow to throw an error when ListObjects request cannot match any files in HDFS engine instead of empty query result"},
            {"azure_throw_on_zero_files_match", false, false, "Allow to throw an error when ListObjects request cannot match any files in AzureBlobStorage engine instead of empty query result"},
            {"s3_validate_request_settings", true, true, "Allow to disable S3 request settings validation"},
            {"allow_experimental_full_text_index", false, false, "Enable experimental full-text index"},
            {"azure_skip_empty_files", false, false, "Allow to skip empty files in azure table engine"},
            {"hdfs_ignore_file_doesnt_exist", false, false, "Allow to return 0 rows when the requested files don't exist instead of throwing an exception in HDFS table engine"},
            {"azure_ignore_file_doesnt_exist", false, false, "Allow to return 0 rows when the requested files don't exist instead of throwing an exception in AzureBlobStorage table engine"},
            {"s3_ignore_file_doesnt_exist", false, false, "Allow to return 0 rows when the requested files don't exist instead of throwing an exception in S3 table engine"},
            {"s3_max_part_number", 10000, 10000, "Maximum part number number for s3 upload part"},
            {"s3_max_single_operation_copy_size", 32 * 1024 * 1024, 32 * 1024 * 1024, "Maximum size for a single copy operation in s3"},
            {"input_format_parquet_max_block_size", 8192, DEFAULT_BLOCK_SIZE, "Increase block size for parquet reader."},
            {"input_format_parquet_prefer_block_bytes", 0, DEFAULT_BLOCK_SIZE * 256, "Average block bytes output by parquet reader."},
            {"enable_blob_storage_log", true, true, "Write information about blob storage operations to system.blob_storage_log table"},
            {"allow_deprecated_snowflake_conversion_functions", true, false, "Disabled deprecated functions snowflakeToDateTime[64] and dateTime[64]ToSnowflake."},
            {"allow_statistic_optimize", false, false, "Old setting which popped up here being renamed."},
            {"allow_experimental_statistic", false, false, "Old setting which popped up here being renamed."},
            {"allow_statistics_optimize", false, false, "The setting was renamed. The previous name is `allow_statistic_optimize`."},
            {"allow_experimental_statistics", false, false, "The setting was renamed. The previous name is `allow_experimental_statistic`."},
            {"enable_vertical_final", false, true, "Enable vertical final by default again after fixing bug"},
            {"parallel_replicas_custom_key_range_lower", 0, 0, "Add settings to control the range filter when using parallel replicas with dynamic shards"},
            {"parallel_replicas_custom_key_range_upper", 0, 0, "Add settings to control the range filter when using parallel replicas with dynamic shards. A value of 0 disables the upper limit"},
            {"output_format_pretty_display_footer_column_names", 0, 1, "Add a setting to display column names in the footer if there are many rows. Threshold value is controlled by output_format_pretty_display_footer_column_names_min_rows."},
            {"output_format_pretty_display_footer_column_names_min_rows", 0, 50, "Add a setting to control the threshold value for setting output_format_pretty_display_footer_column_names_min_rows. Default 50."},
            {"output_format_csv_serialize_tuple_into_separate_columns", true, true, "A new way of how interpret tuples in CSV format was added."},
            {"input_format_csv_deserialize_separate_columns_into_tuple", true, true, "A new way of how interpret tuples in CSV format was added."},
            {"input_format_csv_try_infer_strings_from_quoted_tuples", true, true, "A new way of how interpret tuples in CSV format was added."},
        });
        addSettingsChanges(settings_changes_history, "24.5",
        {
            {"allow_deprecated_error_prone_window_functions", true, false, "Allow usage of deprecated error prone window functions (neighbor, runningAccumulate, runningDifferenceStartingWithFirstValue, runningDifference)"},
            {"allow_experimental_join_condition", false, false, "Support join with inequal conditions which involve columns from both left and right table. e.g. t1.y < t2.y."},
            {"input_format_tsv_crlf_end_of_line", false, false, "Enables reading of CRLF line endings with TSV formats"},
            {"output_format_parquet_use_custom_encoder", false, true, "Enable custom Parquet encoder."},
            {"cross_join_min_rows_to_compress", 0, 10000000, "Minimal count of rows to compress block in CROSS JOIN. Zero value means - disable this threshold. This block is compressed when any of the two thresholds (by rows or by bytes) are reached."},
            {"cross_join_min_bytes_to_compress", 0, 1_GiB, "Minimal size of block to compress in CROSS JOIN. Zero value means - disable this threshold. This block is compressed when any of the two thresholds (by rows or by bytes) are reached."},
            {"http_max_chunk_size", 0, 0, "Internal limitation"},
            {"prefer_external_sort_block_bytes", 0, DEFAULT_BLOCK_SIZE * 256, "Prefer maximum block bytes for external sort, reduce the memory usage during merging."},
            {"input_format_force_null_for_omitted_fields", false, false, "Disable type-defaults for omitted fields when needed"},
            {"cast_string_to_dynamic_use_inference", false, false, "Add setting to allow converting String to Dynamic through parsing"},
            {"allow_experimental_dynamic_type", false, false, "Add new experimental Dynamic type"},
            {"azure_max_blocks_in_multipart_upload", 50000, 50000, "Maximum number of blocks in multipart upload for Azure."},
            {"allow_archive_path_syntax", false, true, "Added new setting to allow disabling archive path syntax."},
        });
        addSettingsChanges(settings_changes_history, "24.4",
        {
            {"input_format_json_throw_on_bad_escape_sequence", true, true, "Allow to save JSON strings with bad escape sequences"},
            {"max_parsing_threads", 0, 0, "Add a separate setting to control number of threads in parallel parsing from files"},
            {"ignore_drop_queries_probability", 0, 0, "Allow to ignore drop queries in server with specified probability for testing purposes"},
            {"lightweight_deletes_sync", 2, 2, "The same as 'mutation_sync', but controls only execution of lightweight deletes"},
            {"query_cache_system_table_handling", "save", "throw", "The query cache no longer caches results of queries against system tables"},
            {"input_format_json_ignore_unnecessary_fields", false, true, "Ignore unnecessary fields and not parse them. Enabling this may not throw exceptions on json strings of invalid format or with duplicated fields"},
            {"input_format_hive_text_allow_variable_number_of_columns", false, true, "Ignore extra columns in Hive Text input (if file has more columns than expected) and treat missing fields in Hive Text input as default values."},
            {"allow_experimental_database_replicated", false, true, "Database engine Replicated is now in Beta stage"},
            {"temporary_data_in_cache_reserve_space_wait_lock_timeout_milliseconds", (10 * 60 * 1000), (10 * 60 * 1000), "Wait time to lock cache for sapce reservation in temporary data in filesystem cache"},
            {"optimize_rewrite_sum_if_to_count_if", false, true, "Only available for the analyzer, where it works correctly"},
            {"azure_allow_parallel_part_upload", "true", "true", "Use multiple threads for azure multipart upload."},
            {"max_recursive_cte_evaluation_depth", DBMS_RECURSIVE_CTE_MAX_EVALUATION_DEPTH, DBMS_RECURSIVE_CTE_MAX_EVALUATION_DEPTH, "Maximum limit on recursive CTE evaluation depth"},
            {"query_plan_convert_outer_join_to_inner_join", false, true, "Allow to convert OUTER JOIN to INNER JOIN if filter after JOIN always filters default values"},
        });
        addSettingsChanges(settings_changes_history, "24.3",
        {
            {"s3_connect_timeout_ms", 1000, 1000, "Introduce new dedicated setting for s3 connection timeout"},
            {"allow_experimental_shared_merge_tree", false, true, "The setting is obsolete"},
            {"use_page_cache_for_disks_without_file_cache", false, false, "Added userspace page cache"},
            {"read_from_page_cache_if_exists_otherwise_bypass_cache", false, false, "Added userspace page cache"},
            {"page_cache_inject_eviction", false, false, "Added userspace page cache"},
            {"default_table_engine", "None", "MergeTree", "Set default table engine to MergeTree for better usability"},
            {"input_format_json_use_string_type_for_ambiguous_paths_in_named_tuples_inference_from_objects", false, false, "Allow to use String type for ambiguous paths during named tuple inference from JSON objects"},
            {"traverse_shadow_remote_data_paths", false, false, "Traverse shadow directory when query system.remote_data_paths."},
            {"throw_if_deduplication_in_dependent_materialized_views_enabled_with_async_insert", false, true, "Deduplication in dependent materialized view cannot work together with async inserts."},
            {"parallel_replicas_allow_in_with_subquery", false, true, "If true, subquery for IN will be executed on every follower replica"},
            {"log_processors_profiles", false, true, "Enable by default"},
            {"function_locate_has_mysql_compatible_argument_order", false, true, "Increase compatibility with MySQL's locate function."},
            {"allow_suspicious_primary_key", true, false, "Forbid suspicious PRIMARY KEY/ORDER BY for MergeTree (i.e. SimpleAggregateFunction)"},
            {"filesystem_cache_reserve_space_wait_lock_timeout_milliseconds", 1000, 1000, "Wait time to lock cache for sapce reservation in filesystem cache"},
            {"max_parser_backtracks", 0, 1000000, "Limiting the complexity of parsing"},
            {"analyzer_compatibility_join_using_top_level_identifier", false, false, "Force to resolve identifier in JOIN USING from projection"},
            {"distributed_insert_skip_read_only_replicas", false, false, "If true, INSERT into Distributed will skip read-only replicas"},
            {"keeper_max_retries", 10, 10, "Max retries for general keeper operations"},
            {"keeper_retry_initial_backoff_ms", 100, 100, "Initial backoff timeout for general keeper operations"},
            {"keeper_retry_max_backoff_ms", 5000, 5000, "Max backoff timeout for general keeper operations"},
            {"s3queue_allow_experimental_sharded_mode", false, false, "Enable experimental sharded mode of S3Queue table engine. It is experimental because it will be rewritten"},
            {"allow_experimental_analyzer", false, true, "Enable analyzer and planner by default."},
            {"merge_tree_read_split_ranges_into_intersecting_and_non_intersecting_injection_probability", 0.0, 0.0, "For testing of `PartsSplitter` - split read ranges into intersecting and non intersecting every time you read from MergeTree with the specified probability."},
            {"allow_get_client_http_header", false, false, "Introduced a new function."},
            {"output_format_pretty_row_numbers", false, true, "It is better for usability."},
            {"output_format_pretty_max_value_width_apply_for_single_value", true, false, "Single values in Pretty formats won't be cut."},
            {"output_format_parquet_string_as_string", false, true, "ClickHouse allows arbitrary binary data in the String data type, which is typically UTF-8. Parquet/ORC/Arrow Strings only support UTF-8. That's why you can choose which Arrow's data type to use for the ClickHouse String data type - String or Binary. While Binary would be more correct and compatible, using String by default will correspond to user expectations in most cases."},
            {"output_format_orc_string_as_string", false, true, "ClickHouse allows arbitrary binary data in the String data type, which is typically UTF-8. Parquet/ORC/Arrow Strings only support UTF-8. That's why you can choose which Arrow's data type to use for the ClickHouse String data type - String or Binary. While Binary would be more correct and compatible, using String by default will correspond to user expectations in most cases."},
            {"output_format_arrow_string_as_string", false, true, "ClickHouse allows arbitrary binary data in the String data type, which is typically UTF-8. Parquet/ORC/Arrow Strings only support UTF-8. That's why you can choose which Arrow's data type to use for the ClickHouse String data type - String or Binary. While Binary would be more correct and compatible, using String by default will correspond to user expectations in most cases."},
            {"output_format_parquet_compression_method", "lz4", "zstd", "Parquet/ORC/Arrow support many compression methods, including lz4 and zstd. ClickHouse supports each and every compression method. Some inferior tools, such as 'duckdb', lack support for the faster `lz4` compression method, that's why we set zstd by default."},
            {"output_format_orc_compression_method", "lz4", "zstd", "Parquet/ORC/Arrow support many compression methods, including lz4 and zstd. ClickHouse supports each and every compression method. Some inferior tools, such as 'duckdb', lack support for the faster `lz4` compression method, that's why we set zstd by default."},
            {"output_format_pretty_highlight_digit_groups", false, true, "If enabled and if output is a terminal, highlight every digit corresponding to the number of thousands, millions, etc. with underline."},
            {"geo_distance_returns_float64_on_float64_arguments", false, true, "Increase the default precision."},
            {"azure_max_inflight_parts_for_one_file", 20, 20, "The maximum number of a concurrent loaded parts in multipart upload request. 0 means unlimited."},
            {"azure_strict_upload_part_size", 0, 0, "The exact size of part to upload during multipart upload to Azure blob storage."},
            {"azure_min_upload_part_size", 16*1024*1024, 16*1024*1024, "The minimum size of part to upload during multipart upload to Azure blob storage."},
            {"azure_max_upload_part_size", 5ull*1024*1024*1024, 5ull*1024*1024*1024, "The maximum size of part to upload during multipart upload to Azure blob storage."},
            {"azure_upload_part_size_multiply_factor", 2, 2, "Multiply azure_min_upload_part_size by this factor each time azure_multiply_parts_count_threshold parts were uploaded from a single write to Azure blob storage."},
            {"azure_upload_part_size_multiply_parts_count_threshold", 500, 500, "Each time this number of parts was uploaded to Azure blob storage, azure_min_upload_part_size is multiplied by azure_upload_part_size_multiply_factor."},
            {"output_format_csv_serialize_tuple_into_separate_columns", true, true, "A new way of how interpret tuples in CSV format was added."},
            {"input_format_csv_deserialize_separate_columns_into_tuple", true, true, "A new way of how interpret tuples in CSV format was added."},
            {"input_format_csv_try_infer_strings_from_quoted_tuples", true, true, "A new way of how interpret tuples in CSV format was added."},
        });
        addSettingsChanges(settings_changes_history, "24.2",
        {
            {"allow_suspicious_variant_types", true, false, "Don't allow creating Variant type with suspicious variants by default"},
            {"validate_experimental_and_suspicious_types_inside_nested_types", false, true, "Validate usage of experimental and suspicious types inside nested types"},
            {"output_format_values_escape_quote_with_quote", false, false, "If true escape ' with '', otherwise quoted with \\'"},
            {"output_format_pretty_single_large_number_tip_threshold", 0, 1'000'000, "Print a readable number tip on the right side of the table if the block consists of a single number which exceeds this value (except 0)"},
            {"input_format_try_infer_exponent_floats", true, false, "Don't infer floats in exponential notation by default"},
            {"query_plan_optimize_prewhere", true, true, "Allow to push down filter to PREWHERE expression for supported storages"},
            {"async_insert_max_data_size", 1000000, 10485760, "The previous value appeared to be too small."},
            {"async_insert_poll_timeout_ms", 10, 10, "Timeout in milliseconds for polling data from asynchronous insert queue"},
            {"async_insert_use_adaptive_busy_timeout", false, true, "Use adaptive asynchronous insert timeout"},
            {"async_insert_busy_timeout_min_ms", 50, 50, "The minimum value of the asynchronous insert timeout in milliseconds; it also serves as the initial value, which may be increased later by the adaptive algorithm"},
            {"async_insert_busy_timeout_max_ms", 200, 200, "The minimum value of the asynchronous insert timeout in milliseconds; async_insert_busy_timeout_ms is aliased to async_insert_busy_timeout_max_ms"},
            {"async_insert_busy_timeout_increase_rate", 0.2, 0.2, "The exponential growth rate at which the adaptive asynchronous insert timeout increases"},
            {"async_insert_busy_timeout_decrease_rate", 0.2, 0.2, "The exponential growth rate at which the adaptive asynchronous insert timeout decreases"},
            {"format_template_row_format", "", "", "Template row format string can be set directly in query"},
            {"format_template_resultset_format", "", "", "Template result set format string can be set in query"},
            {"split_parts_ranges_into_intersecting_and_non_intersecting_final", true, true, "Allow to split parts ranges into intersecting and non intersecting during FINAL optimization"},
            {"split_intersecting_parts_ranges_into_layers_final", true, true, "Allow to split intersecting parts ranges into layers during FINAL optimization"},
            {"azure_max_single_part_copy_size", 256*1024*1024, 256*1024*1024, "The maximum size of object to copy using single part copy to Azure blob storage."},
            {"min_external_table_block_size_rows", DEFAULT_INSERT_BLOCK_SIZE, DEFAULT_INSERT_BLOCK_SIZE, "Squash blocks passed to external table to specified size in rows, if blocks are not big enough"},
            {"min_external_table_block_size_bytes", DEFAULT_INSERT_BLOCK_SIZE * 256, DEFAULT_INSERT_BLOCK_SIZE * 256, "Squash blocks passed to external table to specified size in bytes, if blocks are not big enough."},
            {"parallel_replicas_prefer_local_join", true, true, "If true, and JOIN can be executed with parallel replicas algorithm, and all storages of right JOIN part are *MergeTree, local JOIN will be used instead of GLOBAL JOIN."},
            {"optimize_time_filter_with_preimage", true, true, "Optimize Date and DateTime predicates by converting functions into equivalent comparisons without conversions (e.g. toYear(col) = 2023 -> col >= '2023-01-01' AND col <= '2023-12-31')"},
            {"extract_key_value_pairs_max_pairs_per_row", 0, 0, "Max number of pairs that can be produced by the `extractKeyValuePairs` function. Used as a safeguard against consuming too much memory."},
            {"default_view_definer", "CURRENT_USER", "CURRENT_USER", "Allows to set default `DEFINER` option while creating a view"},
            {"default_materialized_view_sql_security", "DEFINER", "DEFINER", "Allows to set a default value for SQL SECURITY option when creating a materialized view"},
            {"default_normal_view_sql_security", "INVOKER", "INVOKER", "Allows to set default `SQL SECURITY` option while creating a normal view"},
            {"mysql_map_string_to_text_in_show_columns", false, true, "Reduce the configuration effort to connect ClickHouse with BI tools."},
            {"mysql_map_fixed_string_to_text_in_show_columns", false, true, "Reduce the configuration effort to connect ClickHouse with BI tools."},
        });
        addSettingsChanges(settings_changes_history, "24.1",
        {
            {"print_pretty_type_names", false, true, "Better user experience."},
            {"input_format_json_read_bools_as_strings", false, true, "Allow to read bools as strings in JSON formats by default"},
            {"output_format_arrow_use_signed_indexes_for_dictionary", false, true, "Use signed indexes type for Arrow dictionaries by default as it's recommended"},
            {"allow_experimental_variant_type", false, false, "Add new experimental Variant type"},
            {"use_variant_as_common_type", false, false, "Allow to use Variant in if/multiIf if there is no common type"},
            {"output_format_arrow_use_64_bit_indexes_for_dictionary", false, false, "Allow to use 64 bit indexes type in Arrow dictionaries"},
            {"parallel_replicas_mark_segment_size", 128, 128, "Add new setting to control segment size in new parallel replicas coordinator implementation"},
            {"ignore_materialized_views_with_dropped_target_table", false, false, "Add new setting to allow to ignore materialized views with dropped target table"},
            {"output_format_compression_level", 3, 3, "Allow to change compression level in the query output"},
            {"output_format_compression_zstd_window_log", 0, 0, "Allow to change zstd window log in the query output when zstd compression is used"},
            {"enable_zstd_qat_codec", false, false, "Add new ZSTD_QAT codec"},
            {"enable_vertical_final", false, true, "Use vertical final by default"},
            {"output_format_arrow_use_64_bit_indexes_for_dictionary", false, false, "Allow to use 64 bit indexes type in Arrow dictionaries"},
            {"max_rows_in_set_to_optimize_join", 100000, 0, "Disable join optimization as it prevents from read in order optimization"},
            {"output_format_pretty_color", true, "auto", "Setting is changed to allow also for auto value, disabling ANSI escapes if output is not a tty"},
            {"function_visible_width_behavior", 0, 1, "We changed the default behavior of `visibleWidth` to be more precise"},
            {"max_estimated_execution_time", 0, 0, "Separate max_execution_time and max_estimated_execution_time"},
            {"iceberg_engine_ignore_schema_evolution", false, false, "Allow to ignore schema evolution in Iceberg table engine"},
            {"optimize_injective_functions_in_group_by", false, true, "Replace injective functions by it's arguments in GROUP BY section in analyzer"},
            {"update_insert_deduplication_token_in_dependent_materialized_views", false, false, "Allow to update insert deduplication token with table identifier during insert in dependent materialized views"},
            {"azure_max_unexpected_write_error_retries", 4, 4, "The maximum number of retries in case of unexpected errors during Azure blob storage write"},
            {"split_parts_ranges_into_intersecting_and_non_intersecting_final", false, true, "Allow to split parts ranges into intersecting and non intersecting during FINAL optimization"},
            {"split_intersecting_parts_ranges_into_layers_final", true, true, "Allow to split intersecting parts ranges into layers during FINAL optimization"}
        });
        addSettingsChanges(settings_changes_history, "23.12",
        {
            {"allow_suspicious_ttl_expressions", true, false, "It is a new setting, and in previous versions the behavior was equivalent to allowing."},
            {"input_format_parquet_allow_missing_columns", false, true, "Allow missing columns in Parquet files by default"},
            {"input_format_orc_allow_missing_columns", false, true, "Allow missing columns in ORC files by default"},
            {"input_format_arrow_allow_missing_columns", false, true, "Allow missing columns in Arrow files by default"}
        });
        addSettingsChanges(settings_changes_history, "23.11",
        {
            {"parsedatetime_parse_without_leading_zeros", false, true, "Improved compatibility with MySQL DATE_FORMAT/STR_TO_DATE"}
        });
        addSettingsChanges(settings_changes_history, "23.9",
        {
            {"optimize_group_by_constant_keys", false, true, "Optimize group by constant keys by default"},
            {"input_format_json_try_infer_named_tuples_from_objects", false, true, "Try to infer named Tuples from JSON objects by default"},
            {"input_format_json_read_numbers_as_strings", false, true, "Allow to read numbers as strings in JSON formats by default"},
            {"input_format_json_read_arrays_as_strings", false, true, "Allow to read arrays as strings in JSON formats by default"},
            {"input_format_json_infer_incomplete_types_as_strings", false, true, "Allow to infer incomplete types as Strings in JSON formats by default"},
            {"input_format_json_try_infer_numbers_from_strings", true, false, "Don't infer numbers from strings in JSON formats by default to prevent possible parsing errors"},
            {"http_write_exception_in_output_format", false, true, "Output valid JSON/XML on exception in HTTP streaming."}
        });
        addSettingsChanges(settings_changes_history, "23.8",
        {
            {"rewrite_count_distinct_if_with_count_distinct_implementation", false, true, "Rewrite countDistinctIf with count_distinct_implementation configuration"}
        });
        addSettingsChanges(settings_changes_history, "23.7",
        {
            {"function_sleep_max_microseconds_per_block", 0, 3000000, "In previous versions, the maximum sleep time of 3 seconds was applied only for `sleep`, but not for `sleepEachRow` function. In the new version, we introduce this setting. If you set compatibility with the previous versions, we will disable the limit altogether."}
        });
        addSettingsChanges(settings_changes_history, "23.6",
        {
            {"http_send_timeout", 180, 30, "3 minutes seems crazy long. Note that this is timeout for a single network write call, not for the whole upload operation."},
            {"http_receive_timeout", 180, 30, "See http_send_timeout."}
        });
        addSettingsChanges(settings_changes_history, "23.5",
        {
            {"input_format_parquet_preserve_order", true, false, "Allow Parquet reader to reorder rows for better parallelism."},
            {"parallelize_output_from_storages", false, true, "Allow parallelism when executing queries that read from file/url/s3/etc. This may reorder rows."},
            {"use_with_fill_by_sorting_prefix", false, true, "Columns preceding WITH FILL columns in ORDER BY clause form sorting prefix. Rows with different values in sorting prefix are filled independently"},
            {"output_format_parquet_compliant_nested_types", false, true, "Change an internal field name in output Parquet file schema."}
        });
        addSettingsChanges(settings_changes_history, "23.4",
        {
            {"allow_suspicious_indices", true, false, "If true, index can defined with identical expressions"},
            {"allow_nonconst_timezone_arguments", true, false, "Allow non-const timezone arguments in certain time-related functions like toTimeZone(), fromUnixTimestamp*(), snowflakeToDateTime*()."},
            {"connect_timeout_with_failover_ms", 50, 1000, "Increase default connect timeout because of async connect"},
            {"connect_timeout_with_failover_secure_ms", 100, 1000, "Increase default secure connect timeout because of async connect"},
            {"hedged_connection_timeout_ms", 100, 50, "Start new connection in hedged requests after 50 ms instead of 100 to correspond with previous connect timeout"},
            {"formatdatetime_f_prints_single_zero", true, false, "Improved compatibility with MySQL DATE_FORMAT()/STR_TO_DATE()"},
            {"formatdatetime_parsedatetime_m_is_month_name", false, true, "Improved compatibility with MySQL DATE_FORMAT/STR_TO_DATE"}
        });
        addSettingsChanges(settings_changes_history, "23.3",
        {
            {"output_format_parquet_version", "1.0", "2.latest", "Use latest Parquet format version for output format"},
            {"input_format_json_ignore_unknown_keys_in_named_tuple", false, true, "Improve parsing JSON objects as named tuples"},
            {"input_format_native_allow_types_conversion", false, true, "Allow types conversion in Native input forma"},
            {"output_format_arrow_compression_method", "none", "lz4_frame", "Use lz4 compression in Arrow output format by default"},
            {"output_format_parquet_compression_method", "snappy", "lz4", "Use lz4 compression in Parquet output format by default"},
            {"output_format_orc_compression_method", "none", "lz4_frame", "Use lz4 compression in ORC output format by default"},
            {"async_query_sending_for_remote", false, true, "Create connections and send query async across shards"}
        });
        addSettingsChanges(settings_changes_history, "23.2",
        {
            {"output_format_parquet_fixed_string_as_fixed_byte_array", false, true, "Use Parquet FIXED_LENGTH_BYTE_ARRAY type for FixedString by default"},
            {"output_format_arrow_fixed_string_as_fixed_byte_array", false, true, "Use Arrow FIXED_SIZE_BINARY type for FixedString by default"},
            {"query_plan_remove_redundant_distinct", false, true, "Remove redundant Distinct step in query plan"},
            {"optimize_duplicate_order_by_and_distinct", true, false, "Remove duplicate ORDER BY and DISTINCT if it's possible"},
            {"insert_keeper_max_retries", 0, 20, "Enable reconnections to Keeper on INSERT, improve reliability"}
        });
        addSettingsChanges(settings_changes_history, "23.1",
        {
            {"input_format_json_read_objects_as_strings", 0, 1, "Enable reading nested json objects as strings while object type is experimental"},
            {"input_format_json_defaults_for_missing_elements_in_named_tuple", false, true, "Allow missing elements in JSON objects while reading named tuples by default"},
            {"input_format_csv_detect_header", false, true, "Detect header in CSV format by default"},
            {"input_format_tsv_detect_header", false, true, "Detect header in TSV format by default"},
            {"input_format_custom_detect_header", false, true, "Detect header in CustomSeparated format by default"},
            {"query_plan_remove_redundant_sorting", false, true, "Remove redundant sorting in query plan. For example, sorting steps related to ORDER BY clauses in subqueries"}
        });
        addSettingsChanges(settings_changes_history, "22.12",
        {
            {"max_size_to_preallocate_for_aggregation", 10'000'000, 100'000'000, "This optimizes performance"},
            {"query_plan_aggregation_in_order", 0, 1, "Enable some refactoring around query plan"},
            {"format_binary_max_string_size", 0, 1_GiB, "Prevent allocating large amount of memory"}
        });
        addSettingsChanges(settings_changes_history, "22.11",
        {
            {"use_structure_from_insertion_table_in_table_functions", 0, 2, "Improve using structure from insertion table in table functions"}
        });
        addSettingsChanges(settings_changes_history, "22.9",
        {
            {"force_grouping_standard_compatibility", false, true, "Make GROUPING function output the same as in SQL standard and other DBMS"}
        });
        addSettingsChanges(settings_changes_history, "22.7",
        {
            {"cross_to_inner_join_rewrite", 1, 2, "Force rewrite comma join to inner"},
            {"enable_positional_arguments", false, true, "Enable positional arguments feature by default"},
            {"format_csv_allow_single_quotes", true, false, "Most tools don't treat single quote in CSV specially, don't do it by default too"}
        });
        addSettingsChanges(settings_changes_history, "22.6",
        {
            {"output_format_json_named_tuples_as_objects", false, true, "Allow to serialize named tuples as JSON objects in JSON formats by default"},
            {"input_format_skip_unknown_fields", false, true, "Optimize reading subset of columns for some input formats"}
        });
        addSettingsChanges(settings_changes_history, "22.5",
        {
            {"memory_overcommit_ratio_denominator", 0, 1073741824, "Enable memory overcommit feature by default"},
            {"memory_overcommit_ratio_denominator_for_user", 0, 1073741824, "Enable memory overcommit feature by default"}
        });
        addSettingsChanges(settings_changes_history, "22.4",
        {
            {"allow_settings_after_format_in_insert", true, false, "Do not allow SETTINGS after FORMAT for INSERT queries because ClickHouse interpret SETTINGS as some values, which is misleading"}
        });
        addSettingsChanges(settings_changes_history, "22.3",
        {
            {"cast_ipv4_ipv6_default_on_conversion_error", true, false, "Make functions cast(value, 'IPv4') and cast(value, 'IPv6') behave same as toIPv4 and toIPv6 functions"}
        });
        addSettingsChanges(settings_changes_history, "21.12",
        {
            {"stream_like_engine_allow_direct_select", true, false, "Do not allow direct select for Kafka/RabbitMQ/FileLog by default"}
        });
        addSettingsChanges(settings_changes_history, "21.9",
        {
            {"output_format_decimal_trailing_zeros", true, false, "Do not output trailing zeros in text representation of Decimal types by default for better looking output"},
            {"use_hedged_requests", false, true, "Enable Hedged Requests feature by default"}
        });
        addSettingsChanges(settings_changes_history, "21.7",
        {
            {"legacy_column_name_of_tuple_literal", true, false, "Add this setting only for compatibility reasons. It makes sense to set to 'true', while doing rolling update of cluster from version lower than 21.7 to higher"}
        });
        addSettingsChanges(settings_changes_history, "21.5",
        {
            {"async_socket_for_remote", false, true, "Fix all problems and turn on asynchronous reads from socket for remote queries by default again"}
        });
        addSettingsChanges(settings_changes_history, "21.3",
        {
            {"async_socket_for_remote", true, false, "Turn off asynchronous reads from socket for remote queries because of some problems"},
            {"optimize_normalize_count_variants", false, true, "Rewrite aggregate functions that semantically equals to count() as count() by default"},
            {"normalize_function_names", false, true, "Normalize function names to their canonical names, this was needed for projection query routing"}
        });
        addSettingsChanges(settings_changes_history, "21.2",
        {
            {"enable_global_with_statement", false, true, "Propagate WITH statements to UNION queries and all subqueries by default"}
        });
        addSettingsChanges(settings_changes_history, "21.1",
        {
            {"insert_quorum_parallel", false, true, "Use parallel quorum inserts by default. It is significantly more convenient to use than sequential quorum inserts"},
            {"input_format_null_as_default", false, true, "Allow to insert NULL as default for input formats by default"},
            {"optimize_on_insert", false, true, "Enable data optimization on INSERT by default for better user experience"},
            {"use_compact_format_in_distributed_parts_names", false, true, "Use compact format for async INSERT into Distributed tables by default"}
        });
        addSettingsChanges(settings_changes_history, "20.10",
        {
            {"format_regexp_escaping_rule", "Escaped", "Raw", "Use Raw as default escaping rule for Regexp format to male the behaviour more like to what users expect"}
        });
        addSettingsChanges(settings_changes_history, "20.7",
        {
            {"show_table_uuid_in_table_create_query_if_not_nil", true, false, "Stop showing  UID of the table in its CREATE query for Engine=Atomic"}
        });
        addSettingsChanges(settings_changes_history, "20.5",
        {
            {"input_format_with_names_use_header", false, true, "Enable using header with names for formats with WithNames/WithNamesAndTypes suffixes"},
            {"allow_suspicious_codecs", true, false, "Don't allow to specify meaningless compression codecs"}
        });
        addSettingsChanges(settings_changes_history, "20.4",
        {
            {"validate_polygons", false, true, "Throw exception if polygon is invalid in function pointInPolygon by default instead of returning possibly wrong results"}
        });
        addSettingsChanges(settings_changes_history, "19.18",
        {
            {"enable_scalar_subquery_optimization", false, true, "Prevent scalar subqueries from (de)serializing large scalar values and possibly avoid running the same subquery more than once"}
        });
        addSettingsChanges(settings_changes_history, "19.14",
        {
            {"any_join_distinct_right_table_keys", true, false, "Disable ANY RIGHT and ANY FULL JOINs by default to avoid inconsistency"}
        });
        addSettingsChanges(settings_changes_history, "19.12",
        {
            {"input_format_defaults_for_omitted_fields", false, true, "Enable calculation of complex default expressions for omitted fields for some input formats, because it should be the expected behaviour"}
        });
        addSettingsChanges(settings_changes_history, "19.5",
        {
            {"max_partitions_per_insert_block", 0, 100, "Add a limit for the number of partitions in one block"}
        });
        addSettingsChanges(settings_changes_history, "18.12.17",
        {
            {"enable_optimize_predicate_expression", 0, 1, "Optimize predicates to subqueries by default"}
        });
    });
    return settings_changes_history;
}

const VersionToSettingsChangesMap & getMergeTreeSettingsChangesHistory()
{
    static VersionToSettingsChangesMap merge_tree_settings_changes_history;
    static std::once_flag initialized_flag;
    std::call_once(initialized_flag, [&]
    {
        addSettingsChanges(merge_tree_settings_changes_history, "25.2",
        {
            {"shared_merge_tree_initial_parts_update_backoff_ms", 50, 50, "New setting"},
            {"shared_merge_tree_max_parts_update_backoff_ms", 5000, 5000, "New setting"},
            {"shared_merge_tree_interserver_http_connection_timeout_ms", 100, 100, "New setting"},
            {"columns_and_secondary_indices_sizes_lazy_calculation", true, true, "New setting to calculate columns and indices sizes lazily"},
            {"table_disk", false, false, "New setting"},
            {"allow_reduce_blocking_parts_task", false, true, "Now SMT will remove stale blocking parts from ZooKeeper by default"},
            {"shared_merge_tree_max_suspicious_broken_parts", 0, 0, "Max broken parts for SMT, if more - deny automatic detach"},
            {"shared_merge_tree_max_suspicious_broken_parts_bytes", 0, 0, "Max size of all broken parts for SMT, if more - deny automatic detach"},
        });
        addSettingsChanges(merge_tree_settings_changes_history, "25.1",
        {
            /// Release closed. Please use 25.2
            {"shared_merge_tree_try_fetch_part_in_memory_data_from_replicas", false, false, "New setting to fetch parts data from other replicas"},
            {"enable_max_bytes_limit_for_min_age_to_force_merge", false, false, "Added new setting to limit max bytes for min_age_to_force_merge."},
            {"enable_max_bytes_limit_for_min_age_to_force_merge", false, false, "New setting"},
            {"add_minmax_index_for_numeric_columns", false, false, "New setting"},
            {"add_minmax_index_for_string_columns", false, false, "New setting"},
            {"materialize_skip_indexes_on_merge", true, true, "New setting"},
            {"merge_max_bytes_to_prewarm_cache", 1ULL * 1024 * 1024 * 1024, 1ULL * 1024 * 1024 * 1024, "Cloud sync"},
            {"merge_total_max_bytes_to_prewarm_cache", 15ULL * 1024 * 1024 * 1024, 15ULL * 1024 * 1024 * 1024, "Cloud sync"},
            {"reduce_blocking_parts_sleep_ms", 5000, 5000, "Cloud sync"},
            {"number_of_partitions_to_consider_for_merge", 10, 10, "Cloud sync"},
            {"shared_merge_tree_enable_outdated_parts_check", true, true, "Cloud sync"},
            {"shared_merge_tree_max_parts_update_leaders_in_total", 6, 6, "Cloud sync"},
            {"shared_merge_tree_max_parts_update_leaders_per_az", 2, 2, "Cloud sync"},
            {"shared_merge_tree_leader_update_period_seconds", 30, 30, "Cloud sync"},
            {"shared_merge_tree_leader_update_period_random_add_seconds", 10, 10, "Cloud sync"},
            {"shared_merge_tree_read_virtual_parts_from_leader", true, true, "Cloud sync"},
            {"shared_merge_tree_interserver_http_timeout_ms", 10000, 10000, "Cloud sync"},
            {"shared_merge_tree_max_replicas_for_parts_deletion", 10, 10, "Cloud sync"},
            {"shared_merge_tree_max_replicas_to_merge_parts_for_each_parts_range", 5, 5, "Cloud sync"},
            {"shared_merge_tree_use_outdated_parts_compact_format", false, false, "Cloud sync"},
            {"shared_merge_tree_memo_ids_remove_timeout_seconds", 1800, 1800, "Cloud sync"},
            {"shared_merge_tree_idle_parts_update_seconds", 3600, 3600, "Cloud sync"},
            {"shared_merge_tree_max_outdated_parts_to_process_at_once", 1000, 1000, "Cloud sync"},
            {"shared_merge_tree_postpone_next_merge_for_locally_merged_parts_rows_threshold", 1000000, 1000000, "Cloud sync"},
            {"shared_merge_tree_postpone_next_merge_for_locally_merged_parts_ms", 0, 0, "Cloud sync"},
            {"shared_merge_tree_range_for_merge_window_size", 10, 10, "Cloud sync"},
            {"shared_merge_tree_use_too_many_parts_count_from_virtual_parts", 0, 0, "Cloud sync"},
            {"shared_merge_tree_create_per_replica_metadata_nodes", true, true, "Cloud sync"},
            {"shared_merge_tree_use_metadata_hints_cache", true, true, "Cloud sync"},
            {"notify_newest_block_number", false, false, "Cloud sync"},
            {"allow_reduce_blocking_parts_task", false, false, "Cloud sync"},
            /// Release closed. Please use 25.2
        });
        addSettingsChanges(merge_tree_settings_changes_history, "24.12",
        {
            /// Release closed. Please use 25.1
            {"enforce_index_structure_match_on_partition_manipulation", true, false, "New setting"},
            {"use_primary_key_cache", false, false, "New setting"},
            {"prewarm_primary_key_cache", false, false, "New setting"},
            {"min_bytes_to_prewarm_caches", 0, 0, "New setting"},
            {"allow_experimental_reverse_key", false, false, "New setting"},
            /// Release closed. Please use 25.1
        });
        addSettingsChanges(merge_tree_settings_changes_history, "24.11",
        {
        });
        addSettingsChanges(merge_tree_settings_changes_history, "24.10",
        {
        });
        addSettingsChanges(merge_tree_settings_changes_history, "24.9",
        {
        });
        addSettingsChanges(merge_tree_settings_changes_history, "24.8",
        {
            {"deduplicate_merge_projection_mode", "ignore", "throw", "Do not allow to create inconsistent projection"}
        });
    });

    return merge_tree_settings_changes_history;
}

}<|MERGE_RESOLUTION|>--- conflicted
+++ resolved
@@ -77,11 +77,8 @@
             {"output_format_parquet_write_bloom_filter", false, true, "Added support for writing Parquet bloom filters."},
             {"output_format_parquet_bloom_filter_bits_per_value", 10.5, 10.5, "New setting."},
             {"output_format_parquet_bloom_filter_flush_threshold_bytes", 128 * 1024 * 1024, 128 * 1024 * 1024, "New setting."},
-<<<<<<< HEAD
+            {"restore_replicated_merge_tree_to_shared_merge_tree", false, false, "New setting."},
             {"parallel_replicas_only_with_analyzer", false, true, "Parallel replicas is supported only with analyzer enabled"},
-=======
-            {"restore_replicated_merge_tree_to_shared_merge_tree", false, false, "New setting."},
->>>>>>> 383822c5
         });
         addSettingsChanges(settings_changes_history, "25.1",
         {
