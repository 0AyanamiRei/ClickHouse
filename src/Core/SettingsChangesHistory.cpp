#include <Core/SettingsChangesHistory.h>

#include <Core/SettingsEnums.h>

#include <Common/Exception.h>

namespace DB
{

namespace ErrorCodes
{
    extern const int LOGICAL_ERROR;
}

static void addSettingsChanges(
    VersionToSettingsChangesMap & settings_changes_history,
    std::string_view version,
    SettingsChangesHistory::SettingsChanges && changes)
{
    /// Forbid duplicate versions
    auto [_, inserted] = settings_changes_history.emplace(ClickHouseVersion(version), std::move(changes));
    if (!inserted)
        throw Exception{ErrorCodes::LOGICAL_ERROR, "Detected duplicate version '{}'", ClickHouseVersion(version).toString()};
}

const VersionToSettingsChangesMap & getSettingsChangesHistory()
{
    static VersionToSettingsChangesMap settings_changes_history;
    static std::once_flag initialized_flag;
    std::call_once(initialized_flag, [&]
    {
        // clang-format off
        /// History of settings changes that controls some backward incompatible changes
        /// across all ClickHouse versions. It maps ClickHouse version to settings changes that were done
        /// in this version. This history contains both changes to existing settings and newly added settings.
        /// Settings changes is a vector of structs
        ///     {setting_name, previous_value, new_value, reason}.
        /// For newly added setting choose the most appropriate previous_value (for example, if new setting
        /// controls new feature and it's 'true' by default, use 'false' as previous_value).
        /// It's used to implement `compatibility` setting (see https://github.com/ClickHouse/ClickHouse/issues/35972)
        /// Note: please check if the key already exists to prevent duplicate entries.
        addSettingsChanges(settings_changes_history, "25.8",
        {
            {"optimize_rewrite_regexp_functions", false, true, "A new setting"},
            {"max_joined_block_size_bytes", 0, 4 * 1024 * 1024, "New setting"},
            {"azure_max_single_part_upload_size", 100 * 1024 * 1024, 32 * 1024 * 1024, "Align with S3"},
            {"azure_max_redirects", 10, 10, "New setting"},
            {"azure_max_get_rps", 0, 0, "New setting"},
            {"azure_max_get_burst", 0, 0, "New setting"},
            {"azure_max_put_rps", 0, 0, "New setting"},
            {"azure_max_put_burst", 0, 0, "New setting"},
            {"azure_use_adaptive_timeouts", true, true, "New setting"},
            {"azure_request_timeout_ms", 30000, 30000, "New setting"},
            {"azure_connect_timeout_ms", 1000, 1000, "New setting"},
            {"azure_sdk_use_native_client", false, true, "New setting"},
            {"distributed_cache_connect_backoff_min_ms", 0, 0, "New setting"},
            {"distributed_cache_connect_backoff_max_ms", 50, 50, "New setting"},
            {"distributed_cache_read_request_max_tries", 20, 10, "Changed setting value"},
            {"distributed_cache_connect_max_tries", 20, 5, "Changed setting value"},
            {"opentelemetry_trace_cpu_scheduling", false, false, "New setting to trace `cpu_slot_preemption` feature."},
            {"vector_search_with_rescoring", true, false, "New setting."},
            {"delta_lake_enable_expression_visitor_logging", false, false, "New setting"},
            {"write_full_path_in_iceberg_metadata", false, false, "New setting."},
            {"output_format_orc_compression_block_size", 65536, 262144, "New setting"},
<<<<<<< HEAD
            {"vector_search_index_fetch_multiplier", 1, 1, "New setting, replaces vector_search_postfilter_multiplier"},
=======
            {"backup_slow_all_threads_after_retryable_s3_error", true, true, "New setting"},

>>>>>>> aa143a6a
        });
        addSettingsChanges(settings_changes_history, "25.7",
        {
            /// RELEASE CLOSED
            {"correlated_subqueries_substitute_equivalent_expressions", false, true, "New setting to correlated subquery planning optimization."},
            {"function_date_trunc_return_type_behavior", 0, 0, "Add new setting to preserve old behaviour of dateTrunc function"},
            {"output_format_parquet_geometadata", false, true, "A new setting to allow to write information about geo columns in parquet metadata and encode columns in WKB format."},
            {"cluster_function_process_archive_on_multiple_nodes", false, true, "New setting"},
            {"enable_vector_similarity_index", false, false, "Added an alias for setting `allow_experimental_vector_similarity_index`"},
            {"distributed_plan_max_rows_to_broadcast", 20000, 20000, "New experimental setting."},
            {"output_format_json_map_as_array_of_tuples", false, false, "New setting"},
            {"input_format_json_map_as_array_of_tuples", false, false, "New setting"},
            {"parallel_distributed_insert_select", 0, 2, "Enable parallel distributed insert select by default"},
            {"write_through_distributed_cache_buffer_size", 0, 0, "New cloud setting"},
            {"min_joined_block_size_rows", 0, DEFAULT_BLOCK_SIZE, "New setting."},
            {"table_engine_read_through_distributed_cache", false, false, "New setting"},
            {"distributed_cache_alignment", 0, 0, "Rename of distributed_cache_read_alignment"},
            {"enable_scopes_for_with_statement", true, true, "New setting for backward compatibility with the old analyzer."},
            {"output_format_parquet_enum_as_byte_array", false, false, "Write enum using parquet physical type: BYTE_ARRAY and logical type: ENUM"},
            {"distributed_plan_force_shuffle_aggregation", 0, 0, "New experimental setting"},
            {"allow_experimental_insert_into_iceberg", false, false, "New setting."},
            /// RELEASE CLOSED
        });
        addSettingsChanges(settings_changes_history, "25.6",
        {
            /// RELEASE CLOSED
            {"output_format_native_use_flattened_dynamic_and_json_serialization", false, false, "Add flattened Dynamic/JSON serializations to Native format"},
            {"cast_string_to_date_time_mode", "basic", "basic", "Allow to use different DateTime parsing mode in String to DateTime cast"},
            {"parallel_replicas_connect_timeout_ms", 1000, 300, "Separate connection timeout for parallel replicas queries"},
            {"use_iceberg_partition_pruning", false, true, "Enable Iceberg partition pruning by default."},
            {"distributed_cache_credentials_refresh_period_seconds", 5, 5, "New private setting"},
            {"enable_shared_storage_snapshot_in_query", false, false, "A new setting to share storage snapshot in query"},
            {"merge_tree_storage_snapshot_sleep_ms", 0, 0, "A new setting to debug storage snapshot consistency in query"},
            {"enable_job_stack_trace", false, false, "The setting was disabled by default to avoid performance overhead."},
            {"use_legacy_to_time", true, true, "New setting. Allows for user to use the old function logic for toTime, which works as toTimeWithFixedDate."},
            {"allow_experimental_time_time64_type", false, false, "New settings. Allows to use a new experimental Time and Time64 data types."},
            {"enable_time_time64_type", false, false, "New settings. Allows to use a new experimental Time and Time64 data types."},
            {"optimize_use_projection_filtering", false, true, "New setting"},
            {"input_format_parquet_enable_json_parsing", false, true, "When reading Parquet files, parse JSON columns as ClickHouse JSON Column."},
            {"use_skip_indexes_if_final", 0, 1, "Change in default value of setting"},
            {"use_skip_indexes_if_final_exact_mode", 0, 1, "Change in default value of setting"},
            {"allow_experimental_time_series_aggregate_functions", false, false, "New setting to enable experimental timeSeries* aggregate functions."},
            {"min_outstreams_per_resize_after_split", 0, 24, "New setting."},
            {"count_matches_stop_at_empty_match", true, false, "New setting."},
            {"enable_parallel_blocks_marshalling", "false", "true", "A new setting"},
            {"format_schema_source", "file", "file", "New setting"},
            {"format_schema_message_name", "", "", "New setting"},
            {"enable_scopes_for_with_statement", true, true, "New setting for backward compatibility with the old analyzer."},
            /// RELEASE CLOSED
        });
        addSettingsChanges(settings_changes_history, "25.5",
        {
            /// Release closed. Please use 25.6
            {"geotoh3_argument_order", "lon_lat", "lat_lon", "A new setting for legacy behaviour to set lon and lat argument order"},
            {"secondary_indices_enable_bulk_filtering", false, true, "A new algorithm for filtering by data skipping indices"},
            {"implicit_table_at_top_level", "", "", "A new setting, used in clickhouse-local"},
            {"use_skip_indexes_if_final_exact_mode", 0, 0, "This setting was introduced to help FINAL query return correct results with skip indexes"},
            {"parsedatetime_e_requires_space_padding", true, false, "Improved compatibility with MySQL DATE_FORMAT/STR_TO_DATE"},
            {"formatdatetime_e_with_space_padding", true, false, "Improved compatibility with MySQL DATE_FORMAT/STR_TO_DATE"},
            {"input_format_max_block_size_bytes", 0, 0, "New setting to limit bytes size if blocks created by input format"},
            {"parallel_replicas_insert_select_local_pipeline", false, true, "Use local pipeline during distributed INSERT SELECT with parallel replicas. Currently disabled due to performance issues"},
            {"page_cache_block_size", 1048576, 1048576, "Made this setting adjustable on a per-query level."},
            {"page_cache_lookahead_blocks", 16, 16, "Made this setting adjustable on a per-query level."},
            {"output_format_pretty_glue_chunks", "0", "auto", "A new setting to make Pretty formats prettier."},
            {"distributed_cache_read_only_from_current_az", true, true, "New setting"},
            {"parallel_hash_join_threshold", 0, 100'000, "New setting"},
            {"max_limit_for_ann_queries", 1'000, 0, "Obsolete setting"},
            {"max_limit_for_vector_search_queries", 1'000, 1'000, "New setting"},
            {"min_os_cpu_wait_time_ratio_to_throw", 0, 0, "Setting values were changed and backported to 25.4"},
            {"max_os_cpu_wait_time_ratio_to_throw", 0, 0, "Setting values were changed and backported to 25.4"},
            {"make_distributed_plan", 0, 0, "New experimental setting."},
            {"distributed_plan_execute_locally", 0, 0, "New experimental setting."},
            {"distributed_plan_default_shuffle_join_bucket_count", 8, 8, "New experimental setting."},
            {"distributed_plan_default_reader_bucket_count", 8, 8, "New experimental setting."},
            {"distributed_plan_optimize_exchanges", true, true, "New experimental setting."},
            {"distributed_plan_force_exchange_kind", "", "", "New experimental setting."},
            {"update_sequential_consistency", true, true, "A new setting"},
            {"update_parallel_mode", "auto", "auto", "A new setting"},
            {"lightweight_delete_mode", "alter_update", "alter_update", "A new setting"},
            {"alter_update_mode", "heavy", "heavy", "A new setting"},
            {"apply_patch_parts", true, true, "A new setting"},
            {"allow_experimental_lightweight_update", false, false, "A new setting"},
            {"allow_experimental_delta_kernel_rs", false, true, "New setting"},
            {"allow_experimental_database_hms_catalog", false, false, "Allow experimental database engine DataLakeCatalog with catalog_type = 'hive'"},
            {"vector_search_filter_strategy", "auto", "auto", "New setting"},
            {"vector_search_postfilter_multiplier", 1, 1, "New setting"},
            {"compile_expressions", false, true, "We believe that the LLVM infrastructure behind the JIT compiler is stable enough to enable this setting by default."},
            {"input_format_parquet_bloom_filter_push_down", false, true, "When reading Parquet files, skip whole row groups based on the WHERE/PREWHERE expressions and bloom filter in the Parquet metadata."},
            {"input_format_parquet_allow_geoparquet_parser", false, true, "A new setting to use geo columns in parquet file"},
            {"enable_url_encoding", true, false, "Changed existing setting's default value"},
            {"s3_slow_all_threads_after_network_error", false, true, "New setting"},
            {"enable_scopes_for_with_statement", true, true, "New setting for backward compatibility with the old analyzer."},
            /// Release closed. Please use 25.6
        });
        addSettingsChanges(settings_changes_history, "25.4",
        {
            /// Release closed. Please use 25.5
            {"use_query_condition_cache", false, true, "A new optimization"},
            {"allow_materialized_view_with_bad_select", true, false, "Don't allow creating MVs referencing nonexistent columns or tables"},
            {"query_plan_optimize_lazy_materialization", false, true, "Added new setting to use query plan for lazy materialization optimisation"},
            {"query_plan_max_limit_for_lazy_materialization", 10, 10, "Added new setting to control maximum limit value that allows to use query plan for lazy materialization optimisation. If zero, there is no limit"},
            {"query_plan_convert_join_to_in", false, false, "New setting"},
            {"enable_hdfs_pread", true, true, "New setting."},
            {"low_priority_query_wait_time_ms", 1000, 1000, "New setting."},
            {"allow_experimental_correlated_subqueries", false, false, "Added new setting to allow correlated subqueries execution."},
            {"serialize_query_plan", false, false, "NewSetting"},
            {"allow_experimental_shared_set_join", 0, 1, "A setting for ClickHouse Cloud to enable SharedSet and SharedJoin"},
            {"allow_special_bool_values_inside_variant", true, false, "Don't allow special bool values during Variant type parsing"},
            {"cast_string_to_variant_use_inference", true, true, "New setting to enable/disable types inference during CAST from String to Variant"},
            {"distributed_cache_read_request_max_tries", 20, 20, "New setting"},
            {"query_condition_cache_store_conditions_as_plaintext", false, false, "New setting"},
            {"min_os_cpu_wait_time_ratio_to_throw", 0, 0, "New setting"},
            {"max_os_cpu_wait_time_ratio_to_throw", 0, 0, "New setting"},
            {"query_plan_merge_filter_into_join_condition", false, true, "Added new setting to merge filter into join condition"},
            {"use_local_cache_for_remote_storage", true, false, "Obsolete setting."},
            {"iceberg_timestamp_ms", 0, 0, "New setting."},
            {"iceberg_snapshot_id", 0, 0, "New setting."},
            {"use_iceberg_metadata_files_cache", true, true, "New setting"},
            {"query_plan_join_shard_by_pk_ranges", false, false, "New setting"},
            {"parallel_replicas_insert_select_local_pipeline", false, false, "Use local pipeline during distributed INSERT SELECT with parallel replicas. Currently disabled due to performance issues"},
            {"parallel_hash_join_threshold", 0, 0, "New setting"},
            {"function_date_trunc_return_type_behavior", 1, 0, "Change the result type for dateTrunc function for DateTime64/Date32 arguments to DateTime64/Date32 regardless of time unit to get correct result for negative values"},
            {"enable_scopes_for_with_statement", true, true, "New setting for backward compatibility with the old analyzer."},
            /// Release closed. Please use 25.5
        });
        addSettingsChanges(settings_changes_history, "25.3",
        {
            /// Release closed. Please use 25.4
            {"enable_json_type", false, true, "JSON data type is production-ready"},
            {"enable_dynamic_type", false, true, "Dynamic data type is production-ready"},
            {"enable_variant_type", false, true, "Variant data type is production-ready"},
            {"allow_experimental_json_type", false, true, "JSON data type is production-ready"},
            {"allow_experimental_dynamic_type", false, true, "Dynamic data type is production-ready"},
            {"allow_experimental_variant_type", false, true, "Variant data type is production-ready"},
            {"allow_experimental_database_unity_catalog", false, false, "Allow experimental database engine DataLakeCatalog with catalog_type = 'unity'"},
            {"allow_experimental_database_glue_catalog", false, false, "Allow experimental database engine DataLakeCatalog with catalog_type = 'glue'"},
            {"use_page_cache_with_distributed_cache", false, false, "New setting"},
            {"use_query_condition_cache", false, false, "New setting."},
            {"parallel_replicas_for_cluster_engines", false, true, "New setting."},
            {"parallel_hash_join_threshold", 0, 0, "New setting"},
            /// Release closed. Please use 25.4
        });
        addSettingsChanges(settings_changes_history, "25.2",
        {
            /// Release closed. Please use 25.3
            {"schema_inference_make_json_columns_nullable", false, false, "Allow to infer Nullable(JSON) during schema inference"},
            {"query_plan_use_new_logical_join_step", false, true, "Enable new step"},
            {"postgresql_fault_injection_probability", 0., 0., "New setting"},
            {"apply_settings_from_server", false, true, "Client-side code (e.g. INSERT input parsing and query output formatting) will use the same settings as the server, including settings from server config."},
            {"merge_tree_use_deserialization_prefixes_cache", true, true, "A new setting to control the usage of deserialization prefixes cache in MergeTree"},
            {"merge_tree_use_prefixes_deserialization_thread_pool", true, true, "A new setting controlling the usage of the thread pool for parallel prefixes deserialization in MergeTree"},
            {"optimize_and_compare_chain", false, true, "A new setting"},
            {"enable_adaptive_memory_spill_scheduler", false, false, "New setting. Enable spill memory data into external storage adaptively."},
            {"output_format_parquet_write_bloom_filter", false, true, "Added support for writing Parquet bloom filters."},
            {"output_format_parquet_bloom_filter_bits_per_value", 10.5, 10.5, "New setting."},
            {"output_format_parquet_bloom_filter_flush_threshold_bytes", 128 * 1024 * 1024, 128 * 1024 * 1024, "New setting."},
            {"output_format_pretty_max_rows", 10000, 1000, "It is better for usability - less amount to scroll."},
            {"restore_replicated_merge_tree_to_shared_merge_tree", false, false, "New setting."},
            {"parallel_replicas_only_with_analyzer", true, true, "Parallel replicas is supported only with analyzer enabled"},
            {"s3_allow_multipart_copy", true, true, "New setting."},
        });
        addSettingsChanges(settings_changes_history, "25.1",
        {
            /// Release closed. Please use 25.2
            {"allow_not_comparable_types_in_order_by", true, false, "Don't allow not comparable types in order by by default"},
            {"allow_not_comparable_types_in_comparison_functions", true, false, "Don't allow not comparable types in comparison functions by default"},
            {"output_format_json_pretty_print", false, true, "Print values in a pretty format in JSON output format by default"},
            {"allow_experimental_ts_to_grid_aggregate_function", false, false, "Cloud only"},
            {"formatdatetime_f_prints_scale_number_of_digits", true, false, "New setting."},
            {"distributed_cache_connect_max_tries", 20, 20, "Cloud only"},
            {"query_plan_use_new_logical_join_step", false, false, "New join step, internal change"},
            {"distributed_cache_min_bytes_for_seek", 0, 0, "New private setting."},
            {"use_iceberg_partition_pruning", false, false, "New setting for Iceberg partition pruning."},
            {"max_bytes_ratio_before_external_group_by", 0.0, 0.5, "Enable automatic spilling to disk by default."},
            {"max_bytes_ratio_before_external_sort", 0.0, 0.5, "Enable automatic spilling to disk by default."},
            {"min_external_sort_block_bytes", 0., 100_MiB, "New setting."},
            {"s3queue_migrate_old_metadata_to_buckets", false, false, "New setting."},
            {"distributed_cache_pool_behaviour_on_limit", "allocate_bypassing_pool", "wait", "Cloud only"},
            {"use_hive_partitioning", false, true, "Enabled the setting by default."},
            {"query_plan_try_use_vector_search", false, true, "New setting."},
            {"short_circuit_function_evaluation_for_nulls", false, true, "Allow to execute functions with Nullable arguments only on rows with non-NULL values in all arguments"},
            {"short_circuit_function_evaluation_for_nulls_threshold", 1.0, 1.0, "Ratio threshold of NULL values to execute functions with Nullable arguments only on rows with non-NULL values in all arguments. Applies when setting short_circuit_function_evaluation_for_nulls is enabled."},
            {"output_format_orc_writer_time_zone_name", "GMT", "GMT", "The time zone name for ORC writer, the default ORC writer's time zone is GMT."},
            {"output_format_pretty_highlight_trailing_spaces", false, true, "A new setting."},
            {"allow_experimental_bfloat16_type", false, true, "Add new BFloat16 type"},
            {"allow_push_predicate_ast_for_distributed_subqueries", false, true, "A new setting"},
            {"output_format_pretty_squash_consecutive_ms", 0, 50, "Add new setting"},
            {"output_format_pretty_squash_max_wait_ms", 0, 1000, "Add new setting"},
            {"output_format_pretty_max_column_name_width_cut_to", 0, 24, "A new setting"},
            {"output_format_pretty_max_column_name_width_min_chars_to_cut", 0, 4, "A new setting"},
            {"output_format_pretty_multiline_fields", false, true, "A new setting"},
            {"output_format_pretty_fallback_to_vertical", false, true, "A new setting"},
            {"output_format_pretty_fallback_to_vertical_max_rows_per_chunk", 0, 100, "A new setting"},
            {"output_format_pretty_fallback_to_vertical_min_columns", 0, 5, "A new setting"},
            {"output_format_pretty_fallback_to_vertical_min_table_width", 0, 250, "A new setting"},
            {"merge_table_max_tables_to_look_for_schema_inference", 1, 1000, "A new setting"},
            {"max_autoincrement_series", 1000, 1000, "A new setting"},
            {"validate_enum_literals_in_operators", false, false, "A new setting"},
            {"allow_experimental_kusto_dialect", true, false, "A new setting"},
            {"allow_experimental_prql_dialect", true, false, "A new setting"},
            {"h3togeo_lon_lat_result_order", true, false, "A new setting"},
            {"max_parallel_replicas", 1, 1000, "Use up to 1000 parallel replicas by default."},
            {"allow_general_join_planning", false, true, "Allow more general join planning algorithm when hash join algorithm is enabled."},
            {"optimize_extract_common_expressions", false, true, "Optimize WHERE, PREWHERE, ON, HAVING and QUALIFY expressions by extracting common expressions out from disjunction of conjunctions."},
            /// Release closed. Please use 25.2
        });
        addSettingsChanges(settings_changes_history, "24.12",
        {
            /// Release closed. Please use 25.1
            {"allow_experimental_database_iceberg", false, false, "New setting."},
            {"shared_merge_tree_sync_parts_on_partition_operations", 1, 1, "New setting. By default parts are always synchronized"},
            {"query_plan_join_swap_table", "false", "auto", "New setting. Right table was always chosen before."},
            {"max_size_to_preallocate_for_aggregation", 100'000'000, 1'000'000'000'000, "Enable optimisation for bigger tables."},
            {"max_size_to_preallocate_for_joins", 100'000'000, 1'000'000'000'000, "Enable optimisation for bigger tables."},
            {"max_bytes_ratio_before_external_group_by", 0., 0., "New setting."},
            {"optimize_extract_common_expressions", false, false, "Introduce setting to optimize WHERE, PREWHERE, ON, HAVING and QUALIFY expressions by extracting common expressions out from disjunction of conjunctions."},
            {"max_bytes_ratio_before_external_sort", 0., 0., "New setting."},
            {"use_async_executor_for_materialized_views", false, false, "New setting."},
            {"http_response_headers", "", "", "New setting."},
            {"output_format_parquet_datetime_as_uint32", true, false, "Write DateTime as DateTime64(3) instead of UInt32 (these are the two Parquet types closest to DateTime)."},
            {"skip_redundant_aliases_in_udf", false, false, "When enabled, this allows you to use the same user defined function several times for several materialized columns in the same table."},
            {"parallel_replicas_index_analysis_only_on_coordinator", true, true, "Index analysis done only on replica-coordinator and skipped on other replicas. Effective only with enabled parallel_replicas_local_plan"}, // enabling it was moved to 24.10
            {"least_greatest_legacy_null_behavior", true, false, "New setting"},
            {"use_concurrency_control", false, true, "Enable concurrency control by default"},
            {"join_algorithm", "default", "direct,parallel_hash,hash", "'default' was deprecated in favor of explicitly specified join algorithms, also parallel_hash is now preferred over hash"},
            /// Release closed. Please use 25.1
        });
        addSettingsChanges(settings_changes_history, "24.11",
        {
            {"validate_mutation_query", false, true, "New setting to validate mutation queries by default."},
            {"enable_job_stack_trace", false, false, "Enables collecting stack traces from job's scheduling. Disabled by default to avoid performance overhead."},
            {"allow_suspicious_types_in_group_by", true, false, "Don't allow Variant/Dynamic types in GROUP BY by default"},
            {"allow_suspicious_types_in_order_by", true, false, "Don't allow Variant/Dynamic types in ORDER BY by default"},
            {"distributed_cache_discard_connection_if_unread_data", true, true, "New setting"},
            {"filesystem_cache_enable_background_download_for_metadata_files_in_packed_storage", true, true, "New setting"},
            {"filesystem_cache_enable_background_download_during_fetch", true, true, "New setting"},
            {"azure_check_objects_after_upload", false, false, "Check each uploaded object in azure blob storage to be sure that upload was successful"},
            {"backup_restore_keeper_max_retries", 20, 1000, "Should be big enough so the whole operation BACKUP or RESTORE operation won't fail because of a temporary [Zoo]Keeper failure in the middle of it."},
            {"backup_restore_failure_after_host_disconnected_for_seconds", 0, 3600, "New setting."},
            {"backup_restore_keeper_max_retries_while_initializing", 0, 20, "New setting."},
            {"backup_restore_keeper_max_retries_while_handling_error", 0, 20, "New setting."},
            {"backup_restore_finish_timeout_after_error_sec", 0, 180, "New setting."},
            {"query_plan_merge_filters", false, true, "Allow to merge filters in the query plan. This is required to properly support filter-push-down with a new analyzer."},
            {"parallel_replicas_local_plan", false, true, "Use local plan for local replica in a query with parallel replicas"},
            {"merge_tree_use_v1_object_and_dynamic_serialization", true, false, "Add new serialization V2 version for JSON and Dynamic types"},
            {"min_joined_block_size_bytes", 524288, 524288, "New setting."},
            {"allow_experimental_bfloat16_type", false, false, "Add new experimental BFloat16 type"},
            {"filesystem_cache_skip_download_if_exceeds_per_query_cache_write_limit", 1, 1, "Rename of setting skip_download_if_exceeds_query_cache_limit"},
            {"filesystem_cache_prefer_bigger_buffer_size", true, true, "New setting"},
            {"read_in_order_use_virtual_row", false, false, "Use virtual row while reading in order of primary key or its monotonic function fashion. It is useful when searching over multiple parts as only relevant ones are touched."},
            {"s3_skip_empty_files", false, true, "We hope it will provide better UX"},
            {"filesystem_cache_boundary_alignment", 0, 0, "New setting"},
            {"push_external_roles_in_interserver_queries", false, true, "New setting."},
            {"enable_variant_type", false, false, "Add alias to allow_experimental_variant_type"},
            {"enable_dynamic_type", false, false, "Add alias to allow_experimental_dynamic_type"},
            {"enable_json_type", false, false, "Add alias to allow_experimental_json_type"},
        });
        addSettingsChanges(settings_changes_history, "24.10",
        {
            {"query_metric_log_interval", 0, -1, "New setting."},
            {"enforce_strict_identifier_format", false, false, "New setting."},
            {"enable_parsing_to_custom_serialization", false, true, "New setting"},
            {"mongodb_throw_on_unsupported_query", false, true, "New setting."},
            {"enable_parallel_replicas", false, false, "Parallel replicas with read tasks became the Beta tier feature."},
            {"parallel_replicas_mode", "read_tasks", "read_tasks", "This setting was introduced as a part of making parallel replicas feature Beta"},
            {"filesystem_cache_name", "", "", "Filesystem cache name to use for stateless table engines or data lakes"},
            {"restore_replace_external_dictionary_source_to_null", false, false, "New setting."},
            {"show_create_query_identifier_quoting_rule", "when_necessary", "when_necessary", "New setting."},
            {"show_create_query_identifier_quoting_style", "Backticks", "Backticks", "New setting."},
            {"merge_tree_min_read_task_size", 8, 8, "New setting"},
            {"merge_tree_min_rows_for_concurrent_read_for_remote_filesystem", (20 * 8192), 0, "Setting is deprecated"},
            {"merge_tree_min_bytes_for_concurrent_read_for_remote_filesystem", (24 * 10 * 1024 * 1024), 0, "Setting is deprecated"},
            {"implicit_select", false, false, "A new setting."},
            {"output_format_native_write_json_as_string", false, false, "Add new setting to allow write JSON column as single String column in Native format"},
            {"output_format_binary_write_json_as_string", false, false, "Add new setting to write values of JSON type as JSON string in RowBinary output format"},
            {"input_format_binary_read_json_as_string", false, false, "Add new setting to read values of JSON type as JSON string in RowBinary input format"},
            {"min_free_disk_bytes_to_perform_insert", 0, 0, "New setting."},
            {"min_free_disk_ratio_to_perform_insert", 0.0, 0.0, "New setting."},
            {"parallel_replicas_local_plan", false, true, "Use local plan for local replica in a query with parallel replicas"},
            {"enable_named_columns_in_function_tuple", false, false, "Disabled pending usability improvements"},
            {"cloud_mode_database_engine", 1, 1, "A setting for ClickHouse Cloud"},
            {"allow_experimental_shared_set_join", 0, 0, "A setting for ClickHouse Cloud"},
            {"read_through_distributed_cache", 0, 0, "A setting for ClickHouse Cloud"},
            {"write_through_distributed_cache", 0, 0, "A setting for ClickHouse Cloud"},
            {"distributed_cache_throw_on_error", 0, 0, "A setting for ClickHouse Cloud"},
            {"distributed_cache_log_mode", "on_error", "on_error", "A setting for ClickHouse Cloud"},
            {"distributed_cache_fetch_metrics_only_from_current_az", 1, 1, "A setting for ClickHouse Cloud"},
            {"distributed_cache_connect_max_tries", 20, 20, "A setting for ClickHouse Cloud"},
            {"distributed_cache_receive_response_wait_milliseconds", 60000, 60000, "A setting for ClickHouse Cloud"},
            {"distributed_cache_receive_timeout_milliseconds", 10000, 10000, "A setting for ClickHouse Cloud"},
            {"distributed_cache_wait_connection_from_pool_milliseconds", 100, 100, "A setting for ClickHouse Cloud"},
            {"distributed_cache_bypass_connection_pool", 0, 0, "A setting for ClickHouse Cloud"},
            {"distributed_cache_pool_behaviour_on_limit", "allocate_bypassing_pool", "allocate_bypassing_pool", "A setting for ClickHouse Cloud"},
            {"distributed_cache_read_alignment", 0, 0, "A setting for ClickHouse Cloud"},
            {"distributed_cache_max_unacked_inflight_packets", 10, 10, "A setting for ClickHouse Cloud"},
            {"distributed_cache_data_packet_ack_window", 5, 5, "A setting for ClickHouse Cloud"},
            {"input_format_parquet_enable_row_group_prefetch", false, true, "Enable row group prefetching during parquet parsing. Currently, only single-threaded parsing can prefetch."},
            {"input_format_orc_dictionary_as_low_cardinality", false, true, "Treat ORC dictionary encoded columns as LowCardinality columns while reading ORC files"},
            {"allow_experimental_refreshable_materialized_view", false, true, "Not experimental anymore"},
            {"max_parts_to_move", 0, 1000, "New setting"},
            {"hnsw_candidate_list_size_for_search", 64, 256, "New setting. Previously, the value was optionally specified in CREATE INDEX and 64 by default."},
            {"allow_reorder_prewhere_conditions", true, true, "New setting"},
            {"input_format_parquet_bloom_filter_push_down", false, false, "When reading Parquet files, skip whole row groups based on the WHERE/PREWHERE expressions and bloom filter in the Parquet metadata."},
            {"date_time_64_output_format_cut_trailing_zeros_align_to_groups_of_thousands", false, false, "Dynamically trim the trailing zeros of datetime64 values to adjust the output scale to (0, 3, 6), corresponding to 'seconds', 'milliseconds', and 'microseconds'."},
            {"parallel_replicas_index_analysis_only_on_coordinator", false, true, "Index analysis done only on replica-coordinator and skipped on other replicas. Effective only with enabled parallel_replicas_local_plan"},
            {"distributed_cache_discard_connection_if_unread_data", true, true, "New setting"},
            {"azure_check_objects_after_upload", false, false, "Check each uploaded object in azure blob storage to be sure that upload was successful"},
            {"backup_restore_keeper_max_retries", 20, 1000, "Should be big enough so the whole operation BACKUP or RESTORE operation won't fail because of a temporary [Zoo]Keeper failure in the middle of it."},
            {"backup_restore_failure_after_host_disconnected_for_seconds", 0, 3600, "New setting."},
            {"backup_restore_keeper_max_retries_while_initializing", 0, 20, "New setting."},
            {"backup_restore_keeper_max_retries_while_handling_error", 0, 20, "New setting."},
            {"backup_restore_finish_timeout_after_error_sec", 0, 180, "New setting."},
        });
        addSettingsChanges(settings_changes_history, "24.9",
        {
            {"output_format_orc_dictionary_key_size_threshold", 0.0, 0.0, "For a string column in ORC output format, if the number of distinct values is greater than this fraction of the total number of non-null rows, turn off dictionary encoding. Otherwise dictionary encoding is enabled"},
            {"input_format_json_empty_as_default", false, false, "Added new setting to allow to treat empty fields in JSON input as default values."},
            {"input_format_try_infer_variants", false, false, "Try to infer Variant type in text formats when there is more than one possible type for column/array elements"},
            {"join_output_by_rowlist_perkey_rows_threshold", 0, 5, "The lower limit of per-key average rows in the right table to determine whether to output by row list in hash join."},
            {"create_if_not_exists", false, false, "New setting."},
            {"allow_materialized_view_with_bad_select", true, true, "Support (but not enable yet) stricter validation in CREATE MATERIALIZED VIEW"},
            {"parallel_replicas_mark_segment_size", 128, 0, "Value for this setting now determined automatically"},
            {"database_replicated_allow_replicated_engine_arguments", 1, 0, "Don't allow explicit arguments by default"},
            {"database_replicated_allow_explicit_uuid", 1, 0, "Added a new setting to disallow explicitly specifying table UUID"},
            {"parallel_replicas_local_plan", false, false, "Use local plan for local replica in a query with parallel replicas"},
            {"join_to_sort_minimum_perkey_rows", 0, 40, "The lower limit of per-key average rows in the right table to determine whether to rerange the right table by key in left or inner join. This setting ensures that the optimization is not applied for sparse table keys"},
            {"join_to_sort_maximum_table_rows", 0, 10000, "The maximum number of rows in the right table to determine whether to rerange the right table by key in left or inner join"},
            {"allow_experimental_join_right_table_sorting", false, false, "If it is set to true, and the conditions of `join_to_sort_minimum_perkey_rows` and `join_to_sort_maximum_table_rows` are met, rerange the right table by key to improve the performance in left or inner hash join"},
            {"mongodb_throw_on_unsupported_query", false, true, "New setting."},
            {"min_free_disk_bytes_to_perform_insert", 0, 0, "Maintain some free disk space bytes from inserts while still allowing for temporary writing."},
            {"min_free_disk_ratio_to_perform_insert", 0.0, 0.0, "Maintain some free disk space bytes expressed as ratio to total disk space from inserts while still allowing for temporary writing."},
        });
        addSettingsChanges(settings_changes_history, "24.8",
        {
            {"rows_before_aggregation", false, false, "Provide exact value for rows_before_aggregation statistic, represents the number of rows read before aggregation"},
            {"restore_replace_external_table_functions_to_null", false, false, "New setting."},
            {"restore_replace_external_engines_to_null", false, false, "New setting."},
            {"input_format_json_max_depth", 1000000, 1000, "It was unlimited in previous versions, but that was unsafe."},
            {"merge_tree_min_bytes_per_task_for_remote_reading", 4194304, 2097152, "Value is unified with `filesystem_prefetch_min_bytes_for_single_read_task`"},
            {"use_hive_partitioning", false, false, "Allows to use hive partitioning for File, URL, S3, AzureBlobStorage and HDFS engines."},
            {"allow_experimental_kafka_offsets_storage_in_keeper", false, false, "Allow the usage of experimental Kafka storage engine that stores the committed offsets in ClickHouse Keeper"},
            {"allow_archive_path_syntax", true, true, "Added new setting to allow disabling archive path syntax."},
            {"query_cache_tag", "", "", "New setting for labeling query cache settings."},
            {"allow_experimental_time_series_table", false, false, "Added new setting to allow the TimeSeries table engine"},
            {"enable_analyzer", 1, 1, "Added an alias to a setting `allow_experimental_analyzer`."},
            {"optimize_functions_to_subcolumns", false, true, "Enabled settings by default"},
            {"allow_experimental_json_type", false, false, "Add new experimental JSON type"},
            {"use_json_alias_for_old_object_type", true, false, "Use JSON type alias to create new JSON type"},
            {"type_json_skip_duplicated_paths", false, false, "Allow to skip duplicated paths during JSON parsing"},
            {"allow_experimental_vector_similarity_index", false, false, "Added new setting to allow experimental vector similarity indexes"},
            {"input_format_try_infer_datetimes_only_datetime64", true, false, "Allow to infer DateTime instead of DateTime64 in data formats"},
        });
        addSettingsChanges(settings_changes_history, "24.7",
        {
            {"output_format_parquet_write_page_index", false, true, "Add a possibility to write page index into parquet files."},
            {"output_format_binary_encode_types_in_binary_format", false, false, "Added new setting to allow to write type names in binary format in RowBinaryWithNamesAndTypes output format"},
            {"input_format_binary_decode_types_in_binary_format", false, false, "Added new setting to allow to read type names in binary format in RowBinaryWithNamesAndTypes input format"},
            {"output_format_native_encode_types_in_binary_format", false, false, "Added new setting to allow to write type names in binary format in Native output format"},
            {"input_format_native_decode_types_in_binary_format", false, false, "Added new setting to allow to read type names in binary format in Native output format"},
            {"read_in_order_use_buffering", false, true, "Use buffering before merging while reading in order of primary key"},
            {"enable_named_columns_in_function_tuple", false, false, "Generate named tuples in function tuple() when all names are unique and can be treated as unquoted identifiers."},
            {"optimize_trivial_insert_select", true, false, "The optimization does not make sense in many cases."},
            {"dictionary_validate_primary_key_type", false, false, "Validate primary key type for dictionaries. By default id type for simple layouts will be implicitly converted to UInt64."},
            {"collect_hash_table_stats_during_joins", false, true, "New setting."},
            {"max_size_to_preallocate_for_joins", 0, 100'000'000, "New setting."},
            {"input_format_orc_reader_time_zone_name", "GMT", "GMT", "The time zone name for ORC row reader, the default ORC row reader's time zone is GMT."},
            {"database_replicated_allow_heavy_create", true, false, "Long-running DDL queries (CREATE AS SELECT and POPULATE) for Replicated database engine was forbidden"},
            {"query_plan_merge_filters", false, false, "Allow to merge filters in the query plan"},
            {"azure_sdk_max_retries", 10, 10, "Maximum number of retries in azure sdk"},
            {"azure_sdk_retry_initial_backoff_ms", 10, 10, "Minimal backoff between retries in azure sdk"},
            {"azure_sdk_retry_max_backoff_ms", 1000, 1000, "Maximal backoff between retries in azure sdk"},
            {"ignore_on_cluster_for_replicated_named_collections_queries", false, false, "Ignore ON CLUSTER clause for replicated named collections management queries."},
            {"backup_restore_s3_retry_attempts", 1000,1000, "Setting for Aws::Client::RetryStrategy, Aws::Client does retries itself, 0 means no retries. It takes place only for backup/restore."},
            {"postgresql_connection_attempt_timeout", 2, 2, "Allow to control 'connect_timeout' parameter of PostgreSQL connection."},
            {"postgresql_connection_pool_retries", 2, 2, "Allow to control the number of retries in PostgreSQL connection pool."}
        });
        addSettingsChanges(settings_changes_history, "24.6",
        {
            {"materialize_skip_indexes_on_insert", true, true, "Added new setting to allow to disable materialization of skip indexes on insert"},
            {"materialize_statistics_on_insert", true, true, "Added new setting to allow to disable materialization of statistics on insert"},
            {"input_format_parquet_use_native_reader", false, false, "When reading Parquet files, to use native reader instead of arrow reader."},
            {"hdfs_throw_on_zero_files_match", false, false, "Allow to throw an error when ListObjects request cannot match any files in HDFS engine instead of empty query result"},
            {"azure_throw_on_zero_files_match", false, false, "Allow to throw an error when ListObjects request cannot match any files in AzureBlobStorage engine instead of empty query result"},
            {"s3_validate_request_settings", true, true, "Allow to disable S3 request settings validation"},
            {"allow_experimental_full_text_index", false, false, "Enable experimental text index"},
            {"azure_skip_empty_files", false, false, "Allow to skip empty files in azure table engine"},
            {"hdfs_ignore_file_doesnt_exist", false, false, "Allow to return 0 rows when the requested files don't exist instead of throwing an exception in HDFS table engine"},
            {"azure_ignore_file_doesnt_exist", false, false, "Allow to return 0 rows when the requested files don't exist instead of throwing an exception in AzureBlobStorage table engine"},
            {"s3_ignore_file_doesnt_exist", false, false, "Allow to return 0 rows when the requested files don't exist instead of throwing an exception in S3 table engine"},
            {"s3_max_part_number", 10000, 10000, "Maximum part number number for s3 upload part"},
            {"s3_max_single_operation_copy_size", 32 * 1024 * 1024, 32 * 1024 * 1024, "Maximum size for a single copy operation in s3"},
            {"input_format_parquet_max_block_size", 8192, DEFAULT_BLOCK_SIZE, "Increase block size for parquet reader."},
            {"input_format_parquet_prefer_block_bytes", 0, DEFAULT_BLOCK_SIZE * 256, "Average block bytes output by parquet reader."},
            {"enable_blob_storage_log", true, true, "Write information about blob storage operations to system.blob_storage_log table"},
            {"allow_deprecated_snowflake_conversion_functions", true, false, "Disabled deprecated functions snowflakeToDateTime[64] and dateTime[64]ToSnowflake."},
            {"allow_statistic_optimize", false, false, "Old setting which popped up here being renamed."},
            {"allow_experimental_statistic", false, false, "Old setting which popped up here being renamed."},
            {"allow_statistics_optimize", false, false, "The setting was renamed. The previous name is `allow_statistic_optimize`."},
            {"allow_experimental_statistics", false, false, "The setting was renamed. The previous name is `allow_experimental_statistic`."},
            {"enable_vertical_final", false, true, "Enable vertical final by default again after fixing bug"},
            {"parallel_replicas_custom_key_range_lower", 0, 0, "Add settings to control the range filter when using parallel replicas with dynamic shards"},
            {"parallel_replicas_custom_key_range_upper", 0, 0, "Add settings to control the range filter when using parallel replicas with dynamic shards. A value of 0 disables the upper limit"},
            {"output_format_pretty_display_footer_column_names", 0, 1, "Add a setting to display column names in the footer if there are many rows. Threshold value is controlled by output_format_pretty_display_footer_column_names_min_rows."},
            {"output_format_pretty_display_footer_column_names_min_rows", 0, 50, "Add a setting to control the threshold value for setting output_format_pretty_display_footer_column_names_min_rows. Default 50."},
            {"output_format_csv_serialize_tuple_into_separate_columns", true, true, "A new way of how interpret tuples in CSV format was added."},
            {"input_format_csv_deserialize_separate_columns_into_tuple", true, true, "A new way of how interpret tuples in CSV format was added."},
            {"input_format_csv_try_infer_strings_from_quoted_tuples", true, true, "A new way of how interpret tuples in CSV format was added."},
        });
        addSettingsChanges(settings_changes_history, "24.5",
        {
            {"allow_deprecated_error_prone_window_functions", true, false, "Allow usage of deprecated error prone window functions (neighbor, runningAccumulate, runningDifferenceStartingWithFirstValue, runningDifference)"},
            {"allow_experimental_join_condition", false, false, "Support join with inequal conditions which involve columns from both left and right table. e.g. t1.y < t2.y."},
            {"input_format_tsv_crlf_end_of_line", false, false, "Enables reading of CRLF line endings with TSV formats"},
            {"output_format_parquet_use_custom_encoder", false, true, "Enable custom Parquet encoder."},
            {"cross_join_min_rows_to_compress", 0, 10000000, "Minimal count of rows to compress block in CROSS JOIN. Zero value means - disable this threshold. This block is compressed when any of the two thresholds (by rows or by bytes) are reached."},
            {"cross_join_min_bytes_to_compress", 0, 1_GiB, "Minimal size of block to compress in CROSS JOIN. Zero value means - disable this threshold. This block is compressed when any of the two thresholds (by rows or by bytes) are reached."},
            {"http_max_chunk_size", 0, 0, "Internal limitation"},
            {"prefer_external_sort_block_bytes", 0, DEFAULT_BLOCK_SIZE * 256, "Prefer maximum block bytes for external sort, reduce the memory usage during merging."},
            {"input_format_force_null_for_omitted_fields", false, false, "Disable type-defaults for omitted fields when needed"},
            {"cast_string_to_dynamic_use_inference", false, false, "Add setting to allow converting String to Dynamic through parsing"},
            {"allow_experimental_dynamic_type", false, false, "Add new experimental Dynamic type"},
            {"azure_max_blocks_in_multipart_upload", 50000, 50000, "Maximum number of blocks in multipart upload for Azure."},
            {"allow_archive_path_syntax", false, true, "Added new setting to allow disabling archive path syntax."},
        });
        addSettingsChanges(settings_changes_history, "24.4",
        {
            {"input_format_json_throw_on_bad_escape_sequence", true, true, "Allow to save JSON strings with bad escape sequences"},
            {"max_parsing_threads", 0, 0, "Add a separate setting to control number of threads in parallel parsing from files"},
            {"ignore_drop_queries_probability", 0, 0, "Allow to ignore drop queries in server with specified probability for testing purposes"},
            {"lightweight_deletes_sync", 2, 2, "The same as 'mutation_sync', but controls only execution of lightweight deletes"},
            {"query_cache_system_table_handling", "save", "throw", "The query cache no longer caches results of queries against system tables"},
            {"input_format_json_ignore_unnecessary_fields", false, true, "Ignore unnecessary fields and not parse them. Enabling this may not throw exceptions on json strings of invalid format or with duplicated fields"},
            {"input_format_hive_text_allow_variable_number_of_columns", false, true, "Ignore extra columns in Hive Text input (if file has more columns than expected) and treat missing fields in Hive Text input as default values."},
            {"allow_experimental_database_replicated", false, true, "Database engine Replicated is now in Beta stage"},
            {"temporary_data_in_cache_reserve_space_wait_lock_timeout_milliseconds", (10 * 60 * 1000), (10 * 60 * 1000), "Wait time to lock cache for sapce reservation in temporary data in filesystem cache"},
            {"optimize_rewrite_sum_if_to_count_if", false, true, "Only available for the analyzer, where it works correctly"},
            {"azure_allow_parallel_part_upload", "true", "true", "Use multiple threads for azure multipart upload."},
            {"max_recursive_cte_evaluation_depth", DBMS_RECURSIVE_CTE_MAX_EVALUATION_DEPTH, DBMS_RECURSIVE_CTE_MAX_EVALUATION_DEPTH, "Maximum limit on recursive CTE evaluation depth"},
            {"query_plan_convert_outer_join_to_inner_join", false, true, "Allow to convert OUTER JOIN to INNER JOIN if filter after JOIN always filters default values"},
        });
        addSettingsChanges(settings_changes_history, "24.3",
        {
            {"s3_connect_timeout_ms", 1000, 1000, "Introduce new dedicated setting for s3 connection timeout"},
            {"allow_experimental_shared_merge_tree", false, true, "The setting is obsolete"},
            {"use_page_cache_for_disks_without_file_cache", false, false, "Added userspace page cache"},
            {"read_from_page_cache_if_exists_otherwise_bypass_cache", false, false, "Added userspace page cache"},
            {"page_cache_inject_eviction", false, false, "Added userspace page cache"},
            {"default_table_engine", "None", "MergeTree", "Set default table engine to MergeTree for better usability"},
            {"input_format_json_use_string_type_for_ambiguous_paths_in_named_tuples_inference_from_objects", false, false, "Allow to use String type for ambiguous paths during named tuple inference from JSON objects"},
            {"traverse_shadow_remote_data_paths", false, false, "Traverse shadow directory when query system.remote_data_paths."},
            {"throw_if_deduplication_in_dependent_materialized_views_enabled_with_async_insert", false, true, "Deduplication in dependent materialized view cannot work together with async inserts."},
            {"parallel_replicas_allow_in_with_subquery", false, true, "If true, subquery for IN will be executed on every follower replica"},
            {"log_processors_profiles", false, true, "Enable by default"},
            {"function_locate_has_mysql_compatible_argument_order", false, true, "Increase compatibility with MySQL's locate function."},
            {"allow_suspicious_primary_key", true, false, "Forbid suspicious PRIMARY KEY/ORDER BY for MergeTree (i.e. SimpleAggregateFunction)"},
            {"filesystem_cache_reserve_space_wait_lock_timeout_milliseconds", 1000, 1000, "Wait time to lock cache for sapce reservation in filesystem cache"},
            {"max_parser_backtracks", 0, 1000000, "Limiting the complexity of parsing"},
            {"analyzer_compatibility_join_using_top_level_identifier", false, false, "Force to resolve identifier in JOIN USING from projection"},
            {"distributed_insert_skip_read_only_replicas", false, false, "If true, INSERT into Distributed will skip read-only replicas"},
            {"keeper_max_retries", 10, 10, "Max retries for general keeper operations"},
            {"keeper_retry_initial_backoff_ms", 100, 100, "Initial backoff timeout for general keeper operations"},
            {"keeper_retry_max_backoff_ms", 5000, 5000, "Max backoff timeout for general keeper operations"},
            {"s3queue_allow_experimental_sharded_mode", false, false, "Enable experimental sharded mode of S3Queue table engine. It is experimental because it will be rewritten"},
            {"allow_experimental_analyzer", false, true, "Enable analyzer and planner by default."},
            {"merge_tree_read_split_ranges_into_intersecting_and_non_intersecting_injection_probability", 0.0, 0.0, "For testing of `PartsSplitter` - split read ranges into intersecting and non intersecting every time you read from MergeTree with the specified probability."},
            {"allow_get_client_http_header", false, false, "Introduced a new function."},
            {"output_format_pretty_row_numbers", false, true, "It is better for usability."},
            {"output_format_pretty_max_value_width_apply_for_single_value", true, false, "Single values in Pretty formats won't be cut."},
            {"output_format_parquet_string_as_string", false, true, "ClickHouse allows arbitrary binary data in the String data type, which is typically UTF-8. Parquet/ORC/Arrow Strings only support UTF-8. That's why you can choose which Arrow's data type to use for the ClickHouse String data type - String or Binary. While Binary would be more correct and compatible, using String by default will correspond to user expectations in most cases."},
            {"output_format_orc_string_as_string", false, true, "ClickHouse allows arbitrary binary data in the String data type, which is typically UTF-8. Parquet/ORC/Arrow Strings only support UTF-8. That's why you can choose which Arrow's data type to use for the ClickHouse String data type - String or Binary. While Binary would be more correct and compatible, using String by default will correspond to user expectations in most cases."},
            {"output_format_arrow_string_as_string", false, true, "ClickHouse allows arbitrary binary data in the String data type, which is typically UTF-8. Parquet/ORC/Arrow Strings only support UTF-8. That's why you can choose which Arrow's data type to use for the ClickHouse String data type - String or Binary. While Binary would be more correct and compatible, using String by default will correspond to user expectations in most cases."},
            {"output_format_parquet_compression_method", "lz4", "zstd", "Parquet/ORC/Arrow support many compression methods, including lz4 and zstd. ClickHouse supports each and every compression method. Some inferior tools, such as 'duckdb', lack support for the faster `lz4` compression method, that's why we set zstd by default."},
            {"output_format_orc_compression_method", "lz4", "zstd", "Parquet/ORC/Arrow support many compression methods, including lz4 and zstd. ClickHouse supports each and every compression method. Some inferior tools, such as 'duckdb', lack support for the faster `lz4` compression method, that's why we set zstd by default."},
            {"output_format_pretty_highlight_digit_groups", false, true, "If enabled and if output is a terminal, highlight every digit corresponding to the number of thousands, millions, etc. with underline."},
            {"geo_distance_returns_float64_on_float64_arguments", false, true, "Increase the default precision."},
            {"azure_max_inflight_parts_for_one_file", 20, 20, "The maximum number of a concurrent loaded parts in multipart upload request. 0 means unlimited."},
            {"azure_strict_upload_part_size", 0, 0, "The exact size of part to upload during multipart upload to Azure blob storage."},
            {"azure_min_upload_part_size", 16*1024*1024, 16*1024*1024, "The minimum size of part to upload during multipart upload to Azure blob storage."},
            {"azure_max_upload_part_size", 5ull*1024*1024*1024, 5ull*1024*1024*1024, "The maximum size of part to upload during multipart upload to Azure blob storage."},
            {"azure_upload_part_size_multiply_factor", 2, 2, "Multiply azure_min_upload_part_size by this factor each time azure_multiply_parts_count_threshold parts were uploaded from a single write to Azure blob storage."},
            {"azure_upload_part_size_multiply_parts_count_threshold", 500, 500, "Each time this number of parts was uploaded to Azure blob storage, azure_min_upload_part_size is multiplied by azure_upload_part_size_multiply_factor."},
            {"output_format_csv_serialize_tuple_into_separate_columns", true, true, "A new way of how interpret tuples in CSV format was added."},
            {"input_format_csv_deserialize_separate_columns_into_tuple", true, true, "A new way of how interpret tuples in CSV format was added."},
            {"input_format_csv_try_infer_strings_from_quoted_tuples", true, true, "A new way of how interpret tuples in CSV format was added."},
        });
        addSettingsChanges(settings_changes_history, "24.2",
        {
            {"allow_suspicious_variant_types", true, false, "Don't allow creating Variant type with suspicious variants by default"},
            {"validate_experimental_and_suspicious_types_inside_nested_types", false, true, "Validate usage of experimental and suspicious types inside nested types"},
            {"output_format_values_escape_quote_with_quote", false, false, "If true escape ' with '', otherwise quoted with \\'"},
            {"output_format_pretty_single_large_number_tip_threshold", 0, 1'000'000, "Print a readable number tip on the right side of the table if the block consists of a single number which exceeds this value (except 0)"},
            {"input_format_try_infer_exponent_floats", true, false, "Don't infer floats in exponential notation by default"},
            {"query_plan_optimize_prewhere", true, true, "Allow to push down filter to PREWHERE expression for supported storages"},
            {"async_insert_max_data_size", 1000000, 10485760, "The previous value appeared to be too small."},
            {"async_insert_poll_timeout_ms", 10, 10, "Timeout in milliseconds for polling data from asynchronous insert queue"},
            {"async_insert_use_adaptive_busy_timeout", false, true, "Use adaptive asynchronous insert timeout"},
            {"async_insert_busy_timeout_min_ms", 50, 50, "The minimum value of the asynchronous insert timeout in milliseconds; it also serves as the initial value, which may be increased later by the adaptive algorithm"},
            {"async_insert_busy_timeout_max_ms", 200, 200, "The minimum value of the asynchronous insert timeout in milliseconds; async_insert_busy_timeout_ms is aliased to async_insert_busy_timeout_max_ms"},
            {"async_insert_busy_timeout_increase_rate", 0.2, 0.2, "The exponential growth rate at which the adaptive asynchronous insert timeout increases"},
            {"async_insert_busy_timeout_decrease_rate", 0.2, 0.2, "The exponential growth rate at which the adaptive asynchronous insert timeout decreases"},
            {"format_template_row_format", "", "", "Template row format string can be set directly in query"},
            {"format_template_resultset_format", "", "", "Template result set format string can be set in query"},
            {"split_parts_ranges_into_intersecting_and_non_intersecting_final", true, true, "Allow to split parts ranges into intersecting and non intersecting during FINAL optimization"},
            {"split_intersecting_parts_ranges_into_layers_final", true, true, "Allow to split intersecting parts ranges into layers during FINAL optimization"},
            {"azure_max_single_part_copy_size", 256*1024*1024, 256*1024*1024, "The maximum size of object to copy using single part copy to Azure blob storage."},
            {"min_external_table_block_size_rows", DEFAULT_INSERT_BLOCK_SIZE, DEFAULT_INSERT_BLOCK_SIZE, "Squash blocks passed to external table to specified size in rows, if blocks are not big enough"},
            {"min_external_table_block_size_bytes", DEFAULT_INSERT_BLOCK_SIZE * 256, DEFAULT_INSERT_BLOCK_SIZE * 256, "Squash blocks passed to external table to specified size in bytes, if blocks are not big enough."},
            {"parallel_replicas_prefer_local_join", true, true, "If true, and JOIN can be executed with parallel replicas algorithm, and all storages of right JOIN part are *MergeTree, local JOIN will be used instead of GLOBAL JOIN."},
            {"optimize_time_filter_with_preimage", true, true, "Optimize Date and DateTime predicates by converting functions into equivalent comparisons without conversions (e.g. toYear(col) = 2023 -> col >= '2023-01-01' AND col <= '2023-12-31')"},
            {"extract_key_value_pairs_max_pairs_per_row", 0, 0, "Max number of pairs that can be produced by the `extractKeyValuePairs` function. Used as a safeguard against consuming too much memory."},
            {"default_view_definer", "CURRENT_USER", "CURRENT_USER", "Allows to set default `DEFINER` option while creating a view"},
            {"default_materialized_view_sql_security", "DEFINER", "DEFINER", "Allows to set a default value for SQL SECURITY option when creating a materialized view"},
            {"default_normal_view_sql_security", "INVOKER", "INVOKER", "Allows to set default `SQL SECURITY` option while creating a normal view"},
            {"mysql_map_string_to_text_in_show_columns", false, true, "Reduce the configuration effort to connect ClickHouse with BI tools."},
            {"mysql_map_fixed_string_to_text_in_show_columns", false, true, "Reduce the configuration effort to connect ClickHouse with BI tools."},
        });
        addSettingsChanges(settings_changes_history, "24.1",
        {
            {"print_pretty_type_names", false, true, "Better user experience."},
            {"input_format_json_read_bools_as_strings", false, true, "Allow to read bools as strings in JSON formats by default"},
            {"output_format_arrow_use_signed_indexes_for_dictionary", false, true, "Use signed indexes type for Arrow dictionaries by default as it's recommended"},
            {"allow_experimental_variant_type", false, false, "Add new experimental Variant type"},
            {"use_variant_as_common_type", false, false, "Allow to use Variant in if/multiIf if there is no common type"},
            {"output_format_arrow_use_64_bit_indexes_for_dictionary", false, false, "Allow to use 64 bit indexes type in Arrow dictionaries"},
            {"parallel_replicas_mark_segment_size", 128, 128, "Add new setting to control segment size in new parallel replicas coordinator implementation"},
            {"ignore_materialized_views_with_dropped_target_table", false, false, "Add new setting to allow to ignore materialized views with dropped target table"},
            {"output_format_compression_level", 3, 3, "Allow to change compression level in the query output"},
            {"output_format_compression_zstd_window_log", 0, 0, "Allow to change zstd window log in the query output when zstd compression is used"},
            {"enable_zstd_qat_codec", false, false, "Add new ZSTD_QAT codec"},
            {"enable_vertical_final", false, true, "Use vertical final by default"},
            {"output_format_arrow_use_64_bit_indexes_for_dictionary", false, false, "Allow to use 64 bit indexes type in Arrow dictionaries"},
            {"max_rows_in_set_to_optimize_join", 100000, 0, "Disable join optimization as it prevents from read in order optimization"},
            {"output_format_pretty_color", true, "auto", "Setting is changed to allow also for auto value, disabling ANSI escapes if output is not a tty"},
            {"function_visible_width_behavior", 0, 1, "We changed the default behavior of `visibleWidth` to be more precise"},
            {"max_estimated_execution_time", 0, 0, "Separate max_execution_time and max_estimated_execution_time"},
            {"iceberg_engine_ignore_schema_evolution", false, false, "Allow to ignore schema evolution in Iceberg table engine"},
            {"optimize_injective_functions_in_group_by", false, true, "Replace injective functions by it's arguments in GROUP BY section in analyzer"},
            {"update_insert_deduplication_token_in_dependent_materialized_views", false, false, "Allow to update insert deduplication token with table identifier during insert in dependent materialized views"},
            {"azure_max_unexpected_write_error_retries", 4, 4, "The maximum number of retries in case of unexpected errors during Azure blob storage write"},
            {"split_parts_ranges_into_intersecting_and_non_intersecting_final", false, true, "Allow to split parts ranges into intersecting and non intersecting during FINAL optimization"},
            {"split_intersecting_parts_ranges_into_layers_final", true, true, "Allow to split intersecting parts ranges into layers during FINAL optimization"}
        });
        addSettingsChanges(settings_changes_history, "23.12",
        {
            {"allow_suspicious_ttl_expressions", true, false, "It is a new setting, and in previous versions the behavior was equivalent to allowing."},
            {"input_format_parquet_allow_missing_columns", false, true, "Allow missing columns in Parquet files by default"},
            {"input_format_orc_allow_missing_columns", false, true, "Allow missing columns in ORC files by default"},
            {"input_format_arrow_allow_missing_columns", false, true, "Allow missing columns in Arrow files by default"}
        });
        addSettingsChanges(settings_changes_history, "23.11",
        {
            {"parsedatetime_parse_without_leading_zeros", false, true, "Improved compatibility with MySQL DATE_FORMAT/STR_TO_DATE"}
        });
        addSettingsChanges(settings_changes_history, "23.9",
        {
            {"optimize_group_by_constant_keys", false, true, "Optimize group by constant keys by default"},
            {"input_format_json_try_infer_named_tuples_from_objects", false, true, "Try to infer named Tuples from JSON objects by default"},
            {"input_format_json_read_numbers_as_strings", false, true, "Allow to read numbers as strings in JSON formats by default"},
            {"input_format_json_read_arrays_as_strings", false, true, "Allow to read arrays as strings in JSON formats by default"},
            {"input_format_json_infer_incomplete_types_as_strings", false, true, "Allow to infer incomplete types as Strings in JSON formats by default"},
            {"input_format_json_try_infer_numbers_from_strings", true, false, "Don't infer numbers from strings in JSON formats by default to prevent possible parsing errors"},
            {"http_write_exception_in_output_format", false, true, "Output valid JSON/XML on exception in HTTP streaming."}
        });
        addSettingsChanges(settings_changes_history, "23.8",
        {
            {"rewrite_count_distinct_if_with_count_distinct_implementation", false, true, "Rewrite countDistinctIf with count_distinct_implementation configuration"}
        });
        addSettingsChanges(settings_changes_history, "23.7",
        {
            {"function_sleep_max_microseconds_per_block", 0, 3000000, "In previous versions, the maximum sleep time of 3 seconds was applied only for `sleep`, but not for `sleepEachRow` function. In the new version, we introduce this setting. If you set compatibility with the previous versions, we will disable the limit altogether."}
        });
        addSettingsChanges(settings_changes_history, "23.6",
        {
            {"http_send_timeout", 180, 30, "3 minutes seems crazy long. Note that this is timeout for a single network write call, not for the whole upload operation."},
            {"http_receive_timeout", 180, 30, "See http_send_timeout."}
        });
        addSettingsChanges(settings_changes_history, "23.5",
        {
            {"input_format_parquet_preserve_order", true, false, "Allow Parquet reader to reorder rows for better parallelism."},
            {"parallelize_output_from_storages", false, true, "Allow parallelism when executing queries that read from file/url/s3/etc. This may reorder rows."},
            {"use_with_fill_by_sorting_prefix", false, true, "Columns preceding WITH FILL columns in ORDER BY clause form sorting prefix. Rows with different values in sorting prefix are filled independently"},
            {"output_format_parquet_compliant_nested_types", false, true, "Change an internal field name in output Parquet file schema."}
        });
        addSettingsChanges(settings_changes_history, "23.4",
        {
            {"allow_suspicious_indices", true, false, "If true, index can defined with identical expressions"},
            {"allow_nonconst_timezone_arguments", true, false, "Allow non-const timezone arguments in certain time-related functions like toTimeZone(), fromUnixTimestamp*(), snowflakeToDateTime*()."},
            {"connect_timeout_with_failover_ms", 50, 1000, "Increase default connect timeout because of async connect"},
            {"connect_timeout_with_failover_secure_ms", 100, 1000, "Increase default secure connect timeout because of async connect"},
            {"hedged_connection_timeout_ms", 100, 50, "Start new connection in hedged requests after 50 ms instead of 100 to correspond with previous connect timeout"},
            {"formatdatetime_f_prints_single_zero", true, false, "Improved compatibility with MySQL DATE_FORMAT()/STR_TO_DATE()"},
            {"formatdatetime_parsedatetime_m_is_month_name", false, true, "Improved compatibility with MySQL DATE_FORMAT/STR_TO_DATE"}
        });
        addSettingsChanges(settings_changes_history, "23.3",
        {
            {"output_format_parquet_version", "1.0", "2.latest", "Use latest Parquet format version for output format"},
            {"input_format_json_ignore_unknown_keys_in_named_tuple", false, true, "Improve parsing JSON objects as named tuples"},
            {"input_format_native_allow_types_conversion", false, true, "Allow types conversion in Native input forma"},
            {"output_format_arrow_compression_method", "none", "lz4_frame", "Use lz4 compression in Arrow output format by default"},
            {"output_format_parquet_compression_method", "snappy", "lz4", "Use lz4 compression in Parquet output format by default"},
            {"output_format_orc_compression_method", "none", "lz4_frame", "Use lz4 compression in ORC output format by default"},
            {"async_query_sending_for_remote", false, true, "Create connections and send query async across shards"}
        });
        addSettingsChanges(settings_changes_history, "23.2",
        {
            {"output_format_parquet_fixed_string_as_fixed_byte_array", false, true, "Use Parquet FIXED_LENGTH_BYTE_ARRAY type for FixedString by default"},
            {"output_format_arrow_fixed_string_as_fixed_byte_array", false, true, "Use Arrow FIXED_SIZE_BINARY type for FixedString by default"},
            {"query_plan_remove_redundant_distinct", false, true, "Remove redundant Distinct step in query plan"},
            {"optimize_duplicate_order_by_and_distinct", true, false, "Remove duplicate ORDER BY and DISTINCT if it's possible"},
            {"insert_keeper_max_retries", 0, 20, "Enable reconnections to Keeper on INSERT, improve reliability"}
        });
        addSettingsChanges(settings_changes_history, "23.1",
        {
            {"input_format_json_read_objects_as_strings", 0, 1, "Enable reading nested json objects as strings while object type is experimental"},
            {"input_format_json_defaults_for_missing_elements_in_named_tuple", false, true, "Allow missing elements in JSON objects while reading named tuples by default"},
            {"input_format_csv_detect_header", false, true, "Detect header in CSV format by default"},
            {"input_format_tsv_detect_header", false, true, "Detect header in TSV format by default"},
            {"input_format_custom_detect_header", false, true, "Detect header in CustomSeparated format by default"},
            {"query_plan_remove_redundant_sorting", false, true, "Remove redundant sorting in query plan. For example, sorting steps related to ORDER BY clauses in subqueries"}
        });
        addSettingsChanges(settings_changes_history, "22.12",
        {
            {"max_size_to_preallocate_for_aggregation", 10'000'000, 100'000'000, "This optimizes performance"},
            {"query_plan_aggregation_in_order", 0, 1, "Enable some refactoring around query plan"},
            {"format_binary_max_string_size", 0, 1_GiB, "Prevent allocating large amount of memory"}
        });
        addSettingsChanges(settings_changes_history, "22.11",
        {
            {"use_structure_from_insertion_table_in_table_functions", 0, 2, "Improve using structure from insertion table in table functions"}
        });
        addSettingsChanges(settings_changes_history, "22.9",
        {
            {"force_grouping_standard_compatibility", false, true, "Make GROUPING function output the same as in SQL standard and other DBMS"}
        });
        addSettingsChanges(settings_changes_history, "22.7",
        {
            {"cross_to_inner_join_rewrite", 1, 2, "Force rewrite comma join to inner"},
            {"enable_positional_arguments", false, true, "Enable positional arguments feature by default"},
            {"format_csv_allow_single_quotes", true, false, "Most tools don't treat single quote in CSV specially, don't do it by default too"}
        });
        addSettingsChanges(settings_changes_history, "22.6",
        {
            {"output_format_json_named_tuples_as_objects", false, true, "Allow to serialize named tuples as JSON objects in JSON formats by default"},
            {"input_format_skip_unknown_fields", false, true, "Optimize reading subset of columns for some input formats"}
        });
        addSettingsChanges(settings_changes_history, "22.5",
        {
            {"memory_overcommit_ratio_denominator", 0, 1073741824, "Enable memory overcommit feature by default"},
            {"memory_overcommit_ratio_denominator_for_user", 0, 1073741824, "Enable memory overcommit feature by default"}
        });
        addSettingsChanges(settings_changes_history, "22.4",
        {
            {"allow_settings_after_format_in_insert", true, false, "Do not allow SETTINGS after FORMAT for INSERT queries because ClickHouse interpret SETTINGS as some values, which is misleading"}
        });
        addSettingsChanges(settings_changes_history, "22.3",
        {
            {"cast_ipv4_ipv6_default_on_conversion_error", true, false, "Make functions cast(value, 'IPv4') and cast(value, 'IPv6') behave same as toIPv4 and toIPv6 functions"}
        });
        addSettingsChanges(settings_changes_history, "21.12",
        {
            {"stream_like_engine_allow_direct_select", true, false, "Do not allow direct select for Kafka/RabbitMQ/FileLog by default"}
        });
        addSettingsChanges(settings_changes_history, "21.9",
        {
            {"output_format_decimal_trailing_zeros", true, false, "Do not output trailing zeros in text representation of Decimal types by default for better looking output"},
            {"use_hedged_requests", false, true, "Enable Hedged Requests feature by default"}
        });
        addSettingsChanges(settings_changes_history, "21.7",
        {
            {"legacy_column_name_of_tuple_literal", true, false, "Add this setting only for compatibility reasons. It makes sense to set to 'true', while doing rolling update of cluster from version lower than 21.7 to higher"}
        });
        addSettingsChanges(settings_changes_history, "21.5",
        {
            {"async_socket_for_remote", false, true, "Fix all problems and turn on asynchronous reads from socket for remote queries by default again"}
        });
        addSettingsChanges(settings_changes_history, "21.3",
        {
            {"async_socket_for_remote", true, false, "Turn off asynchronous reads from socket for remote queries because of some problems"},
            {"optimize_normalize_count_variants", false, true, "Rewrite aggregate functions that semantically equals to count() as count() by default"},
            {"normalize_function_names", false, true, "Normalize function names to their canonical names, this was needed for projection query routing"}
        });
        addSettingsChanges(settings_changes_history, "21.2",
        {
            {"enable_global_with_statement", false, true, "Propagate WITH statements to UNION queries and all subqueries by default"}
        });
        addSettingsChanges(settings_changes_history, "21.1",
        {
            {"insert_quorum_parallel", false, true, "Use parallel quorum inserts by default. It is significantly more convenient to use than sequential quorum inserts"},
            {"input_format_null_as_default", false, true, "Allow to insert NULL as default for input formats by default"},
            {"optimize_on_insert", false, true, "Enable data optimization on INSERT by default for better user experience"},
            {"use_compact_format_in_distributed_parts_names", false, true, "Use compact format for async INSERT into Distributed tables by default"}
        });
        addSettingsChanges(settings_changes_history, "20.10",
        {
            {"format_regexp_escaping_rule", "Escaped", "Raw", "Use Raw as default escaping rule for Regexp format to male the behaviour more like to what users expect"}
        });
        addSettingsChanges(settings_changes_history, "20.7",
        {
            {"show_table_uuid_in_table_create_query_if_not_nil", true, false, "Stop showing  UID of the table in its CREATE query for Engine=Atomic"}
        });
        addSettingsChanges(settings_changes_history, "20.5",
        {
            {"input_format_with_names_use_header", false, true, "Enable using header with names for formats with WithNames/WithNamesAndTypes suffixes"},
            {"allow_suspicious_codecs", true, false, "Don't allow to specify meaningless compression codecs"}
        });
        addSettingsChanges(settings_changes_history, "20.4",
        {
            {"validate_polygons", false, true, "Throw exception if polygon is invalid in function pointInPolygon by default instead of returning possibly wrong results"}
        });
        addSettingsChanges(settings_changes_history, "19.18",
        {
            {"enable_scalar_subquery_optimization", false, true, "Prevent scalar subqueries from (de)serializing large scalar values and possibly avoid running the same subquery more than once"}
        });
        addSettingsChanges(settings_changes_history, "19.14",
        {
            {"any_join_distinct_right_table_keys", true, false, "Disable ANY RIGHT and ANY FULL JOINs by default to avoid inconsistency"}
        });
        addSettingsChanges(settings_changes_history, "19.12",
        {
            {"input_format_defaults_for_omitted_fields", false, true, "Enable calculation of complex default expressions for omitted fields for some input formats, because it should be the expected behaviour"}
        });
        addSettingsChanges(settings_changes_history, "19.5",
        {
            {"max_partitions_per_insert_block", 0, 100, "Add a limit for the number of partitions in one block"}
        });
        addSettingsChanges(settings_changes_history, "18.12.17",
        {
            {"enable_optimize_predicate_expression", 0, 1, "Optimize predicates to subqueries by default"}
        });
    });
    return settings_changes_history;
}

const VersionToSettingsChangesMap & getMergeTreeSettingsChangesHistory()
{
    static VersionToSettingsChangesMap merge_tree_settings_changes_history;
    static std::once_flag initialized_flag;
    std::call_once(initialized_flag, [&]
    {
        addSettingsChanges(merge_tree_settings_changes_history, "25.8",
        {
            {"shared_merge_tree_virtual_parts_discovery_batch", 1, 1, "New setting"},
            {"write_marks_for_substreams_in_compact_parts", false, true, "Enable writing marks for substreams in compact parts by default"}
        });
        addSettingsChanges(merge_tree_settings_changes_history, "25.7",
        {
            /// RELEASE CLOSED
        });
        addSettingsChanges(merge_tree_settings_changes_history, "25.6",
        {
            /// RELEASE CLOSED
            {"cache_populated_by_fetch_filename_regexp", "", "", "New setting"},
            {"allow_coalescing_columns_in_partition_or_order_key", false, false, "New setting to allow coalescing of partition or sorting key columns."},
            /// RELEASE CLOSED
        });
        addSettingsChanges(merge_tree_settings_changes_history, "25.5",
        {
            /// Release closed. Please use 25.6
            {"shared_merge_tree_enable_coordinated_merges", false, false, "New setting"},
            {"shared_merge_tree_merge_coordinator_merges_prepare_count", 100, 100, "New setting"},
            {"shared_merge_tree_merge_coordinator_fetch_fresh_metadata_period_ms", 10000, 10000, "New setting"},
            {"shared_merge_tree_merge_coordinator_max_merge_request_size", 20, 20, "New setting"},
            {"shared_merge_tree_merge_coordinator_election_check_period_ms", 30000, 30000, "New setting"},
            {"shared_merge_tree_merge_coordinator_min_period_ms", 1, 1, "New setting"},
            {"shared_merge_tree_merge_coordinator_max_period_ms", 10000, 10000, "New setting"},
            {"shared_merge_tree_merge_coordinator_factor", 2, 2, "New setting"},
            {"shared_merge_tree_merge_worker_fast_timeout_ms", 100, 100, "New setting"},
            {"shared_merge_tree_merge_worker_regular_timeout_ms", 10000, 10000, "New setting"},
            {"apply_patches_on_merge", true, true, "New setting"},
            {"remove_unused_patch_parts", true, true, "New setting"},
            {"write_marks_for_substreams_in_compact_parts", false, false, "New setting"},
            /// Release closed. Please use 25.6
        });
        addSettingsChanges(merge_tree_settings_changes_history, "25.4",
        {
            /// Release closed. Please use 25.5
            {"max_postpone_time_for_failed_replicated_fetches_ms", 0, 1ULL * 60 * 1000, "Added new setting to enable postponing fetch tasks in the replication queue."},
            {"max_postpone_time_for_failed_replicated_merges_ms", 0, 1ULL * 60 * 1000, "Added new setting to enable postponing merge tasks in the replication queue."},
            {"max_postpone_time_for_failed_replicated_tasks_ms", 0, 5ULL * 60 * 1000, "Added new setting to enable postponing tasks in the replication queue."},
            {"default_compression_codec", "", "", "New setting"},
            {"refresh_parts_interval", 0, 0, "A new setting"},
            {"max_merge_delayed_streams_for_parallel_write", 40, 40, "New setting"},
            {"allow_summing_columns_in_partition_or_order_key", true, false, "New setting to allow summing of partition or sorting key columns"},
            /// Release closed. Please use 25.5
        });
        addSettingsChanges(merge_tree_settings_changes_history, "25.3",
        {
            /// Release closed. Please use 25.4
            {"shared_merge_tree_enable_keeper_parts_extra_data", false, false, "New setting"},
            {"zero_copy_merge_mutation_min_parts_size_sleep_no_scale_before_lock", 0, 0, "New setting"},
            {"enable_replacing_merge_with_cleanup_for_min_age_to_force_merge", false, false, "New setting to allow automatic cleanup merges for ReplacingMergeTree"},
            /// Release closed. Please use 25.4
        });
        addSettingsChanges(merge_tree_settings_changes_history, "25.2",
        {
            /// Release closed. Please use 25.3
            {"shared_merge_tree_initial_parts_update_backoff_ms", 50, 50, "New setting"},
            {"shared_merge_tree_max_parts_update_backoff_ms", 5000, 5000, "New setting"},
            {"shared_merge_tree_interserver_http_connection_timeout_ms", 100, 100, "New setting"},
            {"columns_and_secondary_indices_sizes_lazy_calculation", true, true, "New setting to calculate columns and indices sizes lazily"},
            {"table_disk", false, false, "New setting"},
            {"allow_reduce_blocking_parts_task", false, true, "Now SMT will remove stale blocking parts from ZooKeeper by default"},
            {"shared_merge_tree_max_suspicious_broken_parts", 0, 0, "Max broken parts for SMT, if more - deny automatic detach"},
            {"shared_merge_tree_max_suspicious_broken_parts_bytes", 0, 0, "Max size of all broken parts for SMT, if more - deny automatic detach"},
            /// Release closed. Please use 25.3
        });
        addSettingsChanges(merge_tree_settings_changes_history, "25.1",
        {
            /// Release closed. Please use 25.2
            {"shared_merge_tree_try_fetch_part_in_memory_data_from_replicas", false, false, "New setting to fetch parts data from other replicas"},
            {"enable_max_bytes_limit_for_min_age_to_force_merge", false, false, "Added new setting to limit max bytes for min_age_to_force_merge."},
            {"enable_max_bytes_limit_for_min_age_to_force_merge", false, false, "New setting"},
            {"add_minmax_index_for_numeric_columns", false, false, "New setting"},
            {"add_minmax_index_for_string_columns", false, false, "New setting"},
            {"materialize_skip_indexes_on_merge", true, true, "New setting"},
            {"merge_max_bytes_to_prewarm_cache", 1ULL * 1024 * 1024 * 1024, 1ULL * 1024 * 1024 * 1024, "Cloud sync"},
            {"merge_total_max_bytes_to_prewarm_cache", 15ULL * 1024 * 1024 * 1024, 15ULL * 1024 * 1024 * 1024, "Cloud sync"},
            {"reduce_blocking_parts_sleep_ms", 5000, 5000, "Cloud sync"},
            {"number_of_partitions_to_consider_for_merge", 10, 10, "Cloud sync"},
            {"shared_merge_tree_enable_outdated_parts_check", true, true, "Cloud sync"},
            {"shared_merge_tree_max_parts_update_leaders_in_total", 6, 6, "Cloud sync"},
            {"shared_merge_tree_max_parts_update_leaders_per_az", 2, 2, "Cloud sync"},
            {"shared_merge_tree_leader_update_period_seconds", 30, 30, "Cloud sync"},
            {"shared_merge_tree_leader_update_period_random_add_seconds", 10, 10, "Cloud sync"},
            {"shared_merge_tree_read_virtual_parts_from_leader", true, true, "Cloud sync"},
            {"shared_merge_tree_interserver_http_timeout_ms", 10000, 10000, "Cloud sync"},
            {"shared_merge_tree_max_replicas_for_parts_deletion", 10, 10, "Cloud sync"},
            {"shared_merge_tree_max_replicas_to_merge_parts_for_each_parts_range", 5, 5, "Cloud sync"},
            {"shared_merge_tree_use_outdated_parts_compact_format", false, false, "Cloud sync"},
            {"shared_merge_tree_memo_ids_remove_timeout_seconds", 1800, 1800, "Cloud sync"},
            {"shared_merge_tree_idle_parts_update_seconds", 3600, 3600, "Cloud sync"},
            {"shared_merge_tree_max_outdated_parts_to_process_at_once", 1000, 1000, "Cloud sync"},
            {"shared_merge_tree_postpone_next_merge_for_locally_merged_parts_rows_threshold", 1000000, 1000000, "Cloud sync"},
            {"shared_merge_tree_postpone_next_merge_for_locally_merged_parts_ms", 0, 0, "Cloud sync"},
            {"shared_merge_tree_range_for_merge_window_size", 10, 10, "Cloud sync"},
            {"shared_merge_tree_use_too_many_parts_count_from_virtual_parts", 0, 0, "Cloud sync"},
            {"shared_merge_tree_create_per_replica_metadata_nodes", true, true, "Cloud sync"},
            {"shared_merge_tree_use_metadata_hints_cache", true, true, "Cloud sync"},
            {"notify_newest_block_number", false, false, "Cloud sync"},
            {"allow_reduce_blocking_parts_task", false, false, "Cloud sync"},
            /// Release closed. Please use 25.2
        });
        addSettingsChanges(merge_tree_settings_changes_history, "24.12",
        {
            /// Release closed. Please use 25.1
            {"enforce_index_structure_match_on_partition_manipulation", true, false, "New setting"},
            {"use_primary_key_cache", false, false, "New setting"},
            {"prewarm_primary_key_cache", false, false, "New setting"},
            {"min_bytes_to_prewarm_caches", 0, 0, "New setting"},
            {"allow_experimental_reverse_key", false, false, "New setting"},
            /// Release closed. Please use 25.1
        });
        addSettingsChanges(merge_tree_settings_changes_history, "24.11",
        {
        });
        addSettingsChanges(merge_tree_settings_changes_history, "24.10",
        {
        });
        addSettingsChanges(merge_tree_settings_changes_history, "24.9",
        {
        });
        addSettingsChanges(merge_tree_settings_changes_history, "24.8",
        {
            {"deduplicate_merge_projection_mode", "ignore", "throw", "Do not allow to create inconsistent projection"}
        });
    });

    return merge_tree_settings_changes_history;
}

}<|MERGE_RESOLUTION|>--- conflicted
+++ resolved
@@ -62,12 +62,9 @@
             {"delta_lake_enable_expression_visitor_logging", false, false, "New setting"},
             {"write_full_path_in_iceberg_metadata", false, false, "New setting."},
             {"output_format_orc_compression_block_size", 65536, 262144, "New setting"},
-<<<<<<< HEAD
             {"vector_search_index_fetch_multiplier", 1, 1, "New setting, replaces vector_search_postfilter_multiplier"},
-=======
             {"backup_slow_all_threads_after_retryable_s3_error", true, true, "New setting"},
 
->>>>>>> aa143a6a
         });
         addSettingsChanges(settings_changes_history, "25.7",
         {
