#include <Core/SettingsChangesHistory.h>
#include <Core/Defines.h>
#include <IO/ReadBufferFromString.h>
#include <IO/ReadHelpers.h>
#include <boost/algorithm/string.hpp>

namespace DB
{

namespace ErrorCodes
{
    extern const int BAD_ARGUMENTS;
    extern const int LOGICAL_ERROR;
}

ClickHouseVersion::ClickHouseVersion(const String & version)
{
    Strings split;
    boost::split(split, version, [](char c){ return c == '.'; });
    components.reserve(split.size());
    if (split.empty())
        throw Exception{ErrorCodes::BAD_ARGUMENTS, "Cannot parse ClickHouse version here: {}", version};

    for (const auto & split_element : split)
    {
        size_t component;
        ReadBufferFromString buf(split_element);
        if (!tryReadIntText(component, buf) || !buf.eof())
            throw Exception{ErrorCodes::BAD_ARGUMENTS, "Cannot parse ClickHouse version here: {}", version};
        components.push_back(component);
    }
}

ClickHouseVersion::ClickHouseVersion(const char * version)
    : ClickHouseVersion(String(version))
{
}

String ClickHouseVersion::toString() const
{
    String version = std::to_string(components[0]);
    for (size_t i = 1; i < components.size(); ++i)
        version += "." + std::to_string(components[i]);

    return version;
}

// clang-format off
/// History of settings changes that controls some backward incompatible changes
/// across all ClickHouse versions. It maps ClickHouse version to settings changes that were done
/// in this version. This history contains both changes to existing settings and newly added settings.
/// Settings changes is a vector of structs
///     {setting_name, previous_value, new_value, reason}.
/// For newly added setting choose the most appropriate previous_value (for example, if new setting
/// controls new feature and it's 'true' by default, use 'false' as previous_value).
/// It's used to implement `compatibility` setting (see https://github.com/ClickHouse/ClickHouse/issues/35972)
/// Note: please check if the key already exists to prevent duplicate entries.
static std::initializer_list<std::pair<ClickHouseVersion, SettingsChangesHistory::SettingsChanges>> settings_changes_history_initializer =
{
    {"24.7", {{"output_format_parquet_write_page_index", false, true, "Add a possibility to write page index into parquet files."},
              {"output_format_binary_encode_types_in_binary_format", false, false, "Added new setting to allow to write type names in binary format in RowBinaryWithNamesAndTypes output format"},
              {"input_format_binary_decode_types_in_binary_format", false, false, "Added new setting to allow to read type names in binary format in RowBinaryWithNamesAndTypes input format"},
              {"output_format_native_encode_types_in_binary_format", false, false, "Added new setting to allow to write type names in binary format in Native output format"},
              {"input_format_native_decode_types_in_binary_format", false, false, "Added new setting to allow to read type names in binary format in Native output format"},
<<<<<<< HEAD
              {"optimize_trivial_insert_select", true, false, "The optimization does not make sense in many cases."},
=======
              {"read_in_order_use_buffering", false, true, "Use buffering before merging while reading in order of primary key"},
              {"optimize_functions_to_subcolumns", false, true, "Enable optimization by default"},
              {"enable_named_columns_in_function_tuple", false, true, "Generate named tuples in function tuple() when all names are unique and can be treated as unquoted identifiers."},
              {"input_format_json_ignore_key_case", false, false, "Ignore json key case while read json field from string."},
              {"optimize_trivial_insert_select", true, false, "The optimization does not make sense in many cases."},
              {"input_format_orc_read_use_writer_time_zone", false, false, "Whether use the writer's time zone in ORC stripe for ORC row reader, the default ORC row reader's time zone is GMT."},
              {"lightweight_mutation_projection_mode", "throw", "throw", "When lightweight delete happens on a table with projection(s), the possible operations include throw the exception as projection exists, or drop all projection related to this table then do lightweight delete."},
              {"database_replicated_allow_heavy_create", true, false, "Long-running DDL queries (CREATE AS SELECT and POPULATE) for Replicated database engine was forbidden"},
              {"query_plan_merge_filters", false, false, "Allow to merge filters in the query plan"},
              {"azure_sdk_max_retries", 10, 10, "Maximum number of retries in azure sdk"},
              {"azure_sdk_retry_initial_backoff_ms", 10, 10, "Minimal backoff between retries in azure sdk"},
              {"azure_sdk_retry_max_backoff_ms", 1000, 1000, "Maximal backoff between retries in azure sdk"},
              {"postgresql_connection_attempt_timeout", 2, 2, "Allow to control 'connect_timeout' parameter of PostgreSQL connection."},
              {"postgresql_connection_pool_retries", 2, 2, "Allow to control the number of retries in PostgreSQL connection pool."}
>>>>>>> 808d875a
              }},
    {"24.6", {{"materialize_skip_indexes_on_insert", true, true, "Added new setting to allow to disable materialization of skip indexes on insert"},
              {"materialize_statistics_on_insert", true, true, "Added new setting to allow to disable materialization of statistics on insert"},
              {"input_format_parquet_use_native_reader", false, false, "When reading Parquet files, to use native reader instead of arrow reader."},
              {"hdfs_throw_on_zero_files_match", false, false, "Allow to throw an error when ListObjects request cannot match any files in HDFS engine instead of empty query result"},
              {"azure_throw_on_zero_files_match", false, false, "Allow to throw an error when ListObjects request cannot match any files in AzureBlobStorage engine instead of empty query result"},
              {"s3_validate_request_settings", true, true, "Allow to disable S3 request settings validation"},
              {"allow_experimental_full_text_index", false, false, "Enable experimental full-text index"},
              {"azure_skip_empty_files", false, false, "Allow to skip empty files in azure table engine"},
              {"hdfs_ignore_file_doesnt_exist", false, false, "Allow to return 0 rows when the requested files don't exist instead of throwing an exception in HDFS table engine"},
              {"azure_ignore_file_doesnt_exist", false, false, "Allow to return 0 rows when the requested files don't exist instead of throwing an exception in AzureBlobStorage table engine"},
              {"s3_ignore_file_doesnt_exist", false, false, "Allow to return 0 rows when the requested files don't exist instead of throwing an exception in S3 table engine"},
              {"s3_max_part_number", 10000, 10000, "Maximum part number number for s3 upload part"},
              {"s3_max_single_operation_copy_size", 32 * 1024 * 1024, 32 * 1024 * 1024, "Maximum size for a single copy operation in s3"},
              {"input_format_parquet_max_block_size", 8192, DEFAULT_BLOCK_SIZE, "Increase block size for parquet reader."},
              {"input_format_parquet_prefer_block_bytes", 0, DEFAULT_BLOCK_SIZE * 256, "Average block bytes output by parquet reader."},
              {"enable_blob_storage_log", true, true, "Write information about blob storage operations to system.blob_storage_log table"},
              {"allow_deprecated_snowflake_conversion_functions", true, false, "Disabled deprecated functions snowflakeToDateTime[64] and dateTime[64]ToSnowflake."},
              {"allow_statistic_optimize", false, false, "Old setting which popped up here being renamed."},
              {"allow_experimental_statistic", false, false, "Old setting which popped up here being renamed."},
              {"allow_statistics_optimize", false, false, "The setting was renamed. The previous name is `allow_statistic_optimize`."},
              {"allow_experimental_statistics", false, false, "The setting was renamed. The previous name is `allow_experimental_statistic`."},
              {"enable_vertical_final", false, true, "Enable vertical final by default again after fixing bug"},
              {"parallel_replicas_custom_key_range_lower", 0, 0, "Add settings to control the range filter when using parallel replicas with dynamic shards"},
              {"parallel_replicas_custom_key_range_upper", 0, 0, "Add settings to control the range filter when using parallel replicas with dynamic shards. A value of 0 disables the upper limit"},
              {"output_format_pretty_display_footer_column_names", 0, 1, "Add a setting to display column names in the footer if there are many rows. Threshold value is controlled by output_format_pretty_display_footer_column_names_min_rows."},
              {"output_format_pretty_display_footer_column_names_min_rows", 0, 50, "Add a setting to control the threshold value for setting output_format_pretty_display_footer_column_names_min_rows. Default 50."},
              {"output_format_csv_serialize_tuple_into_separate_columns", true, true, "A new way of how interpret tuples in CSV format was added."},
              {"input_format_csv_deserialize_separate_columns_into_tuple", true, true, "A new way of how interpret tuples in CSV format was added."},
              {"input_format_csv_try_infer_strings_from_quoted_tuples", true, true, "A new way of how interpret tuples in CSV format was added."},
              }},
    {"24.5", {{"allow_deprecated_error_prone_window_functions", true, false, "Allow usage of deprecated error prone window functions (neighbor, runningAccumulate, runningDifferenceStartingWithFirstValue, runningDifference)"},
              {"allow_experimental_join_condition", false, false, "Support join with inequal conditions which involve columns from both left and right table. e.g. t1.y < t2.y."},
              {"input_format_tsv_crlf_end_of_line", false, false, "Enables reading of CRLF line endings with TSV formats"},
              {"output_format_parquet_use_custom_encoder", false, true, "Enable custom Parquet encoder."},
              {"cross_join_min_rows_to_compress", 0, 10000000, "Minimal count of rows to compress block in CROSS JOIN. Zero value means - disable this threshold. This block is compressed when any of the two thresholds (by rows or by bytes) are reached."},
              {"cross_join_min_bytes_to_compress", 0, 1_GiB, "Minimal size of block to compress in CROSS JOIN. Zero value means - disable this threshold. This block is compressed when any of the two thresholds (by rows or by bytes) are reached."},
              {"http_max_chunk_size", 0, 0, "Internal limitation"},
              {"prefer_external_sort_block_bytes", 0, DEFAULT_BLOCK_SIZE * 256, "Prefer maximum block bytes for external sort, reduce the memory usage during merging."},
              {"input_format_force_null_for_omitted_fields", false, false, "Disable type-defaults for omitted fields when needed"},
              {"cast_string_to_dynamic_use_inference", false, false, "Add setting to allow converting String to Dynamic through parsing"},
              {"allow_experimental_dynamic_type", false, false, "Add new experimental Dynamic type"},
              {"azure_max_blocks_in_multipart_upload", 50000, 50000, "Maximum number of blocks in multipart upload for Azure."},
              }},
    {"24.4", {{"input_format_json_throw_on_bad_escape_sequence", true, true, "Allow to save JSON strings with bad escape sequences"},
              {"max_parsing_threads", 0, 0, "Add a separate setting to control number of threads in parallel parsing from files"},
              {"ignore_drop_queries_probability", 0, 0, "Allow to ignore drop queries in server with specified probability for testing purposes"},
              {"lightweight_deletes_sync", 2, 2, "The same as 'mutation_sync', but controls only execution of lightweight deletes"},
              {"query_cache_system_table_handling", "save", "throw", "The query cache no longer caches results of queries against system tables"},
              {"input_format_json_ignore_unnecessary_fields", false, true, "Ignore unnecessary fields and not parse them. Enabling this may not throw exceptions on json strings of invalid format or with duplicated fields"},
              {"input_format_hive_text_allow_variable_number_of_columns", false, true, "Ignore extra columns in Hive Text input (if file has more columns than expected) and treat missing fields in Hive Text input as default values."},
              {"allow_experimental_database_replicated", false, true, "Database engine Replicated is now in Beta stage"},
              {"temporary_data_in_cache_reserve_space_wait_lock_timeout_milliseconds", (10 * 60 * 1000), (10 * 60 * 1000), "Wait time to lock cache for sapce reservation in temporary data in filesystem cache"},
              {"optimize_rewrite_sum_if_to_count_if", false, true, "Only available for the analyzer, where it works correctly"},
              {"azure_allow_parallel_part_upload", "true", "true", "Use multiple threads for azure multipart upload."},
              {"max_recursive_cte_evaluation_depth", DBMS_RECURSIVE_CTE_MAX_EVALUATION_DEPTH, DBMS_RECURSIVE_CTE_MAX_EVALUATION_DEPTH, "Maximum limit on recursive CTE evaluation depth"},
              {"query_plan_convert_outer_join_to_inner_join", false, true, "Allow to convert OUTER JOIN to INNER JOIN if filter after JOIN always filters default values"},
              }},
    {"24.3", {{"s3_connect_timeout_ms", 1000, 1000, "Introduce new dedicated setting for s3 connection timeout"},
              {"allow_experimental_shared_merge_tree", false, true, "The setting is obsolete"},
              {"use_page_cache_for_disks_without_file_cache", false, false, "Added userspace page cache"},
              {"read_from_page_cache_if_exists_otherwise_bypass_cache", false, false, "Added userspace page cache"},
              {"page_cache_inject_eviction", false, false, "Added userspace page cache"},
              {"default_table_engine", "None", "MergeTree", "Set default table engine to MergeTree for better usability"},
              {"input_format_json_use_string_type_for_ambiguous_paths_in_named_tuples_inference_from_objects", false, false, "Allow to use String type for ambiguous paths during named tuple inference from JSON objects"},
              {"traverse_shadow_remote_data_paths", false, false, "Traverse shadow directory when query system.remote_data_paths."},
              {"throw_if_deduplication_in_dependent_materialized_views_enabled_with_async_insert", false, true, "Deduplication is dependent materialized view cannot work together with async inserts."},
              {"parallel_replicas_allow_in_with_subquery", false, true, "If true, subquery for IN will be executed on every follower replica"},
              {"log_processors_profiles", false, true, "Enable by default"},
              {"function_locate_has_mysql_compatible_argument_order", false, true, "Increase compatibility with MySQL's locate function."},
              {"allow_suspicious_primary_key", true, false, "Forbid suspicious PRIMARY KEY/ORDER BY for MergeTree (i.e. SimpleAggregateFunction)"},
              {"filesystem_cache_reserve_space_wait_lock_timeout_milliseconds", 1000, 1000, "Wait time to lock cache for sapce reservation in filesystem cache"},
              {"max_parser_backtracks", 0, 1000000, "Limiting the complexity of parsing"},
              {"analyzer_compatibility_join_using_top_level_identifier", false, false, "Force to resolve identifier in JOIN USING from projection"},
              {"distributed_insert_skip_read_only_replicas", false, false, "If true, INSERT into Distributed will skip read-only replicas"},
              {"keeper_max_retries", 10, 10, "Max retries for general keeper operations"},
              {"keeper_retry_initial_backoff_ms", 100, 100, "Initial backoff timeout for general keeper operations"},
              {"keeper_retry_max_backoff_ms", 5000, 5000, "Max backoff timeout for general keeper operations"},
              {"s3queue_allow_experimental_sharded_mode", false, false, "Enable experimental sharded mode of S3Queue table engine. It is experimental because it will be rewritten"},
              {"allow_experimental_analyzer", false, true, "Enable analyzer and planner by default."},
              {"merge_tree_read_split_ranges_into_intersecting_and_non_intersecting_injection_probability", 0.0, 0.0, "For testing of `PartsSplitter` - split read ranges into intersecting and non intersecting every time you read from MergeTree with the specified probability."},
              {"allow_get_client_http_header", false, false, "Introduced a new function."},
              {"output_format_pretty_row_numbers", false, true, "It is better for usability."},
              {"output_format_pretty_max_value_width_apply_for_single_value", true, false, "Single values in Pretty formats won't be cut."},
              {"output_format_parquet_string_as_string", false, true, "ClickHouse allows arbitrary binary data in the String data type, which is typically UTF-8. Parquet/ORC/Arrow Strings only support UTF-8. That's why you can choose which Arrow's data type to use for the ClickHouse String data type - String or Binary. While Binary would be more correct and compatible, using String by default will correspond to user expectations in most cases."},
              {"output_format_orc_string_as_string", false, true, "ClickHouse allows arbitrary binary data in the String data type, which is typically UTF-8. Parquet/ORC/Arrow Strings only support UTF-8. That's why you can choose which Arrow's data type to use for the ClickHouse String data type - String or Binary. While Binary would be more correct and compatible, using String by default will correspond to user expectations in most cases."},
              {"output_format_arrow_string_as_string", false, true, "ClickHouse allows arbitrary binary data in the String data type, which is typically UTF-8. Parquet/ORC/Arrow Strings only support UTF-8. That's why you can choose which Arrow's data type to use for the ClickHouse String data type - String or Binary. While Binary would be more correct and compatible, using String by default will correspond to user expectations in most cases."},
              {"output_format_parquet_compression_method", "lz4", "zstd", "Parquet/ORC/Arrow support many compression methods, including lz4 and zstd. ClickHouse supports each and every compression method. Some inferior tools, such as 'duckdb', lack support for the faster `lz4` compression method, that's why we set zstd by default."},
              {"output_format_orc_compression_method", "lz4", "zstd", "Parquet/ORC/Arrow support many compression methods, including lz4 and zstd. ClickHouse supports each and every compression method. Some inferior tools, such as 'duckdb', lack support for the faster `lz4` compression method, that's why we set zstd by default."},
              {"output_format_pretty_highlight_digit_groups", false, true, "If enabled and if output is a terminal, highlight every digit corresponding to the number of thousands, millions, etc. with underline."},
              {"geo_distance_returns_float64_on_float64_arguments", false, true, "Increase the default precision."},
              {"azure_max_inflight_parts_for_one_file", 20, 20, "The maximum number of a concurrent loaded parts in multipart upload request. 0 means unlimited."},
              {"azure_strict_upload_part_size", 0, 0, "The exact size of part to upload during multipart upload to Azure blob storage."},
              {"azure_min_upload_part_size", 16*1024*1024, 16*1024*1024, "The minimum size of part to upload during multipart upload to Azure blob storage."},
              {"azure_max_upload_part_size", 5ull*1024*1024*1024, 5ull*1024*1024*1024, "The maximum size of part to upload during multipart upload to Azure blob storage."},
              {"azure_upload_part_size_multiply_factor", 2, 2, "Multiply azure_min_upload_part_size by this factor each time azure_multiply_parts_count_threshold parts were uploaded from a single write to Azure blob storage."},
              {"azure_upload_part_size_multiply_parts_count_threshold", 500, 500, "Each time this number of parts was uploaded to Azure blob storage, azure_min_upload_part_size is multiplied by azure_upload_part_size_multiply_factor."},
              {"output_format_csv_serialize_tuple_into_separate_columns", true, true, "A new way of how interpret tuples in CSV format was added."},
              {"input_format_csv_deserialize_separate_columns_into_tuple", true, true, "A new way of how interpret tuples in CSV format was added."},
              {"input_format_csv_try_infer_strings_from_quoted_tuples", true, true, "A new way of how interpret tuples in CSV format was added."},
              }},
    {"24.2", {{"allow_suspicious_variant_types", true, false, "Don't allow creating Variant type with suspicious variants by default"},
              {"validate_experimental_and_suspicious_types_inside_nested_types", false, true, "Validate usage of experimental and suspicious types inside nested types"},
              {"output_format_values_escape_quote_with_quote", false, false, "If true escape ' with '', otherwise quoted with \\'"},
              {"output_format_pretty_single_large_number_tip_threshold", 0, 1'000'000, "Print a readable number tip on the right side of the table if the block consists of a single number which exceeds this value (except 0)"},
              {"input_format_try_infer_exponent_floats", true, false, "Don't infer floats in exponential notation by default"},
              {"query_plan_optimize_prewhere", true, true, "Allow to push down filter to PREWHERE expression for supported storages"},
              {"async_insert_max_data_size", 1000000, 10485760, "The previous value appeared to be too small."},
              {"async_insert_poll_timeout_ms", 10, 10, "Timeout in milliseconds for polling data from asynchronous insert queue"},
              {"async_insert_use_adaptive_busy_timeout", false, true, "Use adaptive asynchronous insert timeout"},
              {"async_insert_busy_timeout_min_ms", 50, 50, "The minimum value of the asynchronous insert timeout in milliseconds; it also serves as the initial value, which may be increased later by the adaptive algorithm"},
              {"async_insert_busy_timeout_max_ms", 200, 200, "The minimum value of the asynchronous insert timeout in milliseconds; async_insert_busy_timeout_ms is aliased to async_insert_busy_timeout_max_ms"},
              {"async_insert_busy_timeout_increase_rate", 0.2, 0.2, "The exponential growth rate at which the adaptive asynchronous insert timeout increases"},
              {"async_insert_busy_timeout_decrease_rate", 0.2, 0.2, "The exponential growth rate at which the adaptive asynchronous insert timeout decreases"},
              {"format_template_row_format", "", "", "Template row format string can be set directly in query"},
              {"format_template_resultset_format", "", "", "Template result set format string can be set in query"},
              {"split_parts_ranges_into_intersecting_and_non_intersecting_final", true, true, "Allow to split parts ranges into intersecting and non intersecting during FINAL optimization"},
              {"split_intersecting_parts_ranges_into_layers_final", true, true, "Allow to split intersecting parts ranges into layers during FINAL optimization"},
              {"azure_max_single_part_copy_size", 256*1024*1024, 256*1024*1024, "The maximum size of object to copy using single part copy to Azure blob storage."},
              {"min_external_table_block_size_rows", DEFAULT_INSERT_BLOCK_SIZE, DEFAULT_INSERT_BLOCK_SIZE, "Squash blocks passed to external table to specified size in rows, if blocks are not big enough"},
              {"min_external_table_block_size_bytes", DEFAULT_INSERT_BLOCK_SIZE * 256, DEFAULT_INSERT_BLOCK_SIZE * 256, "Squash blocks passed to external table to specified size in bytes, if blocks are not big enough."},
              {"parallel_replicas_prefer_local_join", true, true, "If true, and JOIN can be executed with parallel replicas algorithm, and all storages of right JOIN part are *MergeTree, local JOIN will be used instead of GLOBAL JOIN."},
              {"optimize_time_filter_with_preimage", true, true, "Optimize Date and DateTime predicates by converting functions into equivalent comparisons without conversions (e.g. toYear(col) = 2023 -> col >= '2023-01-01' AND col <= '2023-12-31')"},
              {"extract_key_value_pairs_max_pairs_per_row", 0, 0, "Max number of pairs that can be produced by the `extractKeyValuePairs` function. Used as a safeguard against consuming too much memory."},
              {"default_view_definer", "CURRENT_USER", "CURRENT_USER", "Allows to set default `DEFINER` option while creating a view"},
              {"default_materialized_view_sql_security", "DEFINER", "DEFINER", "Allows to set a default value for SQL SECURITY option when creating a materialized view"},
              {"default_normal_view_sql_security", "INVOKER", "INVOKER", "Allows to set default `SQL SECURITY` option while creating a normal view"},
              {"mysql_map_string_to_text_in_show_columns", false, true, "Reduce the configuration effort to connect ClickHouse with BI tools."},
              {"mysql_map_fixed_string_to_text_in_show_columns", false, true, "Reduce the configuration effort to connect ClickHouse with BI tools."},
              }},
    {"24.1", {{"print_pretty_type_names", false, true, "Better user experience."},
              {"input_format_json_read_bools_as_strings", false, true, "Allow to read bools as strings in JSON formats by default"},
              {"output_format_arrow_use_signed_indexes_for_dictionary", false, true, "Use signed indexes type for Arrow dictionaries by default as it's recommended"},
              {"allow_experimental_variant_type", false, false, "Add new experimental Variant type"},
              {"use_variant_as_common_type", false, false, "Allow to use Variant in if/multiIf if there is no common type"},
              {"output_format_arrow_use_64_bit_indexes_for_dictionary", false, false, "Allow to use 64 bit indexes type in Arrow dictionaries"},
              {"parallel_replicas_mark_segment_size", 128, 128, "Add new setting to control segment size in new parallel replicas coordinator implementation"},
              {"ignore_materialized_views_with_dropped_target_table", false, false, "Add new setting to allow to ignore materialized views with dropped target table"},
              {"output_format_compression_level", 3, 3, "Allow to change compression level in the query output"},
              {"output_format_compression_zstd_window_log", 0, 0, "Allow to change zstd window log in the query output when zstd compression is used"},
              {"enable_zstd_qat_codec", false, false, "Add new ZSTD_QAT codec"},
              {"enable_vertical_final", false, true, "Use vertical final by default"},
              {"output_format_arrow_use_64_bit_indexes_for_dictionary", false, false, "Allow to use 64 bit indexes type in Arrow dictionaries"},
              {"max_rows_in_set_to_optimize_join", 100000, 0, "Disable join optimization as it prevents from read in order optimization"},
              {"output_format_pretty_color", true, "auto", "Setting is changed to allow also for auto value, disabling ANSI escapes if output is not a tty"},
              {"function_visible_width_behavior", 0, 1, "We changed the default behavior of `visibleWidth` to be more precise"},
              {"max_estimated_execution_time", 0, 0, "Separate max_execution_time and max_estimated_execution_time"},
              {"iceberg_engine_ignore_schema_evolution", false, false, "Allow to ignore schema evolution in Iceberg table engine"},
              {"optimize_injective_functions_in_group_by", false, true, "Replace injective functions by it's arguments in GROUP BY section in analyzer"},
              {"update_insert_deduplication_token_in_dependent_materialized_views", false, false, "Allow to update insert deduplication token with table identifier during insert in dependent materialized views"},
              {"azure_max_unexpected_write_error_retries", 4, 4, "The maximum number of retries in case of unexpected errors during Azure blob storage write"},
              {"split_parts_ranges_into_intersecting_and_non_intersecting_final", false, true, "Allow to split parts ranges into intersecting and non intersecting during FINAL optimization"},
              {"split_intersecting_parts_ranges_into_layers_final", true, true, "Allow to split intersecting parts ranges into layers during FINAL optimization"}}},
    {"23.12", {{"allow_suspicious_ttl_expressions", true, false, "It is a new setting, and in previous versions the behavior was equivalent to allowing."},
              {"input_format_parquet_allow_missing_columns", false, true, "Allow missing columns in Parquet files by default"},
              {"input_format_orc_allow_missing_columns", false, true, "Allow missing columns in ORC files by default"},
              {"input_format_arrow_allow_missing_columns", false, true, "Allow missing columns in Arrow files by default"}}},
    {"23.11", {{"parsedatetime_parse_without_leading_zeros", false, true, "Improved compatibility with MySQL DATE_FORMAT/STR_TO_DATE"}}},
    {"23.9", {{"optimize_group_by_constant_keys", false, true, "Optimize group by constant keys by default"},
              {"input_format_json_try_infer_named_tuples_from_objects", false, true, "Try to infer named Tuples from JSON objects by default"},
              {"input_format_json_read_numbers_as_strings", false, true, "Allow to read numbers as strings in JSON formats by default"},
              {"input_format_json_read_arrays_as_strings", false, true, "Allow to read arrays as strings in JSON formats by default"},
              {"input_format_json_infer_incomplete_types_as_strings", false, true, "Allow to infer incomplete types as Strings in JSON formats by default"},
              {"input_format_json_try_infer_numbers_from_strings", true, false, "Don't infer numbers from strings in JSON formats by default to prevent possible parsing errors"},
              {"http_write_exception_in_output_format", false, true, "Output valid JSON/XML on exception in HTTP streaming."}}},
    {"23.8", {{"rewrite_count_distinct_if_with_count_distinct_implementation", false, true, "Rewrite countDistinctIf with count_distinct_implementation configuration"}}},
    {"23.7", {{"function_sleep_max_microseconds_per_block", 0, 3000000, "In previous versions, the maximum sleep time of 3 seconds was applied only for `sleep`, but not for `sleepEachRow` function. In the new version, we introduce this setting. If you set compatibility with the previous versions, we will disable the limit altogether."}}},
    {"23.6", {{"http_send_timeout", 180, 30, "3 minutes seems crazy long. Note that this is timeout for a single network write call, not for the whole upload operation."},
              {"http_receive_timeout", 180, 30, "See http_send_timeout."}}},
    {"23.5", {{"input_format_parquet_preserve_order", true, false, "Allow Parquet reader to reorder rows for better parallelism."},
              {"parallelize_output_from_storages", false, true, "Allow parallelism when executing queries that read from file/url/s3/etc. This may reorder rows."},
              {"use_with_fill_by_sorting_prefix", false, true, "Columns preceding WITH FILL columns in ORDER BY clause form sorting prefix. Rows with different values in sorting prefix are filled independently"},
              {"output_format_parquet_compliant_nested_types", false, true, "Change an internal field name in output Parquet file schema."}}},
    {"23.4", {{"allow_suspicious_indices", true, false, "If true, index can defined with identical expressions"},
              {"allow_nonconst_timezone_arguments", true, false, "Allow non-const timezone arguments in certain time-related functions like toTimeZone(), fromUnixTimestamp*(), snowflakeToDateTime*()."},
              {"connect_timeout_with_failover_ms", 50, 1000, "Increase default connect timeout because of async connect"},
              {"connect_timeout_with_failover_secure_ms", 100, 1000, "Increase default secure connect timeout because of async connect"},
              {"hedged_connection_timeout_ms", 100, 50, "Start new connection in hedged requests after 50 ms instead of 100 to correspond with previous connect timeout"},
              {"formatdatetime_f_prints_single_zero", true, false, "Improved compatibility with MySQL DATE_FORMAT()/STR_TO_DATE()"},
              {"formatdatetime_parsedatetime_m_is_month_name", false, true, "Improved compatibility with MySQL DATE_FORMAT/STR_TO_DATE"}}},
    {"23.3", {{"output_format_parquet_version", "1.0", "2.latest", "Use latest Parquet format version for output format"},
              {"input_format_json_ignore_unknown_keys_in_named_tuple", false, true, "Improve parsing JSON objects as named tuples"},
              {"input_format_native_allow_types_conversion", false, true, "Allow types conversion in Native input forma"},
              {"output_format_arrow_compression_method", "none", "lz4_frame", "Use lz4 compression in Arrow output format by default"},
              {"output_format_parquet_compression_method", "snappy", "lz4", "Use lz4 compression in Parquet output format by default"},
              {"output_format_orc_compression_method", "none", "lz4_frame", "Use lz4 compression in ORC output format by default"},
              {"async_query_sending_for_remote", false, true, "Create connections and send query async across shards"}}},
    {"23.2", {{"output_format_parquet_fixed_string_as_fixed_byte_array", false, true, "Use Parquet FIXED_LENGTH_BYTE_ARRAY type for FixedString by default"},
              {"output_format_arrow_fixed_string_as_fixed_byte_array", false, true, "Use Arrow FIXED_SIZE_BINARY type for FixedString by default"},
              {"query_plan_remove_redundant_distinct", false, true, "Remove redundant Distinct step in query plan"},
              {"optimize_duplicate_order_by_and_distinct", true, false, "Remove duplicate ORDER BY and DISTINCT if it's possible"},
              {"insert_keeper_max_retries", 0, 20, "Enable reconnections to Keeper on INSERT, improve reliability"}}},
    {"23.1", {{"input_format_json_read_objects_as_strings", 0, 1, "Enable reading nested json objects as strings while object type is experimental"},
              {"input_format_json_defaults_for_missing_elements_in_named_tuple", false, true, "Allow missing elements in JSON objects while reading named tuples by default"},
              {"input_format_csv_detect_header", false, true, "Detect header in CSV format by default"},
              {"input_format_tsv_detect_header", false, true, "Detect header in TSV format by default"},
              {"input_format_custom_detect_header", false, true, "Detect header in CustomSeparated format by default"},
              {"query_plan_remove_redundant_sorting", false, true, "Remove redundant sorting in query plan. For example, sorting steps related to ORDER BY clauses in subqueries"}}},
    {"22.12", {{"max_size_to_preallocate_for_aggregation", 10'000'000, 100'000'000, "This optimizes performance"},
               {"query_plan_aggregation_in_order", 0, 1, "Enable some refactoring around query plan"},
               {"format_binary_max_string_size", 0, 1_GiB, "Prevent allocating large amount of memory"}}},
    {"22.11", {{"use_structure_from_insertion_table_in_table_functions", 0, 2, "Improve using structure from insertion table in table functions"}}},
    {"22.9", {{"force_grouping_standard_compatibility", false, true, "Make GROUPING function output the same as in SQL standard and other DBMS"}}},
    {"22.7", {{"cross_to_inner_join_rewrite", 1, 2, "Force rewrite comma join to inner"},
              {"enable_positional_arguments", false, true, "Enable positional arguments feature by default"},
              {"format_csv_allow_single_quotes", true, false, "Most tools don't treat single quote in CSV specially, don't do it by default too"}}},
    {"22.6", {{"output_format_json_named_tuples_as_objects", false, true, "Allow to serialize named tuples as JSON objects in JSON formats by default"},
              {"input_format_skip_unknown_fields", false, true, "Optimize reading subset of columns for some input formats"}}},
    {"22.5", {{"memory_overcommit_ratio_denominator", 0, 1073741824, "Enable memory overcommit feature by default"},
              {"memory_overcommit_ratio_denominator_for_user", 0, 1073741824, "Enable memory overcommit feature by default"}}},
    {"22.4", {{"allow_settings_after_format_in_insert", true, false, "Do not allow SETTINGS after FORMAT for INSERT queries because ClickHouse interpret SETTINGS as some values, which is misleading"}}},
    {"22.3", {{"cast_ipv4_ipv6_default_on_conversion_error", true, false, "Make functions cast(value, 'IPv4') and cast(value, 'IPv6') behave same as toIPv4 and toIPv6 functions"}}},
    {"21.12", {{"stream_like_engine_allow_direct_select", true, false, "Do not allow direct select for Kafka/RabbitMQ/FileLog by default"}}},
    {"21.9", {{"output_format_decimal_trailing_zeros", true, false, "Do not output trailing zeros in text representation of Decimal types by default for better looking output"},
              {"use_hedged_requests", false, true, "Enable Hedged Requests feature by default"}}},
    {"21.7", {{"legacy_column_name_of_tuple_literal", true, false, "Add this setting only for compatibility reasons. It makes sense to set to 'true', while doing rolling update of cluster from version lower than 21.7 to higher"}}},
    {"21.5", {{"async_socket_for_remote", false, true, "Fix all problems and turn on asynchronous reads from socket for remote queries by default again"}}},
    {"21.3", {{"async_socket_for_remote", true, false, "Turn off asynchronous reads from socket for remote queries because of some problems"},
              {"optimize_normalize_count_variants", false, true, "Rewrite aggregate functions that semantically equals to count() as count() by default"},
              {"normalize_function_names", false, true, "Normalize function names to their canonical names, this was needed for projection query routing"}}},
    {"21.2", {{"enable_global_with_statement", false, true, "Propagate WITH statements to UNION queries and all subqueries by default"}}},
    {"21.1", {{"insert_quorum_parallel", false, true, "Use parallel quorum inserts by default. It is significantly more convenient to use than sequential quorum inserts"},
              {"input_format_null_as_default", false, true, "Allow to insert NULL as default for input formats by default"},
              {"optimize_on_insert", false, true, "Enable data optimization on INSERT by default for better user experience"},
              {"use_compact_format_in_distributed_parts_names", false, true, "Use compact format for async INSERT into Distributed tables by default"}}},
    {"20.10", {{"format_regexp_escaping_rule", "Escaped", "Raw", "Use Raw as default escaping rule for Regexp format to male the behaviour more like to what users expect"}}},
    {"20.7", {{"show_table_uuid_in_table_create_query_if_not_nil", true, false, "Stop showing  UID of the table in its CREATE query for Engine=Atomic"}}},
    {"20.5", {{"input_format_with_names_use_header", false, true, "Enable using header with names for formats with WithNames/WithNamesAndTypes suffixes"},
              {"allow_suspicious_codecs", true, false, "Don't allow to specify meaningless compression codecs"}}},
    {"20.4", {{"validate_polygons", false, true, "Throw exception if polygon is invalid in function pointInPolygon by default instead of returning possibly wrong results"}}},
    {"19.18", {{"enable_scalar_subquery_optimization", false, true, "Prevent scalar subqueries from (de)serializing large scalar values and possibly avoid running the same subquery more than once"}}},
    {"19.14", {{"any_join_distinct_right_table_keys", true, false, "Disable ANY RIGHT and ANY FULL JOINs by default to avoid inconsistency"}}},
    {"19.12", {{"input_format_defaults_for_omitted_fields", false, true, "Enable calculation of complex default expressions for omitted fields for some input formats, because it should be the expected behaviour"}}},
    {"19.5", {{"max_partitions_per_insert_block", 0, 100, "Add a limit for the number of partitions in one block"}}},
    {"18.12.17", {{"enable_optimize_predicate_expression", 0, 1, "Optimize predicates to subqueries by default"}}},
};


const std::map<ClickHouseVersion, SettingsChangesHistory::SettingsChanges> & getSettingsChangesHistory()
{
    static std::map<ClickHouseVersion, SettingsChangesHistory::SettingsChanges> settings_changes_history;

    static std::once_flag initialized_flag;
    std::call_once(initialized_flag, []()
    {
        for (const auto & setting_change : settings_changes_history_initializer)
        {
            /// Disallow duplicate keys in the settings changes history. Example:
            ///     {"21.2", {{"some_setting_1", false, true, "[...]"}}},
            ///     [...]
            ///     {"21.2", {{"some_setting_2", false, true, "[...]"}}},
            /// As std::set has unique keys, one of the entries would be overwritten.
            if (settings_changes_history.contains(setting_change.first))
                throw Exception{ErrorCodes::LOGICAL_ERROR, "Detected duplicate version '{}'", setting_change.first.toString()};

            settings_changes_history[setting_change.first] = setting_change.second;
        }
    });

    return settings_changes_history;
}
}<|MERGE_RESOLUTION|>--- conflicted
+++ resolved
@@ -62,9 +62,6 @@
               {"input_format_binary_decode_types_in_binary_format", false, false, "Added new setting to allow to read type names in binary format in RowBinaryWithNamesAndTypes input format"},
               {"output_format_native_encode_types_in_binary_format", false, false, "Added new setting to allow to write type names in binary format in Native output format"},
               {"input_format_native_decode_types_in_binary_format", false, false, "Added new setting to allow to read type names in binary format in Native output format"},
-<<<<<<< HEAD
-              {"optimize_trivial_insert_select", true, false, "The optimization does not make sense in many cases."},
-=======
               {"read_in_order_use_buffering", false, true, "Use buffering before merging while reading in order of primary key"},
               {"optimize_functions_to_subcolumns", false, true, "Enable optimization by default"},
               {"enable_named_columns_in_function_tuple", false, true, "Generate named tuples in function tuple() when all names are unique and can be treated as unquoted identifiers."},
@@ -79,7 +76,6 @@
               {"azure_sdk_retry_max_backoff_ms", 1000, 1000, "Maximal backoff between retries in azure sdk"},
               {"postgresql_connection_attempt_timeout", 2, 2, "Allow to control 'connect_timeout' parameter of PostgreSQL connection."},
               {"postgresql_connection_pool_retries", 2, 2, "Allow to control the number of retries in PostgreSQL connection pool."}
->>>>>>> 808d875a
               }},
     {"24.6", {{"materialize_skip_indexes_on_insert", true, true, "Added new setting to allow to disable materialization of skip indexes on insert"},
               {"materialize_statistics_on_insert", true, true, "Added new setting to allow to disable materialization of statistics on insert"},
