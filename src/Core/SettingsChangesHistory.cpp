--- conflicted
+++ resolved
@@ -73,11 +73,8 @@
             {"use_roaring_bitmap_iceberg_positional_deletes", false, false, "New setting"},
             {"iceberg_metadata_compression_method", "", "", "New setting"},
             {"allow_experimental_correlated_subqueries", false, true, "Mark correlated subqueries support as Beta."},
-<<<<<<< HEAD
             {"output_format_parquet_date_as_uint16", false, false, "Added a compatibility setting for a minor compatibility-breaking change introduced back in 24.12."},
-=======
             {"enable_producing_buckets_out_of_order_in_aggregation", false, true, "New setting"},
->>>>>>> ce631a16
         });
         addSettingsChanges(settings_changes_history, "25.7",
         {
