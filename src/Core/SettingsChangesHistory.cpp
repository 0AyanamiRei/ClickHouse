#include <Core/SettingsChangesHistory.h>

#include <Core/SettingsEnums.h>

#include <Common/Exception.h>

namespace DB
{

namespace ErrorCodes
{
    extern const int LOGICAL_ERROR;
}

static void addSettingsChanges(
    VersionToSettingsChangesMap & settings_changes_history,
    std::string_view version,
    SettingsChangesHistory::SettingsChanges && changes)
{
    /// Forbid duplicate versions
    auto [_, inserted] = settings_changes_history.emplace(ClickHouseVersion(version), std::move(changes));
    if (!inserted)
        throw Exception{ErrorCodes::LOGICAL_ERROR, "Detected duplicate version '{}'", ClickHouseVersion(version).toString()};
}

const VersionToSettingsChangesMap & getSettingsChangesHistory()
{
    static VersionToSettingsChangesMap settings_changes_history;
    static std::once_flag initialized_flag;
    std::call_once(initialized_flag, [&]
    {
        // clang-format off
        /// History of settings changes that controls some backward incompatible changes
        /// across all ClickHouse versions. It maps ClickHouse version to settings changes that were done
        /// in this version. This history contains both changes to existing settings and newly added settings.
        /// Settings changes is a vector of structs
        ///     {setting_name, previous_value, new_value, reason}.
        /// For newly added setting choose the most appropriate previous_value (for example, if new setting
        /// controls new feature and it's 'true' by default, use 'false' as previous_value).
        /// It's used to implement `compatibility` setting (see https://github.com/ClickHouse/ClickHouse/issues/35972)
        /// Note: please check if the key already exists to prevent duplicate entries.
        addSettingsChanges(settings_changes_history, "25.8",
        {
            {"optimize_rewrite_regexp_functions", false, true, "A new setting"},
            {"max_joined_block_size_bytes", 0, 4 * 1024 * 1024, "New setting"},
            {"azure_max_single_part_upload_size", 100 * 1024 * 1024, 32 * 1024 * 1024, "Align with S3"},
            {"azure_max_redirects", 10, 10, "New setting"},
            {"azure_max_get_rps", 0, 0, "New setting"},
            {"azure_max_get_burst", 0, 0, "New setting"},
            {"azure_max_put_rps", 0, 0, "New setting"},
            {"azure_max_put_burst", 0, 0, "New setting"},
            {"azure_use_adaptive_timeouts", true, true, "New setting"},
            {"azure_request_timeout_ms", 30000, 30000, "New setting"},
            {"azure_connect_timeout_ms", 1000, 1000, "New setting"},
            {"azure_sdk_use_native_client", false, true, "New setting"},
            {"distributed_cache_connect_backoff_min_ms", 0, 0, "New setting"},
            {"distributed_cache_connect_backoff_max_ms", 50, 50, "New setting"},
            {"distributed_cache_read_request_max_tries", 20, 10, "Changed setting value"},
            {"distributed_cache_connect_max_tries", 20, 5, "Changed setting value"},
            {"opentelemetry_trace_cpu_scheduling", false, false, "New setting to trace `cpu_slot_preemption` feature."},
            {"vector_search_with_rescoring", true, true, "New setting."},
            {"delta_lake_enable_expression_visitor_logging", false, false, "New setting"},
<<<<<<< HEAD
            {"write_full_path_insert_iceberg", false, false, "New setting."},
=======
            {"write_full_path_in_iceberg_metadata", false, false, "New setting."},
>>>>>>> 0d34e016
        });
        addSettingsChanges(settings_changes_history, "25.7",
        {
            /// RELEASE CLOSED
            {"correlated_subqueries_substitute_equivalent_expressions", false, true, "New setting to correlated subquery planning optimization."},
            {"function_date_trunc_return_type_behavior", 0, 0, "Add new setting to preserve old behaviour of dateTrunc function"},
            {"output_format_parquet_geometadata", false, true, "A new setting to allow to write information about geo columns in parquet metadata and encode columns in WKB format."},
            {"cluster_function_process_archive_on_multiple_nodes", false, true, "New setting"},
            {"enable_vector_similarity_index", false, false, "Added an alias for setting `allow_experimental_vector_similarity_index`"},
            {"distributed_plan_max_rows_to_broadcast", 20000, 20000, "New experimental setting."},
            {"output_format_json_map_as_array_of_tuples", false, false, "New setting"},
            {"input_format_json_map_as_array_of_tuples", false, false, "New setting"},
            {"parallel_distributed_insert_select", 0, 2, "Enable parallel distributed insert select by default"},
            {"write_through_distributed_cache_buffer_size", 0, 0, "New cloud setting"},
            {"min_joined_block_size_rows", 0, DEFAULT_BLOCK_SIZE, "New setting."},
            {"table_engine_read_through_distributed_cache", false, false, "New setting"},
            {"distributed_cache_alignment", 0, 0, "Rename of distributed_cache_read_alignment"},
            {"enable_scopes_for_with_statement", true, true, "New setting for backward compatibility with the old analyzer."},
            {"output_format_parquet_enum_as_byte_array", false, false, "Write enum using parquet physical type: BYTE_ARRAY and logical type: ENUM"},
            {"distributed_plan_force_shuffle_aggregation", 0, 0, "New experimental setting"},
            {"allow_experimental_insert_into_iceberg", false, false, "New setting."},
            /// RELEASE CLOSED
        });
        addSettingsChanges(settings_changes_history, "25.6",
        {
            /// RELEASE CLOSED
            {"output_format_native_use_flattened_dynamic_and_json_serialization", false, false, "Add flattened Dynamic/JSON serializations to Native format"},
            {"cast_string_to_date_time_mode", "basic", "basic", "Allow to use different DateTime parsing mode in String to DateTime cast"},
            {"parallel_replicas_connect_timeout_ms", 1000, 300, "Separate connection timeout for parallel replicas queries"},
            {"use_iceberg_partition_pruning", false, true, "Enable Iceberg partition pruning by default."},
            {"distributed_cache_credentials_refresh_period_seconds", 5, 5, "New private setting"},
            {"enable_shared_storage_snapshot_in_query", false, false, "A new setting to share storage snapshot in query"},
            {"merge_tree_storage_snapshot_sleep_ms", 0, 0, "A new setting to debug storage snapshot consistency in query"},
            {"enable_job_stack_trace", false, false, "The setting was disabled by default to avoid performance overhead."},
            {"use_legacy_to_time", true, true, "New setting. Allows for user to use the old function logic for toTime, which works as toTimeWithFixedDate."},
            {"allow_experimental_time_time64_type", false, false, "New settings. Allows to use a new experimental Time and Time64 data types."},
            {"enable_time_time64_type", false, false, "New settings. Allows to use a new experimental Time and Time64 data types."},
            {"optimize_use_projection_filtering", false, true, "New setting"},
            {"input_format_parquet_enable_json_parsing", false, true, "When reading Parquet files, parse JSON columns as ClickHouse JSON Column."},
            {"use_skip_indexes_if_final", 0, 1, "Change in default value of setting"},
            {"use_skip_indexes_if_final_exact_mode", 0, 1, "Change in default value of setting"},
            {"allow_experimental_time_series_aggregate_functions", false, false, "New setting to enable experimental timeSeries* aggregate functions."},
            {"min_outstreams_per_resize_after_split", 0, 24, "New setting."},
            {"count_matches_stop_at_empty_match", true, false, "New setting."},
            {"enable_parallel_blocks_marshalling", "false", "true", "A new setting"},
            {"format_schema_source", "file", "file", "New setting"},
            {"format_schema_message_name", "", "", "New setting"},
            {"enable_scopes_for_with_statement", true, true, "New setting for backward compatibility with the old analyzer."},
            /// RELEASE CLOSED
        });
        addSettingsChanges(settings_changes_history, "25.5",
        {
            /// Release closed. Please use 25.6
            {"geotoh3_argument_order", "lon_lat", "lat_lon", "A new setting for legacy behaviour to set lon and lat argument order"},
            {"secondary_indices_enable_bulk_filtering", false, true, "A new algorithm for filtering by data skipping indices"},
            {"implicit_table_at_top_level", "", "", "A new setting, used in clickhouse-local"},
            {"use_skip_indexes_if_final_exact_mode", 0, 0, "This setting was introduced to help FINAL query return correct results with skip indexes"},
            {"parsedatetime_e_requires_space_padding", true, false, "Improved compatibility with MySQL DATE_FORMAT/STR_TO_DATE"},
            {"formatdatetime_e_with_space_padding", true, false, "Improved compatibility with MySQL DATE_FORMAT/STR_TO_DATE"},
            {"input_format_max_block_size_bytes", 0, 0, "New setting to limit bytes size if blocks created by input format"},
            {"parallel_replicas_insert_select_local_pipeline", false, true, "Use local pipeline during distributed INSERT SELECT with parallel replicas. Currently disabled due to performance issues"},
            {"page_cache_block_size", 1048576, 1048576, "Made this setting adjustable on a per-query level."},
            {"page_cache_lookahead_blocks", 16, 16, "Made this setting adjustable on a per-query level."},
            {"output_format_pretty_glue_chunks", "0", "auto", "A new setting to make Pretty formats prettier."},
            {"distributed_cache_read_only_from_current_az", true, true, "New setting"},
            {"parallel_hash_join_threshold", 0, 100'000, "New setting"},
            {"max_limit_for_ann_queries", 1'000, 0, "Obsolete setting"},
            {"max_limit_for_vector_search_queries", 1'000, 1'000, "New setting"},
            {"min_os_cpu_wait_time_ratio_to_throw", 0, 0, "Setting values were changed and backported to 25.4"},
            {"max_os_cpu_wait_time_ratio_to_throw", 0, 0, "Setting values were changed and backported to 25.4"},
            {"make_distributed_plan", 0, 0, "New experimental setting."},
            {"distributed_plan_execute_locally", 0, 0, "New experimental setting."},
            {"distributed_plan_default_shuffle_join_bucket_count", 8, 8, "New experimental setting."},
            {"distributed_plan_default_reader_bucket_count", 8, 8, "New experimental setting."},
            {"distributed_plan_optimize_exchanges", true, true, "New experimental setting."},
            {"distributed_plan_force_exchange_kind", "", "", "New experimental setting."},
            {"update_sequential_consistency", true, true, "A new setting"},
            {"update_parallel_mode", "auto", "auto", "A new setting"},
            {"lightweight_delete_mode", "alter_update", "alter_update", "A new setting"},
            {"alter_update_mode", "heavy", "heavy", "A new setting"},
            {"apply_patch_parts", false, true, "A new setting"},
            {"allow_experimental_lightweight_update", false, false, "A new setting"},
            {"allow_experimental_delta_kernel_rs", true, true, "New setting"},
            {"allow_experimental_database_hms_catalog", false, false, "Allow experimental database engine DataLakeCatalog with catalog_type = 'hive'"},
            {"vector_search_filter_strategy", "auto", "auto", "New setting"},
            {"vector_search_postfilter_multiplier", 1, 1, "New setting"},
            {"compile_expressions", false, true, "We believe that the LLVM infrastructure behind the JIT compiler is stable enough to enable this setting by default."},
            {"input_format_parquet_bloom_filter_push_down", false, true, "When reading Parquet files, skip whole row groups based on the WHERE/PREWHERE expressions and bloom filter in the Parquet metadata."},
            {"input_format_parquet_allow_geoparquet_parser", false, true, "A new setting to use geo columns in parquet file"},
            {"enable_url_encoding", true, false, "Changed existing setting's default value"},
            {"s3_slow_all_threads_after_network_error", false, true, "New setting"},
            {"enable_scopes_for_with_statement", true, true, "New setting for backward compatibility with the old analyzer."},
            /// Release closed. Please use 25.6
        });
        addSettingsChanges(settings_changes_history, "25.4",
        {
            /// Release closed. Please use 25.5
            {"use_query_condition_cache", false, true, "A new optimization"},
            {"allow_materialized_view_with_bad_select", true, false, "Don't allow creating MVs referencing nonexistent columns or tables"},
            {"query_plan_optimize_lazy_materialization", false, true, "Added new setting to use query plan for lazy materialization optimisation"},
            {"query_plan_max_limit_for_lazy_materialization", 10, 10, "Added new setting to control maximum limit value that allows to use query plan for lazy materialization optimisation. If zero, there is no limit"},
            {"query_plan_convert_join_to_in", false, false, "New setting"},
            {"enable_hdfs_pread", true, true, "New setting."},
            {"low_priority_query_wait_time_ms", 1000, 1000, "New setting."},
            {"allow_experimental_correlated_subqueries", false, false, "Added new setting to allow correlated subqueries execution."},
            {"serialize_query_plan", false, false, "NewSetting"},
            {"allow_experimental_shared_set_join", 0, 1, "A setting for ClickHouse Cloud to enable SharedSet and SharedJoin"},
            {"allow_special_bool_values_inside_variant", true, false, "Don't allow special bool values during Variant type parsing"},
            {"cast_string_to_variant_use_inference", true, true, "New setting to enable/disable types inference during CAST from String to Variant"},
            {"distributed_cache_read_request_max_tries", 20, 20, "New setting"},
            {"query_condition_cache_store_conditions_as_plaintext", false, false, "New setting"},
            {"min_os_cpu_wait_time_ratio_to_throw", 0, 0, "New setting"},
            {"max_os_cpu_wait_time_ratio_to_throw", 0, 0, "New setting"},
            {"query_plan_merge_filter_into_join_condition", false, true, "Added new setting to merge filter into join condition"},
            {"use_local_cache_for_remote_storage", true, false, "Obsolete setting."},
            {"iceberg_timestamp_ms", 0, 0, "New setting."},
            {"iceberg_snapshot_id", 0, 0, "New setting."},
            {"use_iceberg_metadata_files_cache", true, true, "New setting"},
            {"query_plan_join_shard_by_pk_ranges", false, false, "New setting"},
            {"parallel_replicas_insert_select_local_pipeline", false, false, "Use local pipeline during distributed INSERT SELECT with parallel replicas. Currently disabled due to performance issues"},
            {"parallel_hash_join_threshold", 0, 0, "New setting"},
            {"function_date_trunc_return_type_behavior", 1, 0, "Change the result type for dateTrunc function for DateTime64/Date32 arguments to DateTime64/Date32 regardless of time unit to get correct result for negative values"},
            {"enable_scopes_for_with_statement", true, true, "New setting for backward compatibility with the old analyzer."},
            /// Release closed. Please use 25.5
        });
        addSettingsChanges(settings_changes_history, "25.3",
        {
            /// Release closed. Please use 25.4
            {"enable_json_type", false, true, "JSON data type is production-ready"},
            {"enable_dynamic_type", false, true, "Dynamic data type is production-ready"},
            {"enable_variant_type", false, true, "Variant data type is production-ready"},
            {"allow_experimental_json_type", false, true, "JSON data type is production-ready"},
            {"allow_experimental_dynamic_type", false, true, "Dynamic data type is production-ready"},
            {"allow_experimental_variant_type", false, true, "Variant data type is production-ready"},
            {"allow_experimental_database_unity_catalog", false, false, "Allow experimental database engine DataLakeCatalog with catalog_type = 'unity'"},
            {"allow_experimental_database_glue_catalog", false, false, "Allow experimental database engine DataLakeCatalog with catalog_type = 'glue'"},
            {"use_page_cache_with_distributed_cache", false, false, "New setting"},
            {"use_query_condition_cache", false, false, "New setting."},
            {"parallel_replicas_for_cluster_engines", false, true, "New setting."},
            {"parallel_hash_join_threshold", 0, 0, "New setting"},
            /// Release closed. Please use 25.4
        });
        addSettingsChanges(settings_changes_history, "25.2",
        {
            /// Release closed. Please use 25.3
            {"schema_inference_make_json_columns_nullable", false, false, "Allow to infer Nullable(JSON) during schema inference"},
            {"query_plan_use_new_logical_join_step", false, true, "Enable new step"},
            {"postgresql_fault_injection_probability", 0., 0., "New setting"},
            {"apply_settings_from_server", false, true, "Client-side code (e.g. INSERT input parsing and query output formatting) will use the same settings as the server, including settings from server config."},
            {"merge_tree_use_deserialization_prefixes_cache", true, true, "A new setting to control the usage of deserialization prefixes cache in MergeTree"},
            {"merge_tree_use_prefixes_deserialization_thread_pool", true, true, "A new setting controlling the usage of the thread pool for parallel prefixes deserialization in MergeTree"},
            {"optimize_and_compare_chain", false, true, "A new setting"},
            {"enable_adaptive_memory_spill_scheduler", false, false, "New setting. Enable spill memory data into external storage adaptively."},
            {"output_format_parquet_write_bloom_filter", false, true, "Added support for writing Parquet bloom filters."},
            {"output_format_parquet_bloom_filter_bits_per_value", 10.5, 10.5, "New setting."},
            {"output_format_parquet_bloom_filter_flush_threshold_bytes", 128 * 1024 * 1024, 128 * 1024 * 1024, "New setting."},
            {"output_format_pretty_max_rows", 10000, 1000, "It is better for usability - less amount to scroll."},
            {"restore_replicated_merge_tree_to_shared_merge_tree", false, false, "New setting."},
            {"parallel_replicas_only_with_analyzer", true, true, "Parallel replicas is supported only with analyzer enabled"},
            {"s3_allow_multipart_copy", true, true, "New setting."},
        });
        addSettingsChanges(settings_changes_history, "25.1",
        {
            /// Release closed. Please use 25.2
            {"allow_not_comparable_types_in_order_by", true, false, "Don't allow not comparable types in order by by default"},
            {"allow_not_comparable_types_in_comparison_functions", true, false, "Don't allow not comparable types in comparison functions by default"},
            {"output_format_json_pretty_print", false, true, "Print values in a pretty format in JSON output format by default"},
            {"allow_experimental_ts_to_grid_aggregate_function", false, false, "Cloud only"},
            {"formatdatetime_f_prints_scale_number_of_digits", true, false, "New setting."},
            {"distributed_cache_connect_max_tries", 20, 20, "Cloud only"},
            {"query_plan_use_new_logical_join_step", false, false, "New join step, internal change"},
            {"distributed_cache_min_bytes_for_seek", 0, 0, "New private setting."},
            {"use_iceberg_partition_pruning", false, false, "New setting for Iceberg partition pruning."},
            {"max_bytes_ratio_before_external_group_by", 0.0, 0.5, "Enable automatic spilling to disk by default."},
            {"max_bytes_ratio_before_external_sort", 0.0, 0.5, "Enable automatic spilling to disk by default."},
            {"min_external_sort_block_bytes", 0., 100_MiB, "New setting."},
            {"s3queue_migrate_old_metadata_to_buckets", false, false, "New setting."},
            {"distributed_cache_pool_behaviour_on_limit", "allocate_bypassing_pool", "wait", "Cloud only"},
            {"use_hive_partitioning", false, true, "Enabled the setting by default."},
            {"query_plan_try_use_vector_search", false, true, "New setting."},
            {"short_circuit_function_evaluation_for_nulls", false, true, "Allow to execute functions with Nullable arguments only on rows with non-NULL values in all arguments"},
            {"short_circuit_function_evaluation_for_nulls_threshold", 1.0, 1.0, "Ratio threshold of NULL values to execute functions with Nullable arguments only on rows with non-NULL values in all arguments. Applies when setting short_circuit_function_evaluation_for_nulls is enabled."},
            {"output_format_orc_writer_time_zone_name", "GMT", "GMT", "The time zone name for ORC writer, the default ORC writer's time zone is GMT."},
            {"output_format_pretty_highlight_trailing_spaces", false, true, "A new setting."},
            {"allow_experimental_bfloat16_type", false, true, "Add new BFloat16 type"},
            {"allow_push_predicate_ast_for_distributed_subqueries", false, true, "A new setting"},
            {"output_format_pretty_squash_consecutive_ms", 0, 50, "Add new setting"},
            {"output_format_pretty_squash_max_wait_ms", 0, 1000, "Add new setting"},
            {"output_format_pretty_max_column_name_width_cut_to", 0, 24, "A new setting"},
            {"output_format_pretty_max_column_name_width_min_chars_to_cut", 0, 4, "A new setting"},
            {"output_format_pretty_multiline_fields", false, true, "A new setting"},
            {"output_format_pretty_fallback_to_vertical", false, true, "A new setting"},
            {"output_format_pretty_fallback_to_vertical_max_rows_per_chunk", 0, 100, "A new setting"},
            {"output_format_pretty_fallback_to_vertical_min_columns", 0, 5, "A new setting"},
            {"output_format_pretty_fallback_to_vertical_min_table_width", 0, 250, "A new setting"},
            {"merge_table_max_tables_to_look_for_schema_inference", 1, 1000, "A new setting"},
            {"max_autoincrement_series", 1000, 1000, "A new setting"},
            {"validate_enum_literals_in_operators", false, false, "A new setting"},
            {"allow_experimental_kusto_dialect", true, false, "A new setting"},
            {"allow_experimental_prql_dialect", true, false, "A new setting"},
            {"h3togeo_lon_lat_result_order", true, false, "A new setting"},
            {"max_parallel_replicas", 1, 1000, "Use up to 1000 parallel replicas by default."},
            {"allow_general_join_planning", false, true, "Allow more general join planning algorithm when hash join algorithm is enabled."},
            {"optimize_extract_common_expressions", false, true, "Optimize WHERE, PREWHERE, ON, HAVING and QUALIFY expressions by extracting common expressions out from disjunction of conjunctions."},
            /// Release closed. Please use 25.2
        });
        addSettingsChanges(settings_changes_history, "24.12",
        {
            /// Release closed. Please use 25.1
            {"allow_experimental_database_iceberg", false, false, "New setting."},
            {"shared_merge_tree_sync_parts_on_partition_operations", 1, 1, "New setting. By default parts are always synchronized"},
            {"query_plan_join_swap_table", "false", "auto", "New setting. Right table was always chosen before."},
            {"max_size_to_preallocate_for_aggregation", 100'000'000, 1'000'000'000'000, "Enable optimisation for bigger tables."},
            {"max_size_to_preallocate_for_joins", 100'000'000, 1'000'000'000'000, "Enable optimisation for bigger tables."},
            {"max_bytes_ratio_before_external_group_by", 0., 0., "New setting."},
            {"optimize_extract_common_expressions", false, false, "Introduce setting to optimize WHERE, PREWHERE, ON, HAVING and QUALIFY expressions by extracting common expressions out from disjunction of conjunctions."},
            {"max_bytes_ratio_before_external_sort", 0., 0., "New setting."},
            {"use_async_executor_for_materialized_views", false, false, "New setting."},
            {"http_response_headers", "", "", "New setting."},
            {"output_format_parquet_datetime_as_uint32", true, false, "Write DateTime as DateTime64(3) instead of UInt32 (these are the two Parquet types closest to DateTime)."},
            {"skip_redundant_aliases_in_udf", false, false, "When enabled, this allows you to use the same user defined function several times for several materialized columns in the same table."},
            {"parallel_replicas_index_analysis_only_on_coordinator", true, true, "Index analysis done only on replica-coordinator and skipped on other replicas. Effective only with enabled parallel_replicas_local_plan"}, // enabling it was moved to 24.10
            {"least_greatest_legacy_null_behavior", true, false, "New setting"},
            {"use_concurrency_control", false, true, "Enable concurrency control by default"},
            {"join_algorithm", "default", "direct,parallel_hash,hash", "'default' was deprecated in favor of explicitly specified join algorithms, also parallel_hash is now preferred over hash"},
            /// Release closed. Please use 25.1
        });
        addSettingsChanges(settings_changes_history, "24.11",
        {
            {"validate_mutation_query", false, true, "New setting to validate mutation queries by default."},
            {"enable_job_stack_trace", false, false, "Enables collecting stack traces from job's scheduling. Disabled by default to avoid performance overhead."},
            {"allow_suspicious_types_in_group_by", true, false, "Don't allow Variant/Dynamic types in GROUP BY by default"},
            {"allow_suspicious_types_in_order_by", true, false, "Don't allow Variant/Dynamic types in ORDER BY by default"},
            {"distributed_cache_discard_connection_if_unread_data", true, true, "New setting"},
            {"filesystem_cache_enable_background_download_for_metadata_files_in_packed_storage", true, true, "New setting"},
            {"filesystem_cache_enable_background_download_during_fetch", true, true, "New setting"},
            {"azure_check_objects_after_upload", false, false, "Check each uploaded object in azure blob storage to be sure that upload was successful"},
            {"backup_restore_keeper_max_retries", 20, 1000, "Should be big enough so the whole operation BACKUP or RESTORE operation won't fail because of a temporary [Zoo]Keeper failure in the middle of it."},
            {"backup_restore_failure_after_host_disconnected_for_seconds", 0, 3600, "New setting."},
            {"backup_restore_keeper_max_retries_while_initializing", 0, 20, "New setting."},
            {"backup_restore_keeper_max_retries_while_handling_error", 0, 20, "New setting."},
            {"backup_restore_finish_timeout_after_error_sec", 0, 180, "New setting."},
            {"query_plan_merge_filters", false, true, "Allow to merge filters in the query plan. This is required to properly support filter-push-down with a new analyzer."},
            {"parallel_replicas_local_plan", false, true, "Use local plan for local replica in a query with parallel replicas"},
            {"merge_tree_use_v1_object_and_dynamic_serialization", true, false, "Add new serialization V2 version for JSON and Dynamic types"},
            {"min_joined_block_size_bytes", 524288, 524288, "New setting."},
            {"allow_experimental_bfloat16_type", false, false, "Add new experimental BFloat16 type"},
            {"filesystem_cache_skip_download_if_exceeds_per_query_cache_write_limit", 1, 1, "Rename of setting skip_download_if_exceeds_query_cache_limit"},
            {"filesystem_cache_prefer_bigger_buffer_size", true, true, "New setting"},
            {"read_in_order_use_virtual_row", false, false, "Use virtual row while reading in order of primary key or its monotonic function fashion. It is useful when searching over multiple parts as only relevant ones are touched."},
            {"s3_skip_empty_files", false, true, "We hope it will provide better UX"},
            {"filesystem_cache_boundary_alignment", 0, 0, "New setting"},
            {"push_external_roles_in_interserver_queries", false, true, "New setting."},
            {"enable_variant_type", false, false, "Add alias to allow_experimental_variant_type"},
            {"enable_dynamic_type", false, false, "Add alias to allow_experimental_dynamic_type"},
            {"enable_json_type", false, false, "Add alias to allow_experimental_json_type"},
        });
        addSettingsChanges(settings_changes_history, "24.10",
        {
            {"query_metric_log_interval", 0, -1, "New setting."},
            {"enforce_strict_identifier_format", false, false, "New setting."},
            {"enable_parsing_to_custom_serialization", false, true, "New setting"},
            {"mongodb_throw_on_unsupported_query", false, true, "New setting."},
            {"enable_parallel_replicas", false, false, "Parallel replicas with read tasks became the Beta tier feature."},
            {"parallel_replicas_mode", "read_tasks", "read_tasks", "This setting was introduced as a part of making parallel replicas feature Beta"},
            {"filesystem_cache_name", "", "", "Filesystem cache name to use for stateless table engines or data lakes"},
            {"restore_replace_external_dictionary_source_to_null", false, false, "New setting."},
            {"show_create_query_identifier_quoting_rule", "when_necessary", "when_necessary", "New setting."},
            {"show_create_query_identifier_quoting_style", "Backticks", "Backticks", "New setting."},
            {"merge_tree_min_read_task_size", 8, 8, "New setting"},
            {"merge_tree_min_rows_for_concurrent_read_for_remote_filesystem", (20 * 8192), 0, "Setting is deprecated"},
            {"merge_tree_min_bytes_for_concurrent_read_for_remote_filesystem", (24 * 10 * 1024 * 1024), 0, "Setting is deprecated"},
            {"implicit_select", false, false, "A new setting."},
            {"output_format_native_write_json_as_string", false, false, "Add new setting to allow write JSON column as single String column in Native format"},
            {"output_format_binary_write_json_as_string", false, false, "Add new setting to write values of JSON type as JSON string in RowBinary output format"},
            {"input_format_binary_read_json_as_string", false, false, "Add new setting to read values of JSON type as JSON string in RowBinary input format"},
            {"min_free_disk_bytes_to_perform_insert", 0, 0, "New setting."},
            {"min_free_disk_ratio_to_perform_insert", 0.0, 0.0, "New setting."},
            {"parallel_replicas_local_plan", false, true, "Use local plan for local replica in a query with parallel replicas"},
            {"enable_named_columns_in_function_tuple", false, false, "Disabled pending usability improvements"},
            {"cloud_mode_database_engine", 1, 1, "A setting for ClickHouse Cloud"},
            {"allow_experimental_shared_set_join", 0, 0, "A setting for ClickHouse Cloud"},
            {"read_through_distributed_cache", 0, 0, "A setting for ClickHouse Cloud"},
            {"write_through_distributed_cache", 0, 0, "A setting for ClickHouse Cloud"},
            {"distributed_cache_throw_on_error", 0, 0, "A setting for ClickHouse Cloud"},
            {"distributed_cache_log_mode", "on_error", "on_error", "A setting for ClickHouse Cloud"},
            {"distributed_cache_fetch_metrics_only_from_current_az", 1, 1, "A setting for ClickHouse Cloud"},
            {"distributed_cache_connect_max_tries", 20, 20, "A setting for ClickHouse Cloud"},
            {"distributed_cache_receive_response_wait_milliseconds", 60000, 60000, "A setting for ClickHouse Cloud"},
            {"distributed_cache_receive_timeout_milliseconds", 10000, 10000, "A setting for ClickHouse Cloud"},
            {"distributed_cache_wait_connection_from_pool_milliseconds", 100, 100, "A setting for ClickHouse Cloud"},
            {"distributed_cache_bypass_connection_pool", 0, 0, "A setting for ClickHouse Cloud"},
            {"distributed_cache_pool_behaviour_on_limit", "allocate_bypassing_pool", "allocate_bypassing_pool", "A setting for ClickHouse Cloud"},
            {"distributed_cache_read_alignment", 0, 0, "A setting for ClickHouse Cloud"},
            {"distributed_cache_max_unacked_inflight_packets", 10, 10, "A setting for ClickHouse Cloud"},
            {"distributed_cache_data_packet_ack_window", 5, 5, "A setting for ClickHouse Cloud"},
            {"input_format_parquet_enable_row_group_prefetch", false, true, "Enable row group prefetching during parquet parsing. Currently, only single-threaded parsing can prefetch."},
            {"input_format_orc_dictionary_as_low_cardinality", false, true, "Treat ORC dictionary encoded columns as LowCardinality columns while reading ORC files"},
            {"allow_experimental_refreshable_materialized_view", false, true, "Not experimental anymore"},
            {"max_parts_to_move", 0, 1000, "New setting"},
            {"hnsw_candidate_list_size_for_search", 64, 256, "New setting. Previously, the value was optionally specified in CREATE INDEX and 64 by default."},
            {"allow_reorder_prewhere_conditions", true, true, "New setting"},
            {"input_format_parquet_bloom_filter_push_down", false, false, "When reading Parquet files, skip whole row groups based on the WHERE/PREWHERE expressions and bloom filter in the Parquet metadata."},
            {"date_time_64_output_format_cut_trailing_zeros_align_to_groups_of_thousands", false, false, "Dynamically trim the trailing zeros of datetime64 values to adjust the output scale to (0, 3, 6), corresponding to 'seconds', 'milliseconds', and 'microseconds'."},
            {"parallel_replicas_index_analysis_only_on_coordinator", false, true, "Index analysis done only on replica-coordinator and skipped on other replicas. Effective only with enabled parallel_replicas_local_plan"},
            {"distributed_cache_discard_connection_if_unread_data", true, true, "New setting"},
            {"azure_check_objects_after_upload", false, false, "Check each uploaded object in azure blob storage to be sure that upload was successful"},
            {"backup_restore_keeper_max_retries", 20, 1000, "Should be big enough so the whole operation BACKUP or RESTORE operation won't fail because of a temporary [Zoo]Keeper failure in the middle of it."},
            {"backup_restore_failure_after_host_disconnected_for_seconds", 0, 3600, "New setting."},
            {"backup_restore_keeper_max_retries_while_initializing", 0, 20, "New setting."},
            {"backup_restore_keeper_max_retries_while_handling_error", 0, 20, "New setting."},
            {"backup_restore_finish_timeout_after_error_sec", 0, 180, "New setting."},
        });
        addSettingsChanges(settings_changes_history, "24.9",
        {
            {"output_format_orc_dictionary_key_size_threshold", 0.0, 0.0, "For a string column in ORC output format, if the number of distinct values is greater than this fraction of the total number of non-null rows, turn off dictionary encoding. Otherwise dictionary encoding is enabled"},
            {"input_format_json_empty_as_default", false, false, "Added new setting to allow to treat empty fields in JSON input as default values."},
            {"input_format_try_infer_variants", false, false, "Try to infer Variant type in text formats when there is more than one possible type for column/array elements"},
            {"join_output_by_rowlist_perkey_rows_threshold", 0, 5, "The lower limit of per-key average rows in the right table to determine whether to output by row list in hash join."},
            {"create_if_not_exists", false, false, "New setting."},
            {"allow_materialized_view_with_bad_select", true, true, "Support (but not enable yet) stricter validation in CREATE MATERIALIZED VIEW"},
            {"parallel_replicas_mark_segment_size", 128, 0, "Value for this setting now determined automatically"},
            {"database_replicated_allow_replicated_engine_arguments", 1, 0, "Don't allow explicit arguments by default"},
            {"database_replicated_allow_explicit_uuid", 1, 0, "Added a new setting to disallow explicitly specifying table UUID"},
            {"parallel_replicas_local_plan", false, false, "Use local plan for local replica in a query with parallel replicas"},
            {"join_to_sort_minimum_perkey_rows", 0, 40, "The lower limit of per-key average rows in the right table to determine whether to rerange the right table by key in left or inner join. This setting ensures that the optimization is not applied for sparse table keys"},
            {"join_to_sort_maximum_table_rows", 0, 10000, "The maximum number of rows in the right table to determine whether to rerange the right table by key in left or inner join"},
            {"allow_experimental_join_right_table_sorting", false, false, "If it is set to true, and the conditions of `join_to_sort_minimum_perkey_rows` and `join_to_sort_maximum_table_rows` are met, rerange the right table by key to improve the performance in left or inner hash join"},
            {"mongodb_throw_on_unsupported_query", false, true, "New setting."},
            {"min_free_disk_bytes_to_perform_insert", 0, 0, "Maintain some free disk space bytes from inserts while still allowing for temporary writing."},
            {"min_free_disk_ratio_to_perform_insert", 0.0, 0.0, "Maintain some free disk space bytes expressed as ratio to total disk space from inserts while still allowing for temporary writing."},
        });
        addSettingsChanges(settings_changes_history, "24.8",
        {
            {"rows_before_aggregation", false, false, "Provide exact value for rows_before_aggregation statistic, represents the number of rows read before aggregation"},
            {"restore_replace_external_table_functions_to_null", false, false, "New setting."},
            {"restore_replace_external_engines_to_null", false, false, "New setting."},
            {"input_format_json_max_depth", 1000000, 1000, "It was unlimited in previous versions, but that was unsafe."},
            {"merge_tree_min_bytes_per_task_for_remote_reading", 4194304, 2097152, "Value is unified with `filesystem_prefetch_min_bytes_for_single_read_task`"},
            {"use_hive_partitioning", false, false, "Allows to use hive partitioning for File, URL, S3, AzureBlobStorage and HDFS engines."},
            {"allow_experimental_kafka_offsets_storage_in_keeper", false, false, "Allow the usage of experimental Kafka storage engine that stores the committed offsets in ClickHouse Keeper"},
            {"allow_archive_path_syntax", true, true, "Added new setting to allow disabling archive path syntax."},
            {"query_cache_tag", "", "", "New setting for labeling query cache settings."},
            {"allow_experimental_time_series_table", false, false, "Added new setting to allow the TimeSeries table engine"},
            {"enable_analyzer", 1, 1, "Added an alias to a setting `allow_experimental_analyzer`."},
            {"optimize_functions_to_subcolumns", false, true, "Enabled settings by default"},
            {"allow_experimental_json_type", false, false, "Add new experimental JSON type"},
            {"use_json_alias_for_old_object_type", true, false, "Use JSON type alias to create new JSON type"},
            {"type_json_skip_duplicated_paths", false, false, "Allow to skip duplicated paths during JSON parsing"},
            {"allow_experimental_vector_similarity_index", false, false, "Added new setting to allow experimental vector similarity indexes"},
            {"input_format_try_infer_datetimes_only_datetime64", true, false, "Allow to infer DateTime instead of DateTime64 in data formats"},
        });
        addSettingsChanges(settings_changes_history, "24.7",
        {
            {"output_format_parquet_write_page_index", false, true, "Add a possibility to write page index into parquet files."},
            {"output_format_binary_encode_types_in_binary_format", false, false, "Added new setting to allow to write type names in binary format in RowBinaryWithNamesAndTypes output format"},
            {"input_format_binary_decode_types_in_binary_format", false, false, "Added new setting to allow to read type names in binary format in RowBinaryWithNamesAndTypes input format"},
            {"output_format_native_encode_types_in_binary_format", false, false, "Added new setting to allow to write type names in binary format in Native output format"},
            {"input_format_native_decode_types_in_binary_format", false, false, "Added new setting to allow to read type names in binary format in Native output format"},
            {"read_in_order_use_buffering", false, true, "Use buffering before merging while reading in order of primary key"},
            {"enable_named_columns_in_function_tuple", false, false, "Generate named tuples in function tuple() when all names are unique and can be treated as unquoted identifiers."},
            {"optimize_trivial_insert_select", true, false, "The optimization does not make sense in many cases."},
            {"dictionary_validate_primary_key_type", false, false, "Validate primary key type for dictionaries. By default id type for simple layouts will be implicitly converted to UInt64."},
            {"collect_hash_table_stats_during_joins", false, true, "New setting."},
            {"max_size_to_preallocate_for_joins", 0, 100'000'000, "New setting."},
            {"input_format_orc_reader_time_zone_name", "GMT", "GMT", "The time zone name for ORC row reader, the default ORC row reader's time zone is GMT."},
            {"database_replicated_allow_heavy_create", true, false, "Long-running DDL queries (CREATE AS SELECT and POPULATE) for Replicated database engine was forbidden"},
            {"query_plan_merge_filters", false, false, "Allow to merge filters in the query plan"},
            {"azure_sdk_max_retries", 10, 10, "Maximum number of retries in azure sdk"},
            {"azure_sdk_retry_initial_backoff_ms", 10, 10, "Minimal backoff between retries in azure sdk"},
            {"azure_sdk_retry_max_backoff_ms", 1000, 1000, "Maximal backoff between retries in azure sdk"},
            {"ignore_on_cluster_for_replicated_named_collections_queries", false, false, "Ignore ON CLUSTER clause for replicated named collections management queries."},
            {"backup_restore_s3_retry_attempts", 1000,1000, "Setting for Aws::Client::RetryStrategy, Aws::Client does retries itself, 0 means no retries. It takes place only for backup/restore."},
            {"postgresql_connection_attempt_timeout", 2, 2, "Allow to control 'connect_timeout' parameter of PostgreSQL connection."},
            {"postgresql_connection_pool_retries", 2, 2, "Allow to control the number of retries in PostgreSQL connection pool."}
        });
        addSettingsChanges(settings_changes_history, "24.6",
        {
            {"materialize_skip_indexes_on_insert", true, true, "Added new setting to allow to disable materialization of skip indexes on insert"},
            {"materialize_statistics_on_insert", true, true, "Added new setting to allow to disable materialization of statistics on insert"},
            {"input_format_parquet_use_native_reader", false, false, "When reading Parquet files, to use native reader instead of arrow reader."},
            {"hdfs_throw_on_zero_files_match", false, false, "Allow to throw an error when ListObjects request cannot match any files in HDFS engine instead of empty query result"},
            {"azure_throw_on_zero_files_match", false, false, "Allow to throw an error when ListObjects request cannot match any files in AzureBlobStorage engine instead of empty query result"},
            {"s3_validate_request_settings", true, true, "Allow to disable S3 request settings validation"},
            {"allow_experimental_full_text_index", false, false, "Enable experimental text index"},
            {"azure_skip_empty_files", false, false, "Allow to skip empty files in azure table engine"},
            {"hdfs_ignore_file_doesnt_exist", false, false, "Allow to return 0 rows when the requested files don't exist instead of throwing an exception in HDFS table engine"},
            {"azure_ignore_file_doesnt_exist", false, false, "Allow to return 0 rows when the requested files don't exist instead of throwing an exception in AzureBlobStorage table engine"},
            {"s3_ignore_file_doesnt_exist", false, false, "Allow to return 0 rows when the requested files don't exist instead of throwing an exception in S3 table engine"},
            {"s3_max_part_number", 10000, 10000, "Maximum part number number for s3 upload part"},
            {"s3_max_single_operation_copy_size", 32 * 1024 * 1024, 32 * 1024 * 1024, "Maximum size for a single copy operation in s3"},
            {"input_format_parquet_max_block_size", 8192, DEFAULT_BLOCK_SIZE, "Increase block size for parquet reader."},
            {"input_format_parquet_prefer_block_bytes", 0, DEFAULT_BLOCK_SIZE * 256, "Average block bytes output by parquet reader."},
            {"enable_blob_storage_log", true, true, "Write information about blob storage operations to system.blob_storage_log table"},
            {"allow_deprecated_snowflake_conversion_functions", true, false, "Disabled deprecated functions snowflakeToDateTime[64] and dateTime[64]ToSnowflake."},
            {"allow_statistic_optimize", false, false, "Old setting which popped up here being renamed."},
            {"allow_experimental_statistic", false, false, "Old setting which popped up here being renamed."},
            {"allow_statistics_optimize", false, false, "The setting was renamed. The previous name is `allow_statistic_optimize`."},
            {"allow_experimental_statistics", false, false, "The setting was renamed. The previous name is `allow_experimental_statistic`."},
            {"enable_vertical_final", false, true, "Enable vertical final by default again after fixing bug"},
            {"parallel_replicas_custom_key_range_lower", 0, 0, "Add settings to control the range filter when using parallel replicas with dynamic shards"},
            {"parallel_replicas_custom_key_range_upper", 0, 0, "Add settings to control the range filter when using parallel replicas with dynamic shards. A value of 0 disables the upper limit"},
            {"output_format_pretty_display_footer_column_names", 0, 1, "Add a setting to display column names in the footer if there are many rows. Threshold value is controlled by output_format_pretty_display_footer_column_names_min_rows."},
            {"output_format_pretty_display_footer_column_names_min_rows", 0, 50, "Add a setting to control the threshold value for setting output_format_pretty_display_footer_column_names_min_rows. Default 50."},
            {"output_format_csv_serialize_tuple_into_separate_columns", true, true, "A new way of how interpret tuples in CSV format was added."},
            {"input_format_csv_deserialize_separate_columns_into_tuple", true, true, "A new way of how interpret tuples in CSV format was added."},
            {"input_format_csv_try_infer_strings_from_quoted_tuples", true, true, "A new way of how interpret tuples in CSV format was added."},
        });
        addSettingsChanges(settings_changes_history, "24.5",
        {
            {"allow_deprecated_error_prone_window_functions", true, false, "Allow usage of deprecated error prone window functions (neighbor, runningAccumulate, runningDifferenceStartingWithFirstValue, runningDifference)"},
            {"allow_experimental_join_condition", false, false, "Support join with inequal conditions which involve columns from both left and right table. e.g. t1.y < t2.y."},
            {"input_format_tsv_crlf_end_of_line", false, false, "Enables reading of CRLF line endings with TSV formats"},
            {"output_format_parquet_use_custom_encoder", false, true, "Enable custom Parquet encoder."},
            {"cross_join_min_rows_to_compress", 0, 10000000, "Minimal count of rows to compress block in CROSS JOIN. Zero value means - disable this threshold. This block is compressed when any of the two thresholds (by rows or by bytes) are reached."},
            {"cross_join_min_bytes_to_compress", 0, 1_GiB, "Minimal size of block to compress in CROSS JOIN. Zero value means - disable this threshold. This block is compressed when any of the two thresholds (by rows or by bytes) are reached."},
            {"http_max_chunk_size", 0, 0, "Internal limitation"},
            {"prefer_external_sort_block_bytes", 0, DEFAULT_BLOCK_SIZE * 256, "Prefer maximum block bytes for external sort, reduce the memory usage during merging."},
            {"input_format_force_null_for_omitted_fields", false, false, "Disable type-defaults for omitted fields when needed"},
            {"cast_string_to_dynamic_use_inference", false, false, "Add setting to allow converting String to Dynamic through parsing"},
            {"allow_experimental_dynamic_type", false, false, "Add new experimental Dynamic type"},
            {"azure_max_blocks_in_multipart_upload", 50000, 50000, "Maximum number of blocks in multipart upload for Azure."},
            {"allow_archive_path_syntax", false, true, "Added new setting to allow disabling archive path syntax."},
        });
        addSettingsChanges(settings_changes_history, "24.4",
        {
            {"input_format_json_throw_on_bad_escape_sequence", true, true, "Allow to save JSON strings with bad escape sequences"},
            {"max_parsing_threads", 0, 0, "Add a separate setting to control number of threads in parallel parsing from files"},
            {"ignore_drop_queries_probability", 0, 0, "Allow to ignore drop queries in server with specified probability for testing purposes"},
            {"lightweight_deletes_sync", 2, 2, "The same as 'mutation_sync', but controls only execution of lightweight deletes"},
            {"query_cache_system_table_handling", "save", "throw", "The query cache no longer caches results of queries against system tables"},
            {"input_format_json_ignore_unnecessary_fields", false, true, "Ignore unnecessary fields and not parse them. Enabling this may not throw exceptions on json strings of invalid format or with duplicated fields"},
            {"input_format_hive_text_allow_variable_number_of_columns", false, true, "Ignore extra columns in Hive Text input (if file has more columns than expected) and treat missing fields in Hive Text input as default values."},
            {"allow_experimental_database_replicated", false, true, "Database engine Replicated is now in Beta stage"},
            {"temporary_data_in_cache_reserve_space_wait_lock_timeout_milliseconds", (10 * 60 * 1000), (10 * 60 * 1000), "Wait time to lock cache for sapce reservation in temporary data in filesystem cache"},
            {"optimize_rewrite_sum_if_to_count_if", false, true, "Only available for the analyzer, where it works correctly"},
            {"azure_allow_parallel_part_upload", "true", "true", "Use multiple threads for azure multipart upload."},
            {"max_recursive_cte_evaluation_depth", DBMS_RECURSIVE_CTE_MAX_EVALUATION_DEPTH, DBMS_RECURSIVE_CTE_MAX_EVALUATION_DEPTH, "Maximum limit on recursive CTE evaluation depth"},
            {"query_plan_convert_outer_join_to_inner_join", false, true, "Allow to convert OUTER JOIN to INNER JOIN if filter after JOIN always filters default values"},
        });
        addSettingsChanges(settings_changes_history, "24.3",
        {
            {"s3_connect_timeout_ms", 1000, 1000, "Introduce new dedicated setting for s3 connection timeout"},
            {"allow_experimental_shared_merge_tree", false, true, "The setting is obsolete"},
            {"use_page_cache_for_disks_without_file_cache", false, false, "Added userspace page cache"},
            {"read_from_page_cache_if_exists_otherwise_bypass_cache", false, false, "Added userspace page cache"},
            {"page_cache_inject_eviction", false, false, "Added userspace page cache"},
            {"default_table_engine", "None", "MergeTree", "Set default table engine to MergeTree for better usability"},
            {"input_format_json_use_string_type_for_ambiguous_paths_in_named_tuples_inference_from_objects", false, false, "Allow to use String type for ambiguous paths during named tuple inference from JSON objects"},
            {"traverse_shadow_remote_data_paths", false, false, "Traverse shadow directory when query system.remote_data_paths."},
            {"throw_if_deduplication_in_dependent_materialized_views_enabled_with_async_insert", false, true, "Deduplication in dependent materialized view cannot work together with async inserts."},
            {"parallel_replicas_allow_in_with_subquery", false, true, "If true, subquery for IN will be executed on every follower replica"},
            {"log_processors_profiles", false, true, "Enable by default"},
            {"function_locate_has_mysql_compatible_argument_order", false, true, "Increase compatibility with MySQL's locate function."},
            {"allow_suspicious_primary_key", true, false, "Forbid suspicious PRIMARY KEY/ORDER BY for MergeTree (i.e. SimpleAggregateFunction)"},
            {"filesystem_cache_reserve_space_wait_lock_timeout_milliseconds", 1000, 1000, "Wait time to lock cache for sapce reservation in filesystem cache"},
            {"max_parser_backtracks", 0, 1000000, "Limiting the complexity of parsing"},
            {"analyzer_compatibility_join_using_top_level_identifier", false, false, "Force to resolve identifier in JOIN USING from projection"},
            {"distributed_insert_skip_read_only_replicas", false, false, "If true, INSERT into Distributed will skip read-only replicas"},
            {"keeper_max_retries", 10, 10, "Max retries for general keeper operations"},
            {"keeper_retry_initial_backoff_ms", 100, 100, "Initial backoff timeout for general keeper operations"},
            {"keeper_retry_max_backoff_ms", 5000, 5000, "Max backoff timeout for general keeper operations"},
            {"s3queue_allow_experimental_sharded_mode", false, false, "Enable experimental sharded mode of S3Queue table engine. It is experimental because it will be rewritten"},
            {"allow_experimental_analyzer", false, true, "Enable analyzer and planner by default."},
            {"merge_tree_read_split_ranges_into_intersecting_and_non_intersecting_injection_probability", 0.0, 0.0, "For testing of `PartsSplitter` - split read ranges into intersecting and non intersecting every time you read from MergeTree with the specified probability."},
            {"allow_get_client_http_header", false, false, "Introduced a new function."},
            {"output_format_pretty_row_numbers", false, true, "It is better for usability."},
            {"output_format_pretty_max_value_width_apply_for_single_value", true, false, "Single values in Pretty formats won't be cut."},
            {"output_format_parquet_string_as_string", false, true, "ClickHouse allows arbitrary binary data in the String data type, which is typically UTF-8. Parquet/ORC/Arrow Strings only support UTF-8. That's why you can choose which Arrow's data type to use for the ClickHouse String data type - String or Binary. While Binary would be more correct and compatible, using String by default will correspond to user expectations in most cases."},
            {"output_format_orc_string_as_string", false, true, "ClickHouse allows arbitrary binary data in the String data type, which is typically UTF-8. Parquet/ORC/Arrow Strings only support UTF-8. That's why you can choose which Arrow's data type to use for the ClickHouse String data type - String or Binary. While Binary would be more correct and compatible, using String by default will correspond to user expectations in most cases."},
            {"output_format_arrow_string_as_string", false, true, "ClickHouse allows arbitrary binary data in the String data type, which is typically UTF-8. Parquet/ORC/Arrow Strings only support UTF-8. That's why you can choose which Arrow's data type to use for the ClickHouse String data type - String or Binary. While Binary would be more correct and compatible, using String by default will correspond to user expectations in most cases."},
            {"output_format_parquet_compression_method", "lz4", "zstd", "Parquet/ORC/Arrow support many compression methods, including lz4 and zstd. ClickHouse supports each and every compression method. Some inferior tools, such as 'duckdb', lack support for the faster `lz4` compression method, that's why we set zstd by default."},
            {"output_format_orc_compression_method", "lz4", "zstd", "Parquet/ORC/Arrow support many compression methods, including lz4 and zstd. ClickHouse supports each and every compression method. Some inferior tools, such as 'duckdb', lack support for the faster `lz4` compression method, that's why we set zstd by default."},
            {"output_format_pretty_highlight_digit_groups", false, true, "If enabled and if output is a terminal, highlight every digit corresponding to the number of thousands, millions, etc. with underline."},
            {"geo_distance_returns_float64_on_float64_arguments", false, true, "Increase the default precision."},
            {"azure_max_inflight_parts_for_one_file", 20, 20, "The maximum number of a concurrent loaded parts in multipart upload request. 0 means unlimited."},
            {"azure_strict_upload_part_size", 0, 0, "The exact size of part to upload during multipart upload to Azure blob storage."},
            {"azure_min_upload_part_size", 16*1024*1024, 16*1024*1024, "The minimum size of part to upload during multipart upload to Azure blob storage."},
            {"azure_max_upload_part_size", 5ull*1024*1024*1024, 5ull*1024*1024*1024, "The maximum size of part to upload during multipart upload to Azure blob storage."},
            {"azure_upload_part_size_multiply_factor", 2, 2, "Multiply azure_min_upload_part_size by this factor each time azure_multiply_parts_count_threshold parts were uploaded from a single write to Azure blob storage."},
            {"azure_upload_part_size_multiply_parts_count_threshold", 500, 500, "Each time this number of parts was uploaded to Azure blob storage, azure_min_upload_part_size is multiplied by azure_upload_part_size_multiply_factor."},
            {"output_format_csv_serialize_tuple_into_separate_columns", true, true, "A new way of how interpret tuples in CSV format was added."},
            {"input_format_csv_deserialize_separate_columns_into_tuple", true, true, "A new way of how interpret tuples in CSV format was added."},
            {"input_format_csv_try_infer_strings_from_quoted_tuples", true, true, "A new way of how interpret tuples in CSV format was added."},
        });
        addSettingsChanges(settings_changes_history, "24.2",
        {
            {"allow_suspicious_variant_types", true, false, "Don't allow creating Variant type with suspicious variants by default"},
            {"validate_experimental_and_suspicious_types_inside_nested_types", false, true, "Validate usage of experimental and suspicious types inside nested types"},
            {"output_format_values_escape_quote_with_quote", false, false, "If true escape ' with '', otherwise quoted with \\'"},
            {"output_format_pretty_single_large_number_tip_threshold", 0, 1'000'000, "Print a readable number tip on the right side of the table if the block consists of a single number which exceeds this value (except 0)"},
            {"input_format_try_infer_exponent_floats", true, false, "Don't infer floats in exponential notation by default"},
            {"query_plan_optimize_prewhere", true, true, "Allow to push down filter to PREWHERE expression for supported storages"},
            {"async_insert_max_data_size", 1000000, 10485760, "The previous value appeared to be too small."},
            {"async_insert_poll_timeout_ms", 10, 10, "Timeout in milliseconds for polling data from asynchronous insert queue"},
            {"async_insert_use_adaptive_busy_timeout", false, true, "Use adaptive asynchronous insert timeout"},
            {"async_insert_busy_timeout_min_ms", 50, 50, "The minimum value of the asynchronous insert timeout in milliseconds; it also serves as the initial value, which may be increased later by the adaptive algorithm"},
            {"async_insert_busy_timeout_max_ms", 200, 200, "The minimum value of the asynchronous insert timeout in milliseconds; async_insert_busy_timeout_ms is aliased to async_insert_busy_timeout_max_ms"},
            {"async_insert_busy_timeout_increase_rate", 0.2, 0.2, "The exponential growth rate at which the adaptive asynchronous insert timeout increases"},
            {"async_insert_busy_timeout_decrease_rate", 0.2, 0.2, "The exponential growth rate at which the adaptive asynchronous insert timeout decreases"},
            {"format_template_row_format", "", "", "Template row format string can be set directly in query"},
            {"format_template_resultset_format", "", "", "Template result set format string can be set in query"},
            {"split_parts_ranges_into_intersecting_and_non_intersecting_final", true, true, "Allow to split parts ranges into intersecting and non intersecting during FINAL optimization"},
            {"split_intersecting_parts_ranges_into_layers_final", true, true, "Allow to split intersecting parts ranges into layers during FINAL optimization"},
            {"azure_max_single_part_copy_size", 256*1024*1024, 256*1024*1024, "The maximum size of object to copy using single part copy to Azure blob storage."},
            {"min_external_table_block_size_rows", DEFAULT_INSERT_BLOCK_SIZE, DEFAULT_INSERT_BLOCK_SIZE, "Squash blocks passed to external table to specified size in rows, if blocks are not big enough"},
            {"min_external_table_block_size_bytes", DEFAULT_INSERT_BLOCK_SIZE * 256, DEFAULT_INSERT_BLOCK_SIZE * 256, "Squash blocks passed to external table to specified size in bytes, if blocks are not big enough."},
            {"parallel_replicas_prefer_local_join", true, true, "If true, and JOIN can be executed with parallel replicas algorithm, and all storages of right JOIN part are *MergeTree, local JOIN will be used instead of GLOBAL JOIN."},
            {"optimize_time_filter_with_preimage", true, true, "Optimize Date and DateTime predicates by converting functions into equivalent comparisons without conversions (e.g. toYear(col) = 2023 -> col >= '2023-01-01' AND col <= '2023-12-31')"},
            {"extract_key_value_pairs_max_pairs_per_row", 0, 0, "Max number of pairs that can be produced by the `extractKeyValuePairs` function. Used as a safeguard against consuming too much memory."},
            {"default_view_definer", "CURRENT_USER", "CURRENT_USER", "Allows to set default `DEFINER` option while creating a view"},
            {"default_materialized_view_sql_security", "DEFINER", "DEFINER", "Allows to set a default value for SQL SECURITY option when creating a materialized view"},
            {"default_normal_view_sql_security", "INVOKER", "INVOKER", "Allows to set default `SQL SECURITY` option while creating a normal view"},
            {"mysql_map_string_to_text_in_show_columns", false, true, "Reduce the configuration effort to connect ClickHouse with BI tools."},
            {"mysql_map_fixed_string_to_text_in_show_columns", false, true, "Reduce the configuration effort to connect ClickHouse with BI tools."},
        });
        addSettingsChanges(settings_changes_history, "24.1",
        {
            {"print_pretty_type_names", false, true, "Better user experience."},
            {"input_format_json_read_bools_as_strings", false, true, "Allow to read bools as strings in JSON formats by default"},
            {"output_format_arrow_use_signed_indexes_for_dictionary", false, true, "Use signed indexes type for Arrow dictionaries by default as it's recommended"},
            {"allow_experimental_variant_type", false, false, "Add new experimental Variant type"},
            {"use_variant_as_common_type", false, false, "Allow to use Variant in if/multiIf if there is no common type"},
            {"output_format_arrow_use_64_bit_indexes_for_dictionary", false, false, "Allow to use 64 bit indexes type in Arrow dictionaries"},
            {"parallel_replicas_mark_segment_size", 128, 128, "Add new setting to control segment size in new parallel replicas coordinator implementation"},
            {"ignore_materialized_views_with_dropped_target_table", false, false, "Add new setting to allow to ignore materialized views with dropped target table"},
            {"output_format_compression_level", 3, 3, "Allow to change compression level in the query output"},
            {"output_format_compression_zstd_window_log", 0, 0, "Allow to change zstd window log in the query output when zstd compression is used"},
            {"enable_zstd_qat_codec", false, false, "Add new ZSTD_QAT codec"},
            {"enable_vertical_final", false, true, "Use vertical final by default"},
            {"output_format_arrow_use_64_bit_indexes_for_dictionary", false, false, "Allow to use 64 bit indexes type in Arrow dictionaries"},
            {"max_rows_in_set_to_optimize_join", 100000, 0, "Disable join optimization as it prevents from read in order optimization"},
            {"output_format_pretty_color", true, "auto", "Setting is changed to allow also for auto value, disabling ANSI escapes if output is not a tty"},
            {"function_visible_width_behavior", 0, 1, "We changed the default behavior of `visibleWidth` to be more precise"},
            {"max_estimated_execution_time", 0, 0, "Separate max_execution_time and max_estimated_execution_time"},
            {"iceberg_engine_ignore_schema_evolution", false, false, "Allow to ignore schema evolution in Iceberg table engine"},
            {"optimize_injective_functions_in_group_by", false, true, "Replace injective functions by it's arguments in GROUP BY section in analyzer"},
            {"update_insert_deduplication_token_in_dependent_materialized_views", false, false, "Allow to update insert deduplication token with table identifier during insert in dependent materialized views"},
            {"azure_max_unexpected_write_error_retries", 4, 4, "The maximum number of retries in case of unexpected errors during Azure blob storage write"},
            {"split_parts_ranges_into_intersecting_and_non_intersecting_final", false, true, "Allow to split parts ranges into intersecting and non intersecting during FINAL optimization"},
            {"split_intersecting_parts_ranges_into_layers_final", true, true, "Allow to split intersecting parts ranges into layers during FINAL optimization"}
        });
        addSettingsChanges(settings_changes_history, "23.12",
        {
            {"allow_suspicious_ttl_expressions", true, false, "It is a new setting, and in previous versions the behavior was equivalent to allowing."},
            {"input_format_parquet_allow_missing_columns", false, true, "Allow missing columns in Parquet files by default"},
            {"input_format_orc_allow_missing_columns", false, true, "Allow missing columns in ORC files by default"},
            {"input_format_arrow_allow_missing_columns", false, true, "Allow missing columns in Arrow files by default"}
        });
        addSettingsChanges(settings_changes_history, "23.11",
        {
            {"parsedatetime_parse_without_leading_zeros", false, true, "Improved compatibility with MySQL DATE_FORMAT/STR_TO_DATE"}
        });
        addSettingsChanges(settings_changes_history, "23.9",
        {
            {"optimize_group_by_constant_keys", false, true, "Optimize group by constant keys by default"},
            {"input_format_json_try_infer_named_tuples_from_objects", false, true, "Try to infer named Tuples from JSON objects by default"},
            {"input_format_json_read_numbers_as_strings", false, true, "Allow to read numbers as strings in JSON formats by default"},
            {"input_format_json_read_arrays_as_strings", false, true, "Allow to read arrays as strings in JSON formats by default"},
            {"input_format_json_infer_incomplete_types_as_strings", false, true, "Allow to infer incomplete types as Strings in JSON formats by default"},
            {"input_format_json_try_infer_numbers_from_strings", true, false, "Don't infer numbers from strings in JSON formats by default to prevent possible parsing errors"},
            {"http_write_exception_in_output_format", false, true, "Output valid JSON/XML on exception in HTTP streaming."}
        });
        addSettingsChanges(settings_changes_history, "23.8",
        {
            {"rewrite_count_distinct_if_with_count_distinct_implementation", false, true, "Rewrite countDistinctIf with count_distinct_implementation configuration"}
        });
        addSettingsChanges(settings_changes_history, "23.7",
        {
            {"function_sleep_max_microseconds_per_block", 0, 3000000, "In previous versions, the maximum sleep time of 3 seconds was applied only for `sleep`, but not for `sleepEachRow` function. In the new version, we introduce this setting. If you set compatibility with the previous versions, we will disable the limit altogether."}
        });
        addSettingsChanges(settings_changes_history, "23.6",
        {
            {"http_send_timeout", 180, 30, "3 minutes seems crazy long. Note that this is timeout for a single network write call, not for the whole upload operation."},
            {"http_receive_timeout", 180, 30, "See http_send_timeout."}
        });
        addSettingsChanges(settings_changes_history, "23.5",
        {
            {"input_format_parquet_preserve_order", true, false, "Allow Parquet reader to reorder rows for better parallelism."},
            {"parallelize_output_from_storages", false, true, "Allow parallelism when executing queries that read from file/url/s3/etc. This may reorder rows."},
            {"use_with_fill_by_sorting_prefix", false, true, "Columns preceding WITH FILL columns in ORDER BY clause form sorting prefix. Rows with different values in sorting prefix are filled independently"},
            {"output_format_parquet_compliant_nested_types", false, true, "Change an internal field name in output Parquet file schema."}
        });
        addSettingsChanges(settings_changes_history, "23.4",
        {
            {"allow_suspicious_indices", true, false, "If true, index can defined with identical expressions"},
            {"allow_nonconst_timezone_arguments", true, false, "Allow non-const timezone arguments in certain time-related functions like toTimeZone(), fromUnixTimestamp*(), snowflakeToDateTime*()."},
            {"connect_timeout_with_failover_ms", 50, 1000, "Increase default connect timeout because of async connect"},
            {"connect_timeout_with_failover_secure_ms", 100, 1000, "Increase default secure connect timeout because of async connect"},
            {"hedged_connection_timeout_ms", 100, 50, "Start new connection in hedged requests after 50 ms instead of 100 to correspond with previous connect timeout"},
            {"formatdatetime_f_prints_single_zero", true, false, "Improved compatibility with MySQL DATE_FORMAT()/STR_TO_DATE()"},
            {"formatdatetime_parsedatetime_m_is_month_name", false, true, "Improved compatibility with MySQL DATE_FORMAT/STR_TO_DATE"}
        });
        addSettingsChanges(settings_changes_history, "23.3",
        {
            {"output_format_parquet_version", "1.0", "2.latest", "Use latest Parquet format version for output format"},
            {"input_format_json_ignore_unknown_keys_in_named_tuple", false, true, "Improve parsing JSON objects as named tuples"},
            {"input_format_native_allow_types_conversion", false, true, "Allow types conversion in Native input forma"},
            {"output_format_arrow_compression_method", "none", "lz4_frame", "Use lz4 compression in Arrow output format by default"},
            {"output_format_parquet_compression_method", "snappy", "lz4", "Use lz4 compression in Parquet output format by default"},
            {"output_format_orc_compression_method", "none", "lz4_frame", "Use lz4 compression in ORC output format by default"},
            {"async_query_sending_for_remote", false, true, "Create connections and send query async across shards"}
        });
        addSettingsChanges(settings_changes_history, "23.2",
        {
            {"output_format_parquet_fixed_string_as_fixed_byte_array", false, true, "Use Parquet FIXED_LENGTH_BYTE_ARRAY type for FixedString by default"},
            {"output_format_arrow_fixed_string_as_fixed_byte_array", false, true, "Use Arrow FIXED_SIZE_BINARY type for FixedString by default"},
            {"query_plan_remove_redundant_distinct", false, true, "Remove redundant Distinct step in query plan"},
            {"optimize_duplicate_order_by_and_distinct", true, false, "Remove duplicate ORDER BY and DISTINCT if it's possible"},
            {"insert_keeper_max_retries", 0, 20, "Enable reconnections to Keeper on INSERT, improve reliability"}
        });
        addSettingsChanges(settings_changes_history, "23.1",
        {
            {"input_format_json_read_objects_as_strings", 0, 1, "Enable reading nested json objects as strings while object type is experimental"},
            {"input_format_json_defaults_for_missing_elements_in_named_tuple", false, true, "Allow missing elements in JSON objects while reading named tuples by default"},
            {"input_format_csv_detect_header", false, true, "Detect header in CSV format by default"},
            {"input_format_tsv_detect_header", false, true, "Detect header in TSV format by default"},
            {"input_format_custom_detect_header", false, true, "Detect header in CustomSeparated format by default"},
            {"query_plan_remove_redundant_sorting", false, true, "Remove redundant sorting in query plan. For example, sorting steps related to ORDER BY clauses in subqueries"}
        });
        addSettingsChanges(settings_changes_history, "22.12",
        {
            {"max_size_to_preallocate_for_aggregation", 10'000'000, 100'000'000, "This optimizes performance"},
            {"query_plan_aggregation_in_order", 0, 1, "Enable some refactoring around query plan"},
            {"format_binary_max_string_size", 0, 1_GiB, "Prevent allocating large amount of memory"}
        });
        addSettingsChanges(settings_changes_history, "22.11",
        {
            {"use_structure_from_insertion_table_in_table_functions", 0, 2, "Improve using structure from insertion table in table functions"}
        });
        addSettingsChanges(settings_changes_history, "22.9",
        {
            {"force_grouping_standard_compatibility", false, true, "Make GROUPING function output the same as in SQL standard and other DBMS"}
        });
        addSettingsChanges(settings_changes_history, "22.7",
        {
            {"cross_to_inner_join_rewrite", 1, 2, "Force rewrite comma join to inner"},
            {"enable_positional_arguments", false, true, "Enable positional arguments feature by default"},
            {"format_csv_allow_single_quotes", true, false, "Most tools don't treat single quote in CSV specially, don't do it by default too"}
        });
        addSettingsChanges(settings_changes_history, "22.6",
        {
            {"output_format_json_named_tuples_as_objects", false, true, "Allow to serialize named tuples as JSON objects in JSON formats by default"},
            {"input_format_skip_unknown_fields", false, true, "Optimize reading subset of columns for some input formats"}
        });
        addSettingsChanges(settings_changes_history, "22.5",
        {
            {"memory_overcommit_ratio_denominator", 0, 1073741824, "Enable memory overcommit feature by default"},
            {"memory_overcommit_ratio_denominator_for_user", 0, 1073741824, "Enable memory overcommit feature by default"}
        });
        addSettingsChanges(settings_changes_history, "22.4",
        {
            {"allow_settings_after_format_in_insert", true, false, "Do not allow SETTINGS after FORMAT for INSERT queries because ClickHouse interpret SETTINGS as some values, which is misleading"}
        });
        addSettingsChanges(settings_changes_history, "22.3",
        {
            {"cast_ipv4_ipv6_default_on_conversion_error", true, false, "Make functions cast(value, 'IPv4') and cast(value, 'IPv6') behave same as toIPv4 and toIPv6 functions"}
        });
        addSettingsChanges(settings_changes_history, "21.12",
        {
            {"stream_like_engine_allow_direct_select", true, false, "Do not allow direct select for Kafka/RabbitMQ/FileLog by default"}
        });
        addSettingsChanges(settings_changes_history, "21.9",
        {
            {"output_format_decimal_trailing_zeros", true, false, "Do not output trailing zeros in text representation of Decimal types by default for better looking output"},
            {"use_hedged_requests", false, true, "Enable Hedged Requests feature by default"}
        });
        addSettingsChanges(settings_changes_history, "21.7",
        {
            {"legacy_column_name_of_tuple_literal", true, false, "Add this setting only for compatibility reasons. It makes sense to set to 'true', while doing rolling update of cluster from version lower than 21.7 to higher"}
        });
        addSettingsChanges(settings_changes_history, "21.5",
        {
            {"async_socket_for_remote", false, true, "Fix all problems and turn on asynchronous reads from socket for remote queries by default again"}
        });
        addSettingsChanges(settings_changes_history, "21.3",
        {
            {"async_socket_for_remote", true, false, "Turn off asynchronous reads from socket for remote queries because of some problems"},
            {"optimize_normalize_count_variants", false, true, "Rewrite aggregate functions that semantically equals to count() as count() by default"},
            {"normalize_function_names", false, true, "Normalize function names to their canonical names, this was needed for projection query routing"}
        });
        addSettingsChanges(settings_changes_history, "21.2",
        {
            {"enable_global_with_statement", false, true, "Propagate WITH statements to UNION queries and all subqueries by default"}
        });
        addSettingsChanges(settings_changes_history, "21.1",
        {
            {"insert_quorum_parallel", false, true, "Use parallel quorum inserts by default. It is significantly more convenient to use than sequential quorum inserts"},
            {"input_format_null_as_default", false, true, "Allow to insert NULL as default for input formats by default"},
            {"optimize_on_insert", false, true, "Enable data optimization on INSERT by default for better user experience"},
            {"use_compact_format_in_distributed_parts_names", false, true, "Use compact format for async INSERT into Distributed tables by default"}
        });
        addSettingsChanges(settings_changes_history, "20.10",
        {
            {"format_regexp_escaping_rule", "Escaped", "Raw", "Use Raw as default escaping rule for Regexp format to male the behaviour more like to what users expect"}
        });
        addSettingsChanges(settings_changes_history, "20.7",
        {
            {"show_table_uuid_in_table_create_query_if_not_nil", true, false, "Stop showing  UID of the table in its CREATE query for Engine=Atomic"}
        });
        addSettingsChanges(settings_changes_history, "20.5",
        {
            {"input_format_with_names_use_header", false, true, "Enable using header with names for formats with WithNames/WithNamesAndTypes suffixes"},
            {"allow_suspicious_codecs", true, false, "Don't allow to specify meaningless compression codecs"}
        });
        addSettingsChanges(settings_changes_history, "20.4",
        {
            {"validate_polygons", false, true, "Throw exception if polygon is invalid in function pointInPolygon by default instead of returning possibly wrong results"}
        });
        addSettingsChanges(settings_changes_history, "19.18",
        {
            {"enable_scalar_subquery_optimization", false, true, "Prevent scalar subqueries from (de)serializing large scalar values and possibly avoid running the same subquery more than once"}
        });
        addSettingsChanges(settings_changes_history, "19.14",
        {
            {"any_join_distinct_right_table_keys", true, false, "Disable ANY RIGHT and ANY FULL JOINs by default to avoid inconsistency"}
        });
        addSettingsChanges(settings_changes_history, "19.12",
        {
            {"input_format_defaults_for_omitted_fields", false, true, "Enable calculation of complex default expressions for omitted fields for some input formats, because it should be the expected behaviour"}
        });
        addSettingsChanges(settings_changes_history, "19.5",
        {
            {"max_partitions_per_insert_block", 0, 100, "Add a limit for the number of partitions in one block"}
        });
        addSettingsChanges(settings_changes_history, "18.12.17",
        {
            {"enable_optimize_predicate_expression", 0, 1, "Optimize predicates to subqueries by default"}
        });
    });
    return settings_changes_history;
}

const VersionToSettingsChangesMap & getMergeTreeSettingsChangesHistory()
{
    static VersionToSettingsChangesMap merge_tree_settings_changes_history;
    static std::once_flag initialized_flag;
    std::call_once(initialized_flag, [&]
    {
        addSettingsChanges(merge_tree_settings_changes_history, "25.8",
        {
            {"write_marks_for_substreams_in_compact_parts", false, true, "Enable writing marks for substreams in compact parts by default"}
        });
        addSettingsChanges(merge_tree_settings_changes_history, "25.7",
        {
            /// RELEASE CLOSED
        });
        addSettingsChanges(merge_tree_settings_changes_history, "25.6",
        {
            /// RELEASE CLOSED
            {"cache_populated_by_fetch_filename_regexp", "", "", "New setting"},
            {"allow_coalescing_columns_in_partition_or_order_key", false, false, "New setting to allow coalescing of partition or sorting key columns."},
            /// RELEASE CLOSED
        });
        addSettingsChanges(merge_tree_settings_changes_history, "25.5",
        {
            /// Release closed. Please use 25.6
            {"shared_merge_tree_enable_coordinated_merges", false, false, "New setting"},
            {"shared_merge_tree_merge_coordinator_merges_prepare_count", 100, 100, "New setting"},
            {"shared_merge_tree_merge_coordinator_fetch_fresh_metadata_period_ms", 10000, 10000, "New setting"},
            {"shared_merge_tree_merge_coordinator_max_merge_request_size", 20, 20, "New setting"},
            {"shared_merge_tree_merge_coordinator_election_check_period_ms", 30000, 30000, "New setting"},
            {"shared_merge_tree_merge_coordinator_min_period_ms", 1, 1, "New setting"},
            {"shared_merge_tree_merge_coordinator_max_period_ms", 10000, 10000, "New setting"},
            {"shared_merge_tree_merge_coordinator_factor", 2, 2, "New setting"},
            {"shared_merge_tree_merge_worker_fast_timeout_ms", 100, 100, "New setting"},
            {"shared_merge_tree_merge_worker_regular_timeout_ms", 10000, 10000, "New setting"},
            {"apply_patches_on_merge", true, true, "New setting"},
            {"remove_unused_patch_parts", true, true, "New setting"},
            {"write_marks_for_substreams_in_compact_parts", false, false, "New setting"},
            /// Release closed. Please use 25.6
        });
        addSettingsChanges(merge_tree_settings_changes_history, "25.4",
        {
            /// Release closed. Please use 25.5
            {"max_postpone_time_for_failed_replicated_fetches_ms", 0, 1ULL * 60 * 1000, "Added new setting to enable postponing fetch tasks in the replication queue."},
            {"max_postpone_time_for_failed_replicated_merges_ms", 0, 1ULL * 60 * 1000, "Added new setting to enable postponing merge tasks in the replication queue."},
            {"max_postpone_time_for_failed_replicated_tasks_ms", 0, 5ULL * 60 * 1000, "Added new setting to enable postponing tasks in the replication queue."},
            {"default_compression_codec", "", "", "New setting"},
            {"refresh_parts_interval", 0, 0, "A new setting"},
            {"max_merge_delayed_streams_for_parallel_write", 40, 40, "New setting"},
            {"allow_summing_columns_in_partition_or_order_key", true, false, "New setting to allow summing of partition or sorting key columns"},
            /// Release closed. Please use 25.5
        });
        addSettingsChanges(merge_tree_settings_changes_history, "25.3",
        {
            /// Release closed. Please use 25.4
            {"shared_merge_tree_enable_keeper_parts_extra_data", false, false, "New setting"},
            {"zero_copy_merge_mutation_min_parts_size_sleep_no_scale_before_lock", 0, 0, "New setting"},
            {"enable_replacing_merge_with_cleanup_for_min_age_to_force_merge", false, false, "New setting to allow automatic cleanup merges for ReplacingMergeTree"},
            /// Release closed. Please use 25.4
        });
        addSettingsChanges(merge_tree_settings_changes_history, "25.2",
        {
            /// Release closed. Please use 25.3
            {"shared_merge_tree_initial_parts_update_backoff_ms", 50, 50, "New setting"},
            {"shared_merge_tree_max_parts_update_backoff_ms", 5000, 5000, "New setting"},
            {"shared_merge_tree_interserver_http_connection_timeout_ms", 100, 100, "New setting"},
            {"columns_and_secondary_indices_sizes_lazy_calculation", true, true, "New setting to calculate columns and indices sizes lazily"},
            {"table_disk", false, false, "New setting"},
            {"allow_reduce_blocking_parts_task", false, true, "Now SMT will remove stale blocking parts from ZooKeeper by default"},
            {"shared_merge_tree_max_suspicious_broken_parts", 0, 0, "Max broken parts for SMT, if more - deny automatic detach"},
            {"shared_merge_tree_max_suspicious_broken_parts_bytes", 0, 0, "Max size of all broken parts for SMT, if more - deny automatic detach"},
            /// Release closed. Please use 25.3
        });
        addSettingsChanges(merge_tree_settings_changes_history, "25.1",
        {
            /// Release closed. Please use 25.2
            {"shared_merge_tree_try_fetch_part_in_memory_data_from_replicas", false, false, "New setting to fetch parts data from other replicas"},
            {"enable_max_bytes_limit_for_min_age_to_force_merge", false, false, "Added new setting to limit max bytes for min_age_to_force_merge."},
            {"enable_max_bytes_limit_for_min_age_to_force_merge", false, false, "New setting"},
            {"add_minmax_index_for_numeric_columns", false, false, "New setting"},
            {"add_minmax_index_for_string_columns", false, false, "New setting"},
            {"materialize_skip_indexes_on_merge", true, true, "New setting"},
            {"merge_max_bytes_to_prewarm_cache", 1ULL * 1024 * 1024 * 1024, 1ULL * 1024 * 1024 * 1024, "Cloud sync"},
            {"merge_total_max_bytes_to_prewarm_cache", 15ULL * 1024 * 1024 * 1024, 15ULL * 1024 * 1024 * 1024, "Cloud sync"},
            {"reduce_blocking_parts_sleep_ms", 5000, 5000, "Cloud sync"},
            {"number_of_partitions_to_consider_for_merge", 10, 10, "Cloud sync"},
            {"shared_merge_tree_enable_outdated_parts_check", true, true, "Cloud sync"},
            {"shared_merge_tree_max_parts_update_leaders_in_total", 6, 6, "Cloud sync"},
            {"shared_merge_tree_max_parts_update_leaders_per_az", 2, 2, "Cloud sync"},
            {"shared_merge_tree_leader_update_period_seconds", 30, 30, "Cloud sync"},
            {"shared_merge_tree_leader_update_period_random_add_seconds", 10, 10, "Cloud sync"},
            {"shared_merge_tree_read_virtual_parts_from_leader", true, true, "Cloud sync"},
            {"shared_merge_tree_interserver_http_timeout_ms", 10000, 10000, "Cloud sync"},
            {"shared_merge_tree_max_replicas_for_parts_deletion", 10, 10, "Cloud sync"},
            {"shared_merge_tree_max_replicas_to_merge_parts_for_each_parts_range", 5, 5, "Cloud sync"},
            {"shared_merge_tree_use_outdated_parts_compact_format", false, false, "Cloud sync"},
            {"shared_merge_tree_memo_ids_remove_timeout_seconds", 1800, 1800, "Cloud sync"},
            {"shared_merge_tree_idle_parts_update_seconds", 3600, 3600, "Cloud sync"},
            {"shared_merge_tree_max_outdated_parts_to_process_at_once", 1000, 1000, "Cloud sync"},
            {"shared_merge_tree_postpone_next_merge_for_locally_merged_parts_rows_threshold", 1000000, 1000000, "Cloud sync"},
            {"shared_merge_tree_postpone_next_merge_for_locally_merged_parts_ms", 0, 0, "Cloud sync"},
            {"shared_merge_tree_range_for_merge_window_size", 10, 10, "Cloud sync"},
            {"shared_merge_tree_use_too_many_parts_count_from_virtual_parts", 0, 0, "Cloud sync"},
            {"shared_merge_tree_create_per_replica_metadata_nodes", true, true, "Cloud sync"},
            {"shared_merge_tree_use_metadata_hints_cache", true, true, "Cloud sync"},
            {"notify_newest_block_number", false, false, "Cloud sync"},
            {"allow_reduce_blocking_parts_task", false, false, "Cloud sync"},
            /// Release closed. Please use 25.2
        });
        addSettingsChanges(merge_tree_settings_changes_history, "24.12",
        {
            /// Release closed. Please use 25.1
            {"enforce_index_structure_match_on_partition_manipulation", true, false, "New setting"},
            {"use_primary_key_cache", false, false, "New setting"},
            {"prewarm_primary_key_cache", false, false, "New setting"},
            {"min_bytes_to_prewarm_caches", 0, 0, "New setting"},
            {"allow_experimental_reverse_key", false, false, "New setting"},
            /// Release closed. Please use 25.1
        });
        addSettingsChanges(merge_tree_settings_changes_history, "24.11",
        {
        });
        addSettingsChanges(merge_tree_settings_changes_history, "24.10",
        {
        });
        addSettingsChanges(merge_tree_settings_changes_history, "24.9",
        {
        });
        addSettingsChanges(merge_tree_settings_changes_history, "24.8",
        {
            {"deduplicate_merge_projection_mode", "ignore", "throw", "Do not allow to create inconsistent projection"}
        });
    });

    return merge_tree_settings_changes_history;
}

}<|MERGE_RESOLUTION|>--- conflicted
+++ resolved
@@ -60,11 +60,7 @@
             {"opentelemetry_trace_cpu_scheduling", false, false, "New setting to trace `cpu_slot_preemption` feature."},
             {"vector_search_with_rescoring", true, true, "New setting."},
             {"delta_lake_enable_expression_visitor_logging", false, false, "New setting"},
-<<<<<<< HEAD
-            {"write_full_path_insert_iceberg", false, false, "New setting."},
-=======
             {"write_full_path_in_iceberg_metadata", false, false, "New setting."},
->>>>>>> 0d34e016
         });
         addSettingsChanges(settings_changes_history, "25.7",
         {
