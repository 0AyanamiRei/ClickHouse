--- conflicted
+++ resolved
@@ -6379,11 +6379,7 @@
 If enabled, only allow identifiers containing alphanumeric characters and underscores.
 )", 0) \
     DECLARE(Bool, mongodb_throw_on_unsupported_query, true, R"(
-<<<<<<< HEAD
-If enabled, MongoDB tables will return an error when a MongoDB query cannot be built. Otherwise, ClickHouse reads the full table and processes it locally. This option does not apply to the legacy implementation or when 'enable_analyzer = 0'.
-=======
 If enabled, MongoDB tables will return an error when a MongoDB query cannot be built. Otherwise, ClickHouse reads the full table and processes it locally. This option does not apply when 'allow_experimental_analyzer=0'.
->>>>>>> 646e1b1d
 )", 0) \
     DECLARE(Bool, implicit_select, false, R"(
 Allow writing simple SELECT queries without the leading SELECT keyword, which makes it simple for calculator-style usage, e.g. `1 + 2` becomes a valid query.
