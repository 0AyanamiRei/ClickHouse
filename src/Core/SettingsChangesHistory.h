--- conflicted
+++ resolved
@@ -93,13 +93,10 @@
               {"input_format_json_use_string_type_for_ambiguous_paths_in_named_tuples_inference_from_objects", false, false, "Allow to use String type for ambiguous paths during named tuple inference from JSON objects"},
               {"throw_if_deduplication_in_dependent_materialized_views_enabled_with_async_insert", false, true, "Deduplication is dependent materialized view cannot work together with async inserts."},
               {"parallel_replicas_allow_in_with_subquery", false, true, "If true, subquery for IN will be executed on every follower replica"},
-<<<<<<< HEAD
+              {"filesystem_cache_reserve_space_wait_lock_timeout_milliseconds", 1000, 1000, "Wait time to lock cache for sapce reservation in filesystem cache"},
               {"keeper_max_retries", 10, 10, "Max retries for general keeper operations"},
               {"keeper_retry_initial_backoff_ms", 100, 100, "Initial backoff timeout for general keeper operations"},
               {"keeper_retry_max_backoff_ms", 5000, 5000, "Max backoff timeout for general keeper operations"},
-=======
-              {"filesystem_cache_reserve_space_wait_lock_timeout_milliseconds", 1000, 1000, "Wait time to lock cache for sapce reservation in filesystem cache"},
->>>>>>> 48ec419b
               }},
     {"24.2", {{"allow_suspicious_variant_types", true, false, "Don't allow creating Variant type with suspicious variants by default"},
               {"validate_experimental_and_suspicious_types_inside_nested_types", false, true, "Validate usage of experimental and suspicious types inside nested types"},
