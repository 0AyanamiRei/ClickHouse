--- conflicted
+++ resolved
@@ -94,13 +94,10 @@
               {"split_parts_ranges_into_intersecting_and_non_intersecting_final", true, true, "Allow to split parts ranges into intersecting and non intersecting during FINAL optimization"},
               {"split_intersecting_parts_ranges_into_layers_final", true, true, "Allow to split intersecting parts ranges into layers during FINAL optimization"},
               {"azure_max_single_part_copy_size", 256*1024*1024, 256*1024*1024, "The maximum size of object to copy using single part copy to Azure blob storage."},
-<<<<<<< HEAD
               {"min_external_table_block_size_rows", DEFAULT_INSERT_BLOCK_SIZE, DEFAULT_INSERT_BLOCK_SIZE, "Squash blocks passed to external table to specified size in rows, if blocks are not big enough"},
               {"min_external_table_block_size_bytes", DEFAULT_INSERT_BLOCK_SIZE * 256, DEFAULT_INSERT_BLOCK_SIZE * 256, "Squash blocks passed to external table to specified size in bytes, if blocks are not big enough."},
-              {"parallel_replicas_prefer_local_join", true, true, "If true, and JOIN can be executed with parallel replicas algorithm, and all storages of right JOIN part are *MergeTree, local JOIN will be used instead of GLOBAL JOIN."}}},
-=======
+              {"parallel_replicas_prefer_local_join", true, true, "If true, and JOIN can be executed with parallel replicas algorithm, and all storages of right JOIN part are *MergeTree, local JOIN will be used instead of GLOBAL JOIN."},
               {"extract_key_value_pairs_max_pairs_per_row", 0, 0, "Max number of pairs that can be produced by the `extractKeyValuePairs` function. Used as a safeguard against consuming too much memory."}}},
->>>>>>> 4c574006
     {"24.1", {{"print_pretty_type_names", false, true, "Better user experience."},
               {"input_format_json_read_bools_as_strings", false, true, "Allow to read bools as strings in JSON formats by default"},
               {"output_format_arrow_use_signed_indexes_for_dictionary", false, true, "Use signed indexes type for Arrow dictionaries by default as it's recommended"},
