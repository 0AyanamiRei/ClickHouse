--- conflicted
+++ resolved
@@ -1119,13 +1119,10 @@
     See [Controlling behavior on server CPU overload](/operations/settings/server-overload) for more details.
     )", 0) \
     DECLARE(Float, distributed_cache_keep_up_free_connections_ratio, 0.1f, "Soft limit for number of active connection distributed cache will try to keep free. After the number of free connections goes below distributed_cache_keep_up_free_connections_ratio * max_connections, connections with oldest activity will be closed until the number goes above the limit.", 0) \
-<<<<<<< HEAD
     DECLARE(UInt64, tcp_close_connection_after_queries_num, 0, R"(Maximum number of queries allowed per TCP connection before the connection is closed. Set to 0 for unlimited queries.)", 0) \
     DECLARE(UInt64, tcp_close_connection_after_queries_seconds, 0, R"(Maximum lifetime of a TCP connection in seconds before it is closed. Set to 0 for unlimited connection lifetime.)", 0) \
-=======
     DECLARE(Bool, skip_binary_checksum_checks, false, R"(Skips ClickHouse binary checksum integrity checks)", 0) \
 
->>>>>>> d3df74ff
 
 // clang-format on
 
