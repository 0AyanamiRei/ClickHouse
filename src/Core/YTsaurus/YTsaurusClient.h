--- conflicted
+++ resolved
@@ -46,11 +46,8 @@
         std::vector<String> http_proxy_urls;
         String oauth_token;
         String api_version = "v3";
-<<<<<<< HEAD
         bool encode_utf8 = false;
-=======
         bool enable_heavy_proxy_redirection = true;
->>>>>>> de682dd2
     };
 
     explicit YTsaurusClient(ContextPtr context_, const ConnectionInfo & connection_info_);
