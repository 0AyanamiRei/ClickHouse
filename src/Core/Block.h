#pragma once

#include <Core/BlockInfo.h>
#include <Core/ColumnWithTypeAndName.h>
#include <Core/ColumnsWithTypeAndName.h>
#include <Core/NamesAndTypes.h>

#include <initializer_list>
#include <vector>
#include <Common/StringHashForHeterogeneousLookup.h>


class SipHash;

namespace DB
{

class ISerialization;
class SerializationInfoByName;
using SerializationPtr = std::shared_ptr<const ISerialization>;
using Serializations = std::vector<SerializationPtr>;

/** Container for set of columns for bunch of rows in memory.
  * This is unit of data processing.
  * Also contains metadata - data types of columns and their names
  *  (either original names from a table, or generated names during temporary calculations).
  * Allows to insert, remove columns in arbitrary position, to change order of columns.
  */

class Block
{
private:
    using Container = ColumnsWithTypeAndName;
    using IndexByName = std::unordered_map<String, size_t, StringHashForHeterogeneousLookup, StringHashForHeterogeneousLookup::transparent_key_equal>;

    Container data;
    IndexByName index_by_name;

public:
    BlockInfo info;

    Block() = default;
    Block(std::initializer_list<ColumnWithTypeAndName> il);
    Block(const ColumnsWithTypeAndName & data_); /// NOLINT
    Block(ColumnsWithTypeAndName && data_); /// NOLINT

    /// insert the column at the specified position
    void insert(size_t position, ColumnWithTypeAndName elem);
    /// insert the column to the end
    void insert(ColumnWithTypeAndName elem);
    /// insert the column to the end, if there is no column with that name yet
    void insertUnique(ColumnWithTypeAndName elem);
    /// remove the column at the specified position
    void erase(size_t position);
    /// remove the columns at the specified positions
    void erase(const std::set<size_t> & positions);
    /// remove the column with the specified name
    void erase(const String & name);

    /// References are invalidated after calling functions above.

    ColumnWithTypeAndName & getByPosition(size_t position) { return data[position]; }
    const ColumnWithTypeAndName & getByPosition(size_t position) const { return data[position]; }

    ColumnWithTypeAndName & safeGetByPosition(size_t position);
    const ColumnWithTypeAndName & safeGetByPosition(size_t position) const;

    ColumnWithTypeAndName* findByName(const std::string & name, bool case_insensitive = false)
    {
        return const_cast<ColumnWithTypeAndName *>(
            const_cast<const Block *>(this)->findByName(name, case_insensitive));
    }

    const ColumnWithTypeAndName * findByName(std::string_view name, bool case_insensitive = false) const;

    const ColumnWithTypeAndName * findByName(const std::string & name, bool case_insensitive = false) const;
    std::optional<ColumnWithTypeAndName> findSubcolumnByName(const std::string & name) const;
    std::optional<ColumnWithTypeAndName> findColumnOrSubcolumnByName(const std::string & name) const;

    ColumnWithTypeAndName & getByName(const std::string & name, bool case_insensitive = false)
    {
        return const_cast<ColumnWithTypeAndName &>(
            const_cast<const Block *>(this)->getByName(name, case_insensitive));
    }

    const ColumnWithTypeAndName & getByName(const std::string & name, bool case_insensitive = false) const;
    ColumnWithTypeAndName getSubcolumnByName(const std::string & name) const;
    ColumnWithTypeAndName getColumnOrSubcolumnByName(const std::string & name) const;

    Container::iterator begin() { return data.begin(); }
    Container::iterator end() { return data.end(); }
    Container::const_iterator begin() const { return data.begin(); }
    Container::const_iterator end() const { return data.end(); }
    Container::const_iterator cbegin() const { return data.cbegin(); }
    Container::const_iterator cend() const { return data.cend(); }

    bool has(const std::string & name, bool case_insensitive = false) const;

    size_t getPositionByName(const std::string & name, bool case_insensitive = false) const;

    const ColumnsWithTypeAndName & getColumnsWithTypeAndName() const;
    NamesAndTypesList getNamesAndTypesList() const;
    NamesAndTypes getNamesAndTypes() const;
    Names getNames() const;
    DataTypes getDataTypes() const;
    Names getDataTypeNames() const;

    /// Hash table match `column name -> position in the block`.

    const IndexByName & getIndexByName() const { return index_by_name; }

    Serializations getSerializations() const;
    Serializations getSerializations(const SerializationInfoByName & hints) const;

    /// Returns number of rows from first column in block, not equal to nullptr. If no columns, returns 0.
    size_t rows() const;

    size_t columns() const { return data.size(); }

    /// Checks that every column in block is not nullptr and has same number of elements.
    void checkNumberOfRows(bool allow_null_columns = false) const;

    /// Approximate number of bytes in memory - for profiling and limits.
    size_t bytes() const;

    /// Approximate number of allocated bytes in memory - for profiling and limits.
    size_t allocatedBytes() const;

    bool empty() const { return !columns(); }

    /** Get a list of column names separated by commas. */
    std::string dumpNames() const;

    /** List of names, types and lengths of columns. Designed for debugging. */
    std::string dumpStructure() const;

    /** List of column names and positions from index */
    std::string dumpIndex() const;

    /** Get the same block, but empty. */
    Block cloneEmpty() const;

    Columns getColumns() const;
    void setColumns(const Columns & columns);
    void setColumn(size_t position, ColumnWithTypeAndName column);
    Block cloneWithColumns(const Columns & columns) const;
    Block cloneWithoutColumns() const;
    Block cloneWithCutColumns(size_t start, size_t length) const;

    /** Get empty columns with the same types as in block. */
    MutableColumns cloneEmptyColumns() const;

    /** Get empty columns with the same types as in block and given serializations. */
    MutableColumns cloneEmptyColumns(const Serializations & serializations) const;

    /** Get columns from block for mutation. Columns in block will be nullptr. */
    MutableColumns mutateColumns();

    /** Replace columns in a block */
    void setColumns(MutableColumns && columns);
    Block cloneWithColumns(MutableColumns && columns) const;

    /** Get a block with columns that have been rearranged in the order of their names. */
    Block sortColumns() const;

    /** See IColumn::shrinkToFit() */
    Block shrinkToFit() const;

    Block compress() const;

    Block decompress() const;

    void clear();
    void swap(Block & other) noexcept;

    /** Updates SipHash of the Block, using update method of columns.
      * Returns hash for block, that could be used to differentiate blocks
      *  with same structure, but different data.
      */
    void updateHash(SipHash & hash) const;

private:
    void eraseImpl(size_t position);
    void initializeIndexByName();
    void reserve(size_t count);

    /// This is needed to allow function execution over data.
    /// It is safe because functions does not change column names, so index is unaffected.
    /// It is temporary.
    friend class ExpressionActions;
    friend class ActionsDAG;
};

<<<<<<< HEAD
=======

/// Extends block with extra data in derived classes
struct ExtraBlock
{
    Block block;

    bool empty() const { return block.empty(); }
};

>>>>>>> 9e61fdff
/// Compare number of columns, data types, column types, column names, and values of constant columns.
bool blocksHaveEqualStructure(const Block & lhs, const Block & rhs);

/// Throw exception when blocks are different.
void assertBlocksHaveEqualStructure(const Block & lhs, const Block & rhs, std::string_view context_description);

/// Actual header is compatible to desired if block have equal structure except constants.
/// It is allowed when column from actual header is constant, but in desired is not.
/// If both columns are constant, it is checked that they have the same value.
bool isCompatibleHeader(const Block & actual, const Block & desired);
void assertCompatibleHeader(const Block & actual, const Block & desired, std::string_view context_description);

/// Calculate difference in structure of blocks and write description into output strings. NOTE It doesn't compare values of constant columns.
void getBlocksDifference(const Block & lhs, const Block & rhs, std::string & out_lhs_diff, std::string & out_rhs_diff);

void convertToFullIfSparse(Block & block);

/// Converts columns-constants to full columns ("materializes" them).
Block materializeBlock(const Block & block);
void materializeBlockInplace(Block & block);

Block concatenateBlocks(const std::vector<Block> & blocks);

}<|MERGE_RESOLUTION|>--- conflicted
+++ resolved
@@ -191,18 +191,6 @@
     friend class ActionsDAG;
 };
 
-<<<<<<< HEAD
-=======
-
-/// Extends block with extra data in derived classes
-struct ExtraBlock
-{
-    Block block;
-
-    bool empty() const { return block.empty(); }
-};
-
->>>>>>> 9e61fdff
 /// Compare number of columns, data types, column types, column names, and values of constant columns.
 bool blocksHaveEqualStructure(const Block & lhs, const Block & rhs);
 
