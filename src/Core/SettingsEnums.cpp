--- conflicted
+++ resolved
@@ -283,13 +283,7 @@
      {"Trivial", MergeSelectorAlgorithm::TRIVIAL}})
 
 IMPLEMENT_SETTING_ENUM(DatabaseDataLakeCatalogType, ErrorCodes::BAD_ARGUMENTS,
-<<<<<<< HEAD
-                       {{"iceberg_rest", DatabaseDataLakeCatalogType::ICEBERG_REST},
+                       {{"rest", DatabaseDataLakeCatalogType::ICEBERG_REST},
                         {"unity", DatabaseDataLakeCatalogType::UNITY},
                         {"glue", DatabaseDataLakeCatalogType::GLUE}})
-=======
-                       {{"rest", DatabaseDataLakeCatalogType::ICEBERG_REST},
-                        {"unity", DatabaseDataLakeCatalogType::UNITY}})
->>>>>>> 35a3a372
-
 }