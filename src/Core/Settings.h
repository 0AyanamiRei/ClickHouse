--- conflicted
+++ resolved
@@ -636,13 +636,8 @@
     M(Bool, allow_experimental_database_materialized_mysql, false, "Allow to create database with Engine=MaterializedMySQL(...).", 0) \
     M(Bool, allow_experimental_database_materialized_postgresql, false, "Allow to create database with Engine=MaterializedPostgreSQL(...).", 0) \
     M(Bool, system_events_show_zero_values, false, "When querying system.events or system.metrics tables, include all metrics, even with zero values.", 0) \
-<<<<<<< HEAD
-    M(MySQLDataTypesSupport, mysql_datatypes_support_level, MySQLDataTypesSupportList{}, "Which MySQL types should be converted to corresponding ClickHouse types (rather than being represented as String). Can be empty or any combination of 'decimal', 'datetime64', 'date2Date32' or 'date2String'. When empty MySQL's DECIMAL and DATETIME/TIMESTAMP with non-zero precision are seen as String on ClickHouse's side.", 0) \
+    M(MySQLDataTypesSupport, mysql_datatypes_support_level, MySQLDataTypesSupportList{}, "Defines how MySQL types are converted to corresponding ClickHouse types. A comma separated list in any combination of 'decimal', 'datetime64', 'date2Date32' or 'date2String'. decimal: convert NUMERIC and DECIMAL types to Decimal when precision allows it. datetime64: convert DATETIME and TIMESTAMP types to DateTime64 instead of DateTime when precision is not 0. date2Date32: convert DATE to Date32 instead of Date. Takes precedence over date2String. date2String: convert DATE to String instead of Date. Overridden by datetime64.", 0) \
     M(Bool, optimize_trivial_insert_select, false, "Optimize trivial 'INSERT INTO table SELECT ... FROM TABLES' query", 0) \
-=======
-    M(MySQLDataTypesSupport, mysql_datatypes_support_level, MySQLDataTypesSupportList{}, "Defines how MySQL types are converted to corresponding ClickHouse types. A comma separated list in any combination of 'decimal', 'datetime64', 'date2Date32' or 'date2String'. decimal: convert NUMERIC and DECIMAL types to Decimal when precision allows it. datetime64: convert DATETIME and TIMESTAMP types to DateTime64 instead of DateTime when precision is not 0. date2Date32: convert DATE to Date32 instead of Date. Takes precedence over date2String. date2String: convert DATE to String instead of Date. Overridden by datetime64.", 0) \
-    M(Bool, optimize_trivial_insert_select, true, "Optimize trivial 'INSERT INTO table SELECT ... FROM TABLES' query", 0) \
->>>>>>> 8420f2f8
     M(Bool, allow_non_metadata_alters, true, "Allow to execute alters which affects not only tables metadata, but also data on disk", 0) \
     M(Bool, enable_global_with_statement, true, "Propagate WITH statements to UNION queries and all subqueries", 0) \
     M(Bool, aggregate_functions_null_for_empty, false, "Rewrite all aggregate functions in a query, adding -OrNull suffix to them", 0) \
