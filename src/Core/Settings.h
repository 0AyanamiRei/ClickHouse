#pragma once

#include <Common/NamePrompter.h>
#include <Core/BaseSettings.h>
#include <Core/SettingsEnums.h>
#include <Core/Defines.h>
#include <IO/ReadSettings.h>
#include <IO/S3Defines.h>
#include <base/unit.h>


namespace Poco::Util
{
    class AbstractConfiguration;
}

namespace DB
{
class IColumn;

/** List of settings: type, name, default value, description, flags
  *
  * This looks rather inconvenient. It is done that way to avoid repeating settings in different places.
  * Note: as an alternative, we could implement settings to be completely dynamic in form of map: String -> Field,
  *  but we are not going to do it, because settings is used everywhere as static struct fields.
  *
  * `flags` can be either 0 or IMPORTANT.
  * A setting is "IMPORTANT" if it affects the results of queries and can't be ignored by older versions.
  *
  * When adding new or changing existing settings add them to settings changes history in SettingsChangesHistory.h
  * for tracking settings changes in different versions and for special `compatibility` setting to work correctly.
  */

// clang-format off
#define COMMON_SETTINGS(M, ALIAS) \
    M(Dialect, dialect, Dialect::clickhouse, "Which dialect will be used to parse query", 0)\
    M(UInt64, min_compress_block_size, 65536, "The actual size of the block to compress, if the uncompressed data less than max_compress_block_size is no less than this value and no less than the volume of data for one mark.", 0) \
    M(UInt64, max_compress_block_size, 1048576, "The maximum size of blocks of uncompressed data before compressing for writing to a table.", 0) \
    M(UInt64, max_block_size, DEFAULT_BLOCK_SIZE, "Maximum block size in rows for reading", 0) \
    M(UInt64, max_insert_block_size, DEFAULT_INSERT_BLOCK_SIZE, "The maximum block size for insertion, if we control the creation of blocks for insertion.", 0) \
    M(UInt64, min_insert_block_size_rows, DEFAULT_INSERT_BLOCK_SIZE, "Squash blocks passed to INSERT query to specified size in rows, if blocks are not big enough.", 0) \
    M(UInt64, min_insert_block_size_bytes, (DEFAULT_INSERT_BLOCK_SIZE * 256), "Squash blocks passed to INSERT query to specified size in bytes, if blocks are not big enough.", 0) \
    M(UInt64, min_insert_block_size_rows_for_materialized_views, 0, "Like min_insert_block_size_rows, but applied only during pushing to MATERIALIZED VIEW (default: min_insert_block_size_rows)", 0) \
    M(UInt64, min_insert_block_size_bytes_for_materialized_views, 0, "Like min_insert_block_size_bytes, but applied only during pushing to MATERIALIZED VIEW (default: min_insert_block_size_bytes)", 0) \
    M(UInt64, min_external_table_block_size_rows, DEFAULT_INSERT_BLOCK_SIZE, "Squash blocks passed to external table to specified size in rows, if blocks are not big enough.", 0) \
    M(UInt64, min_external_table_block_size_bytes, (DEFAULT_INSERT_BLOCK_SIZE * 256), "Squash blocks passed to external table to specified size in bytes, if blocks are not big enough.", 0) \
    M(UInt64, max_joined_block_size_rows, DEFAULT_BLOCK_SIZE, "Maximum block size for JOIN result (if join algorithm supports it). 0 means unlimited.", 0) \
    M(UInt64, max_insert_threads, 0, "The maximum number of threads to execute the INSERT SELECT query. Values 0 or 1 means that INSERT SELECT is not run in parallel. Higher values will lead to higher memory usage. Parallel INSERT SELECT has effect only if the SELECT part is run on parallel, see 'max_threads' setting.", 0) \
    M(UInt64, max_insert_delayed_streams_for_parallel_write, 0, "The maximum number of streams (columns) to delay final part flush. Default - auto (1000 in case of underlying storage supports parallel write, for example S3 and disabled otherwise)", 0) \
    M(MaxThreads, max_final_threads, 0, "The maximum number of threads to read from table with FINAL.", 0) \
    M(UInt64, max_threads_for_indexes, 0, "The maximum number of threads process indices.", 0) \
    M(MaxThreads, max_threads, 0, "The maximum number of threads to execute the request. By default, it is determined automatically.", 0) \
    M(Bool, use_concurrency_control, true, "Respect the server's concurrency control (see the `concurrent_threads_soft_limit_num` and `concurrent_threads_soft_limit_ratio_to_cores` global server settings). If disabled, it allows using a larger number of threads even if the server is overloaded (not recommended for normal usage, and needed mostly for tests).", 0) \
    M(MaxThreads, max_download_threads, 4, "The maximum number of threads to download data (e.g. for URL engine).", 0) \
    M(MaxThreads, max_parsing_threads, 0, "The maximum number of threads to parse data in input formats that support parallel parsing. By default, it is determined automatically", 0) \
    M(UInt64, max_download_buffer_size, 10*1024*1024, "The maximal size of buffer for parallel downloading (e.g. for URL engine) per each thread.", 0) \
    M(UInt64, max_read_buffer_size, DBMS_DEFAULT_BUFFER_SIZE, "The maximum size of the buffer to read from the filesystem.", 0) \
    M(UInt64, max_read_buffer_size_local_fs, 128*1024, "The maximum size of the buffer to read from local filesystem. If set to 0 then max_read_buffer_size will be used.", 0) \
    M(UInt64, max_read_buffer_size_remote_fs, 0, "The maximum size of the buffer to read from remote filesystem. If set to 0 then max_read_buffer_size will be used.", 0) \
    M(UInt64, max_distributed_connections, 1024, "The maximum number of connections for distributed processing of one query (should be greater than max_threads).", 0) \
    M(UInt64, max_query_size, DBMS_DEFAULT_MAX_QUERY_SIZE, "The maximum number of bytes of a query string parsed by the SQL parser. Data in the VALUES clause of INSERT queries is processed by a separate stream parser (that consumes O(1) RAM) and not affected by this restriction.", 0) \
    M(UInt64, interactive_delay, 100000, "The interval in microseconds to check if the request is cancelled, and to send progress info.", 0) \
    M(Seconds, connect_timeout, DBMS_DEFAULT_CONNECT_TIMEOUT_SEC, "Connection timeout if there are no replicas.", 0) \
    M(Milliseconds, handshake_timeout_ms, 10000, "Timeout for receiving HELLO packet from replicas.", 0) \
    M(Milliseconds, connect_timeout_with_failover_ms, 1000, "Connection timeout for selecting first healthy replica.", 0) \
    M(Milliseconds, connect_timeout_with_failover_secure_ms, 1000, "Connection timeout for selecting first healthy replica (for secure connections).", 0) \
    M(Seconds, receive_timeout, DBMS_DEFAULT_RECEIVE_TIMEOUT_SEC, "Timeout for receiving data from network, in seconds. If no bytes were received in this interval, exception is thrown. If you set this setting on client, the 'send_timeout' for the socket will be also set on the corresponding connection end on the server.", 0) \
    M(Seconds, send_timeout, DBMS_DEFAULT_SEND_TIMEOUT_SEC, "Timeout for sending data to network, in seconds. If client needs to sent some data, but it did not able to send any bytes in this interval, exception is thrown. If you set this setting on client, the 'receive_timeout' for the socket will be also set on the corresponding connection end on the server.", 0) \
    M(Seconds, tcp_keep_alive_timeout, DEFAULT_TCP_KEEP_ALIVE_TIMEOUT /* less than DBMS_DEFAULT_RECEIVE_TIMEOUT_SEC */, "The time in seconds the connection needs to remain idle before TCP starts sending keepalive probes", 0) \
    M(Milliseconds, hedged_connection_timeout_ms, 50, "Connection timeout for establishing connection with replica for Hedged requests", 0) \
    M(Milliseconds, receive_data_timeout_ms, 2000, "Connection timeout for receiving first packet of data or packet with positive progress from replica", 0) \
    M(Bool, use_hedged_requests, true, "Use hedged requests for distributed queries", 0) \
    M(Bool, allow_changing_replica_until_first_data_packet, false, "Allow HedgedConnections to change replica until receiving first data packet", 0) \
    M(Milliseconds, queue_max_wait_ms, 0, "The wait time in the request queue, if the number of concurrent requests exceeds the maximum.", 0) \
    M(Milliseconds, connection_pool_max_wait_ms, 0, "The wait time when the connection pool is full.", 0) \
    M(Milliseconds, replace_running_query_max_wait_ms, 5000, "The wait time for running query with the same query_id to finish when setting 'replace_running_query' is active.", 0) \
    M(Milliseconds, kafka_max_wait_ms, 5000, "The wait time for reading from Kafka before retry.", 0) \
    M(Milliseconds, rabbitmq_max_wait_ms, 5000, "The wait time for reading from RabbitMQ before retry.", 0) \
    M(UInt64, poll_interval, DBMS_DEFAULT_POLL_INTERVAL, "Block at the query wait loop on the server for the specified number of seconds.", 0) \
    M(UInt64, idle_connection_timeout, 3600, "Close idle TCP connections after specified number of seconds.", 0) \
    M(UInt64, distributed_connections_pool_size, 1024, "Maximum number of connections with one remote server in the pool.", 0) \
    M(UInt64, connections_with_failover_max_tries, 3, "The maximum number of attempts to connect to replicas.", 0) \
    M(UInt64, s3_strict_upload_part_size, S3::DEFAULT_STRICT_UPLOAD_PART_SIZE, "The exact size of part to upload during multipart upload to S3 (some implementations does not supports variable size parts).", 0) \
    M(UInt64, azure_strict_upload_part_size, 0, "The exact size of part to upload during multipart upload to Azure blob storage.", 0) \
    M(UInt64, azure_max_blocks_in_multipart_upload, 50000, "Maximum number of blocks in multipart upload for Azure.", 0) \
    M(UInt64, s3_min_upload_part_size, S3::DEFAULT_MIN_UPLOAD_PART_SIZE, "The minimum size of part to upload during multipart upload to S3.", 0) \
    M(UInt64, s3_max_upload_part_size, S3::DEFAULT_MAX_UPLOAD_PART_SIZE, "The maximum size of part to upload during multipart upload to S3.", 0) \
    M(UInt64, azure_min_upload_part_size, 16*1024*1024, "The minimum size of part to upload during multipart upload to Azure blob storage.", 0) \
    M(UInt64, azure_max_upload_part_size, 5ull*1024*1024*1024, "The maximum size of part to upload during multipart upload to Azure blob storage.", 0) \
    M(UInt64, s3_upload_part_size_multiply_factor, S3::DEFAULT_UPLOAD_PART_SIZE_MULTIPLY_FACTOR, "Multiply s3_min_upload_part_size by this factor each time s3_multiply_parts_count_threshold parts were uploaded from a single write to S3.", 0) \
    M(UInt64, s3_upload_part_size_multiply_parts_count_threshold, S3::DEFAULT_UPLOAD_PART_SIZE_MULTIPLY_PARTS_COUNT_THRESHOLD, "Each time this number of parts was uploaded to S3, s3_min_upload_part_size is multiplied by s3_upload_part_size_multiply_factor.", 0) \
    M(UInt64, s3_max_part_number, S3::DEFAULT_MAX_PART_NUMBER, "Maximum part number number for s3 upload part.", 0) \
    M(UInt64, s3_max_single_operation_copy_size, S3::DEFAULT_MAX_SINGLE_OPERATION_COPY_SIZE, "Maximum size for a single copy operation in s3", 0) \
    M(UInt64, azure_upload_part_size_multiply_factor, 2, "Multiply azure_min_upload_part_size by this factor each time azure_multiply_parts_count_threshold parts were uploaded from a single write to Azure blob storage.", 0) \
    M(UInt64, azure_upload_part_size_multiply_parts_count_threshold, 500, "Each time this number of parts was uploaded to Azure blob storage, azure_min_upload_part_size is multiplied by azure_upload_part_size_multiply_factor.", 0) \
    M(UInt64, s3_max_inflight_parts_for_one_file, S3::DEFAULT_MAX_INFLIGHT_PARTS_FOR_ONE_FILE, "The maximum number of a concurrent loaded parts in multipart upload request. 0 means unlimited.", 0) \
    M(UInt64, azure_max_inflight_parts_for_one_file, 20, "The maximum number of a concurrent loaded parts in multipart upload request. 0 means unlimited.", 0) \
    M(UInt64, s3_max_single_part_upload_size, S3::DEFAULT_MAX_SINGLE_PART_UPLOAD_SIZE, "The maximum size of object to upload using singlepart upload to S3.", 0) \
    M(UInt64, azure_max_single_part_upload_size, 100*1024*1024, "The maximum size of object to upload using singlepart upload to Azure blob storage.", 0)                                                                             \
    M(UInt64, azure_max_single_part_copy_size, 256*1024*1024, "The maximum size of object to copy using single part copy to Azure blob storage.", 0) \
    M(UInt64, s3_max_single_read_retries, S3::DEFAULT_MAX_SINGLE_READ_TRIES, "The maximum number of retries during single S3 read.", 0) \
    M(UInt64, azure_max_single_read_retries, 4, "The maximum number of retries during single Azure blob storage read.", 0) \
    M(UInt64, azure_max_unexpected_write_error_retries, 4, "The maximum number of retries in case of unexpected errors during Azure blob storage write", 0) \
    M(UInt64, s3_max_unexpected_write_error_retries, S3::DEFAULT_MAX_UNEXPECTED_WRITE_ERROR_RETRIES, "The maximum number of retries in case of unexpected errors during S3 write.", 0) \
    M(UInt64, s3_max_redirects, S3::DEFAULT_MAX_REDIRECTS, "Max number of S3 redirects hops allowed.", 0) \
    M(UInt64, s3_max_connections, S3::DEFAULT_MAX_CONNECTIONS, "The maximum number of connections per server.", 0) \
    M(UInt64, s3_max_get_rps, 0, "Limit on S3 GET request per second rate before throttling. Zero means unlimited.", 0) \
    M(UInt64, s3_max_get_burst, 0, "Max number of requests that can be issued simultaneously before hitting request per second limit. By default (0) equals to `s3_max_get_rps`", 0) \
    M(UInt64, s3_max_put_rps, 0, "Limit on S3 PUT request per second rate before throttling. Zero means unlimited.", 0) \
    M(UInt64, s3_max_put_burst, 0, "Max number of requests that can be issued simultaneously before hitting request per second limit. By default (0) equals to `s3_max_put_rps`", 0) \
    M(UInt64, s3_list_object_keys_size, S3::DEFAULT_LIST_OBJECT_KEYS_SIZE, "Maximum number of files that could be returned in batch by ListObject request", 0) \
    M(Bool, s3_use_adaptive_timeouts, S3::DEFAULT_USE_ADAPTIVE_TIMEOUTS, "When adaptive timeouts are enabled first two attempts are made with low receive and send timeout", 0) \
    M(UInt64, azure_list_object_keys_size, 1000, "Maximum number of files that could be returned in batch by ListObject request", 0) \
    M(Bool, s3_truncate_on_insert, false, "Enables or disables truncate before insert in s3 engine tables.", 0) \
    M(Bool, azure_truncate_on_insert, false, "Enables or disables truncate before insert in azure engine tables.", 0) \
    M(Bool, s3_create_new_file_on_insert, false, "Enables or disables creating a new file on each insert in s3 engine tables", 0) \
    M(Bool, s3_skip_empty_files, false, "Allow to skip empty files in s3 table engine", 0) \
    M(Bool, azure_create_new_file_on_insert, false, "Enables or disables creating a new file on each insert in azure engine tables", 0) \
    M(Bool, s3_check_objects_after_upload, false, "Check each uploaded object to s3 with head request to be sure that upload was successful", 0) \
    M(Bool, s3_allow_parallel_part_upload, true, "Use multiple threads for s3 multipart upload. It may lead to slightly higher memory usage", 0) \
    M(Bool, azure_allow_parallel_part_upload, true, "Use multiple threads for azure multipart upload.", 0) \
    M(Bool, s3_throw_on_zero_files_match, false, "Throw an error, when ListObjects request cannot match any files", 0) \
    M(Bool, hdfs_throw_on_zero_files_match, false, "Throw an error, when ListObjects request cannot match any files", 0) \
    M(Bool, azure_throw_on_zero_files_match, false, "Throw an error, when ListObjects request cannot match any files", 0) \
    M(Bool, s3_ignore_file_doesnt_exist, false, "Return 0 rows when the requested files don't exist, instead of throwing an exception in S3 table engine", 0) \
    M(Bool, hdfs_ignore_file_doesnt_exist, false, "Return 0 rows when the requested files don't exist, instead of throwing an exception in HDFS table engine", 0) \
    M(Bool, azure_ignore_file_doesnt_exist, false, "Return 0 rows when the requested files don't exist, instead of throwing an exception in AzureBlobStorage table engine", 0) \
    M(UInt64, azure_sdk_max_retries, 10, "Maximum number of retries in azure sdk", 0) \
    M(UInt64, azure_sdk_retry_initial_backoff_ms, 10, "Minimal backoff between retries in azure sdk", 0) \
    M(UInt64, azure_sdk_retry_max_backoff_ms, 1000, "Maximal backoff between retries in azure sdk", 0) \
    M(Bool, s3_validate_request_settings, true, "Validate S3 request settings", 0) \
    M(Bool, s3_disable_checksum, S3::DEFAULT_DISABLE_CHECKSUM, "Do not calculate a checksum when sending a file to S3. This speeds up writes by avoiding excessive processing passes on a file. It is mostly safe as the data of MergeTree tables is checksummed by ClickHouse anyway, and when S3 is accessed with HTTPS, the TLS layer already provides integrity while transferring through the network. While additional checksums on S3 give defense in depth.", 0) \
    M(UInt64, s3_retry_attempts, S3::DEFAULT_RETRY_ATTEMPTS, "Setting for Aws::Client::RetryStrategy, Aws::Client does retries itself, 0 means no retries", 0) \
    M(UInt64, s3_request_timeout_ms, S3::DEFAULT_REQUEST_TIMEOUT_MS, "Idleness timeout for sending and receiving data to/from S3. Fail if a single TCP read or write call blocks for this long.", 0) \
    M(UInt64, s3_connect_timeout_ms, S3::DEFAULT_CONNECT_TIMEOUT_MS, "Connection timeout for host from s3 disks.", 0) \
    M(Bool, enable_s3_requests_logging, false, "Enable very explicit logging of S3 requests. Makes sense for debug only.", 0) \
    M(String, s3queue_default_zookeeper_path, "/clickhouse/s3queue/", "Default zookeeper path prefix for S3Queue engine", 0) \
    M(Bool, s3queue_enable_logging_to_s3queue_log, false, "Enable writing to system.s3queue_log. The value can be overwritten per table with table settings", 0) \
    M(UInt64, hdfs_replication, 0, "The actual number of replications can be specified when the hdfs file is created.", 0) \
    M(Bool, hdfs_truncate_on_insert, false, "Enables or disables truncate before insert in s3 engine tables", 0) \
    M(Bool, hdfs_create_new_file_on_insert, false, "Enables or disables creating a new file on each insert in hdfs engine tables", 0) \
    M(Bool, hdfs_skip_empty_files, false, "Allow to skip empty files in hdfs table engine", 0) \
    M(Bool, azure_skip_empty_files, false, "Allow to skip empty files in azure table engine", 0) \
    M(UInt64, hsts_max_age, 0, "Expired time for hsts. 0 means disable HSTS.", 0) \
    M(Bool, extremes, false, "Calculate minimums and maximums of the result columns. They can be output in JSON-formats.", IMPORTANT) \
    M(Bool, use_uncompressed_cache, false, "Whether to use the cache of uncompressed blocks.", 0) \
    M(Bool, replace_running_query, false, "Whether the running request should be canceled with the same id as the new one.", 0) \
    M(UInt64, max_remote_read_network_bandwidth, 0, "The maximum speed of data exchange over the network in bytes per second for read.", 0) \
    M(UInt64, max_remote_write_network_bandwidth, 0, "The maximum speed of data exchange over the network in bytes per second for write.", 0) \
    M(UInt64, max_local_read_bandwidth, 0, "The maximum speed of local reads in bytes per second.", 0) \
    M(UInt64, max_local_write_bandwidth, 0, "The maximum speed of local writes in bytes per second.", 0) \
    M(Bool, stream_like_engine_allow_direct_select, false, "Allow direct SELECT query for Kafka, RabbitMQ, FileLog, Redis Streams, and NATS engines. In case there are attached materialized views, SELECT query is not allowed even if this setting is enabled.", 0) \
    M(String, stream_like_engine_insert_queue, "", "When stream like engine reads from multiple queues, user will need to select one queue to insert into when writing. Used by Redis Streams and NATS.", 0) \
    \
    M(Bool, distributed_insert_skip_read_only_replicas, false, "If true, INSERT into Distributed will skip read-only replicas.", 0) \
    M(Bool, distributed_foreground_insert, false, "If setting is enabled, insert query into distributed waits until data are sent to all nodes in a cluster. \n\nEnables or disables synchronous data insertion into a `Distributed` table.\n\nBy default, when inserting data into a Distributed table, the ClickHouse server sends data to cluster nodes in the background. When `distributed_foreground_insert` = 1, the data is processed synchronously, and the `INSERT` operation succeeds only after all the data is saved on all shards (at least one replica for each shard if `internal_replication` is true).", 0) ALIAS(insert_distributed_sync) \
    M(UInt64, distributed_background_insert_timeout, 0, "Timeout for insert query into distributed. Setting is used only with insert_distributed_sync enabled. Zero value means no timeout.", 0) ALIAS(insert_distributed_timeout) \
    M(Milliseconds, distributed_background_insert_sleep_time_ms, 100, "Sleep time for background INSERTs into Distributed, in case of any errors delay grows exponentially.", 0) ALIAS(distributed_directory_monitor_sleep_time_ms) \
    M(Milliseconds, distributed_background_insert_max_sleep_time_ms, 30000, "Maximum sleep time for background INSERTs into Distributed, it limits exponential growth too.", 0) ALIAS(distributed_directory_monitor_max_sleep_time_ms) \
    \
    M(Bool, distributed_background_insert_batch, false, "Should background INSERTs into Distributed be batched into bigger blocks.", 0) ALIAS(distributed_directory_monitor_batch_inserts) \
    M(Bool, distributed_background_insert_split_batch_on_failure, false, "Should batches of the background INSERT into Distributed be split into smaller batches in case of failures.", 0) ALIAS(distributed_directory_monitor_split_batch_on_failure) \
    \
    M(Bool, optimize_move_to_prewhere, true, "Allows disabling WHERE to PREWHERE optimization in SELECT queries from MergeTree.", 0) \
    M(Bool, optimize_move_to_prewhere_if_final, false, "If query has `FINAL`, the optimization `move_to_prewhere` is not always correct and it is enabled only if both settings `optimize_move_to_prewhere` and `optimize_move_to_prewhere_if_final` are turned on", 0) \
    M(Bool, move_all_conditions_to_prewhere, true, "Move all viable conditions from WHERE to PREWHERE", 0) \
    M(Bool, enable_multiple_prewhere_read_steps, true, "Move more conditions from WHERE to PREWHERE and do reads from disk and filtering in multiple steps if there are multiple conditions combined with AND", 0) \
    M(Bool, move_primary_key_columns_to_end_of_prewhere, true, "Move PREWHERE conditions containing primary key columns to the end of AND chain. It is likely that these conditions are taken into account during primary key analysis and thus will not contribute a lot to PREWHERE filtering.", 0) \
    \
    M(UInt64, alter_sync, 1, "Wait for actions to manipulate the partitions. 0 - do not wait, 1 - wait for execution only of itself, 2 - wait for everyone.", 0) ALIAS(replication_alter_partitions_sync) \
    M(Int64, replication_wait_for_inactive_replica_timeout, 120, "Wait for inactive replica to execute ALTER/OPTIMIZE. Time in seconds, 0 - do not wait, negative - wait for unlimited time.", 0) \
    M(Bool, alter_move_to_space_execute_async, false, "Execute ALTER TABLE MOVE ... TO [DISK|VOLUME] asynchronously", 0) \
    \
    M(LoadBalancing, load_balancing, LoadBalancing::RANDOM, "Which replicas (among healthy replicas) to preferably send a query to (on the first attempt) for distributed processing.", 0) \
    M(UInt64, load_balancing_first_offset, 0, "Which replica to preferably send a query when FIRST_OR_RANDOM load balancing strategy is used.", 0) \
    \
    M(TotalsMode, totals_mode, TotalsMode::AFTER_HAVING_EXCLUSIVE, "How to calculate TOTALS when HAVING is present, as well as when max_rows_to_group_by and group_by_overflow_mode = ‘any’ are present.", IMPORTANT) \
    M(Float, totals_auto_threshold, 0.5, "The threshold for totals_mode = 'auto'.", 0) \
    \
    M(Bool, allow_suspicious_low_cardinality_types, false, "In CREATE TABLE statement allows specifying LowCardinality modifier for types of small fixed size (8 or less). Enabling this may increase merge times and memory consumption.", 0) \
    M(Bool, allow_suspicious_fixed_string_types, false, "In CREATE TABLE statement allows creating columns of type FixedString(n) with n > 256. FixedString with length >= 256 is suspicious and most likely indicates misuse", 0) \
    M(Bool, allow_suspicious_indices, false, "Reject primary/secondary indexes and sorting keys with identical expressions", 0) \
    M(Bool, allow_suspicious_ttl_expressions, false, "Reject TTL expressions that don't depend on any of table's columns. It indicates a user error most of the time.", 0) \
    M(Bool, allow_suspicious_variant_types, false, "In CREATE TABLE statement allows specifying Variant type with similar variant types (for example, with different numeric or date types). Enabling this setting may introduce some ambiguity when working with values with similar types.", 0) \
    M(Bool, allow_suspicious_primary_key, false, "Forbid suspicious PRIMARY KEY/ORDER BY for MergeTree (i.e. SimpleAggregateFunction)", 0) \
    M(Bool, compile_expressions, false, "Compile some scalar functions and operators to native code.", 0) \
    M(UInt64, min_count_to_compile_expression, 3, "The number of identical expressions before they are JIT-compiled", 0) \
    M(Bool, compile_aggregate_expressions, true, "Compile aggregate functions to native code.", 0) \
    M(UInt64, min_count_to_compile_aggregate_expression, 3, "The number of identical aggregate expressions before they are JIT-compiled", 0) \
    M(Bool, compile_sort_description, true, "Compile sort description to native code.", 0) \
    M(UInt64, min_count_to_compile_sort_description, 3, "The number of identical sort descriptions before they are JIT-compiled", 0) \
    M(UInt64, group_by_two_level_threshold, 100000, "From what number of keys, a two-level aggregation starts. 0 - the threshold is not set.", 0) \
    M(UInt64, group_by_two_level_threshold_bytes, 50000000, "From what size of the aggregation state in bytes, a two-level aggregation begins to be used. 0 - the threshold is not set. Two-level aggregation is used when at least one of the thresholds is triggered.", 0) \
    M(Bool, distributed_aggregation_memory_efficient, true, "Is the memory-saving mode of distributed aggregation enabled.", 0) \
    M(UInt64, aggregation_memory_efficient_merge_threads, 0, "Number of threads to use for merge intermediate aggregation results in memory efficient mode. When bigger, then more memory is consumed. 0 means - same as 'max_threads'.", 0) \
    M(Bool, enable_memory_bound_merging_of_aggregation_results, true, "Enable memory bound merging strategy for aggregation.", 0) \
    M(Bool, enable_positional_arguments, true, "Enable positional arguments in ORDER BY, GROUP BY and LIMIT BY", 0) \
    M(Bool, enable_extended_results_for_datetime_functions, false, "Enable date functions like toLastDayOfMonth return Date32 results (instead of Date results) for Date32/DateTime64 arguments.", 0) \
    M(Bool, allow_nonconst_timezone_arguments, false, "Allow non-const timezone arguments in certain time-related functions like toTimeZone(), fromUnixTimestamp*(), snowflakeToDateTime*()", 0) \
    M(Bool, function_locate_has_mysql_compatible_argument_order, true, "Function locate() has arguments (needle, haystack[, start_pos]) like in MySQL instead of (haystack, needle[, start_pos]) like function position()", 0) \
    \
    M(Bool, group_by_use_nulls, false, "Treat columns mentioned in ROLLUP, CUBE or GROUPING SETS as Nullable", 0) \
    \
    M(NonZeroUInt64, max_parallel_replicas, 1, "The maximum number of replicas of each shard used when the query is executed. For consistency (to get different parts of the same partition), this option only works for the specified sampling key. The lag of the replicas is not controlled. Should be always greater than 0", 0) \
    \
    M(Bool, skip_unavailable_shards, false, "If true, ClickHouse silently skips unavailable shards. Shard is marked as unavailable when: 1) The shard cannot be reached due to a connection failure. 2) Shard is unresolvable through DNS. 3) Table does not exist on the shard.", 0) \
    \
    M(UInt64, parallel_distributed_insert_select, 0, "Process distributed INSERT SELECT query in the same cluster on local tables on every shard; if set to 1 - SELECT is executed on each shard; if set to 2 - SELECT and INSERT are executed on each shard", 0) \
    M(UInt64, distributed_group_by_no_merge, 0, "If 1, Do not merge aggregation states from different servers for distributed queries (shards will process query up to the Complete stage, initiator just proxies the data from the shards). If 2 the initiator will apply ORDER BY and LIMIT stages (it is not in case when shard process query up to the Complete stage)", 0) \
    M(UInt64, distributed_push_down_limit, 1, "If 1, LIMIT will be applied on each shard separately. Usually you don't need to use it, since this will be done automatically if it is possible, i.e. for simple query SELECT FROM LIMIT.", 0) \
    M(Bool, optimize_distributed_group_by_sharding_key, true, "Optimize GROUP BY sharding_key queries (by avoiding costly aggregation on the initiator server).", 0) \
    M(UInt64, optimize_skip_unused_shards_limit, 1000, "Limit for number of sharding key values, turns off optimize_skip_unused_shards if the limit is reached", 0) \
    M(Bool, optimize_skip_unused_shards, false, "Assumes that data is distributed by sharding_key. Optimization to skip unused shards if SELECT query filters by sharding_key.", 0) \
    M(Bool, optimize_skip_unused_shards_rewrite_in, true, "Rewrite IN in query for remote shards to exclude values that does not belong to the shard (requires optimize_skip_unused_shards)", 0) \
    M(Bool, allow_nondeterministic_optimize_skip_unused_shards, false, "Allow non-deterministic functions (includes dictGet) in sharding_key for optimize_skip_unused_shards", 0) \
    M(UInt64, force_optimize_skip_unused_shards, 0, "Throw an exception if unused shards cannot be skipped (1 - throw only if the table has the sharding key, 2 - always throw.", 0) \
    M(UInt64, optimize_skip_unused_shards_nesting, 0, "Same as optimize_skip_unused_shards, but accept nesting level until which it will work.", 0) \
    M(UInt64, force_optimize_skip_unused_shards_nesting, 0, "Same as force_optimize_skip_unused_shards, but accept nesting level until which it will work.", 0) \
    \
    M(Bool, input_format_parallel_parsing, true, "Enable parallel parsing for some data formats.", 0) \
    M(UInt64, min_chunk_bytes_for_parallel_parsing, (10 * 1024 * 1024), "The minimum chunk size in bytes, which each thread will parse in parallel.", 0) \
    M(Bool, output_format_parallel_formatting, true, "Enable parallel formatting for some data formats.", 0) \
    M(UInt64, output_format_compression_level, 3, "Default compression level if query output is compressed. The setting is applied when `SELECT` query has `INTO OUTFILE` or when inserting to table function `file`, `url`, `hdfs`, `s3`, and `azureBlobStorage`.", 0) \
    M(UInt64, output_format_compression_zstd_window_log, 0, "Can be used when the output compression method is `zstd`. If greater than `0`, this setting explicitly sets compression window size (power of `2`) and enables a long-range mode for zstd compression.", 0) \
    \
    M(UInt64, merge_tree_min_rows_for_concurrent_read, (20 * 8192), "If at least as many lines are read from one file, the reading can be parallelized.", 0) \
    M(UInt64, merge_tree_min_bytes_for_concurrent_read, (24 * 10 * 1024 * 1024), "If at least as many bytes are read from one file, the reading can be parallelized.", 0) \
    M(UInt64, merge_tree_min_rows_for_seek, 0, "You can skip reading more than that number of rows at the price of one seek per file.", 0) \
    M(UInt64, merge_tree_min_bytes_for_seek, 0, "You can skip reading more than that number of bytes at the price of one seek per file.", 0) \
    M(UInt64, merge_tree_coarse_index_granularity, 8, "If the index segment can contain the required keys, divide it into as many parts and recursively check them.", 0) \
    M(UInt64, merge_tree_max_rows_to_use_cache, (128 * 8192), "The maximum number of rows per request, to use the cache of uncompressed data. If the request is large, the cache is not used. (For large queries not to flush out the cache.)", 0) \
    M(UInt64, merge_tree_max_bytes_to_use_cache, (192 * 10 * 1024 * 1024), "The maximum number of bytes per request, to use the cache of uncompressed data. If the request is large, the cache is not used. (For large queries not to flush out the cache.)", 0) \
    M(Bool, do_not_merge_across_partitions_select_final, false, "Merge parts only in one partition in select final", 0) \
    M(Bool, split_parts_ranges_into_intersecting_and_non_intersecting_final, true, "Split parts ranges into intersecting and non intersecting during FINAL optimization", 0) \
    M(Bool, split_intersecting_parts_ranges_into_layers_final, true, "Split intersecting parts ranges into layers during FINAL optimization", 0) \
    \
    M(UInt64, mysql_max_rows_to_insert, 65536, "The maximum number of rows in MySQL batch insertion of the MySQL storage engine", 0) \
    M(Bool, mysql_map_string_to_text_in_show_columns, true, "If enabled, String type will be mapped to TEXT in SHOW [FULL] COLUMNS, BLOB otherwise. Has an effect only when the connection is made through the MySQL wire protocol.", 0) \
    M(Bool, mysql_map_fixed_string_to_text_in_show_columns, true, "If enabled, FixedString type will be mapped to TEXT in SHOW [FULL] COLUMNS, BLOB otherwise. Has an effect only when the connection is made through the MySQL wire protocol.", 0) \
    \
    M(UInt64, optimize_min_equality_disjunction_chain_length, 3, "The minimum length of the expression `expr = x1 OR ... expr = xN` for optimization ", 0) \
    M(UInt64, optimize_min_inequality_conjunction_chain_length, 3, "The minimum length of the expression `expr <> x1 AND ... expr <> xN` for optimization ", 0) \
    \
    M(UInt64, min_bytes_to_use_direct_io, 0, "The minimum number of bytes for reading the data with O_DIRECT option during SELECT queries execution. 0 - disabled.", 0) \
    M(UInt64, min_bytes_to_use_mmap_io, 0, "The minimum number of bytes for reading the data with mmap option during SELECT queries execution. 0 - disabled.", 0) \
    M(Bool, checksum_on_read, true, "Validate checksums on reading. It is enabled by default and should be always enabled in production. Please do not expect any benefits in disabling this setting. It may only be used for experiments and benchmarks. The setting only applicable for tables of MergeTree family. Checksums are always validated for other table engines and when receiving data over network.", 0) \
    \
    M(Bool, force_index_by_date, false, "Throw an exception if there is a partition key in a table, and it is not used.", 0) \
    M(Bool, force_primary_key, false, "Throw an exception if there is primary key in a table, and it is not used.", 0) \
    M(Bool, use_skip_indexes, true, "Use data skipping indexes during query execution.", 0) \
    M(Bool, use_skip_indexes_if_final, false, "If query has FINAL, then skipping data based on indexes may produce incorrect result, hence disabled by default.", 0) \
    M(Bool, materialize_skip_indexes_on_insert, true, "If true skip indexes are calculated on inserts, otherwise skip indexes will be calculated only during merges", 0) \
    M(Bool, materialize_statistics_on_insert, true, "If true statistics are calculated on inserts, otherwise statistics will be calculated only during merges", 0) \
    M(String, ignore_data_skipping_indices, "", "Comma separated list of strings or literals with the name of the data skipping indices that should be excluded during query execution.", 0) \
    \
    M(String, force_data_skipping_indices, "", "Comma separated list of strings or literals with the name of the data skipping indices that should be used during query execution, otherwise an exception will be thrown.", 0) \
    \
    M(Float, max_streams_to_max_threads_ratio, 1, "Allows you to use more sources than the number of threads - to more evenly distribute work across threads. It is assumed that this is a temporary solution, since it will be possible in the future to make the number of sources equal to the number of threads, but for each source to dynamically select available work for itself.", 0) \
    M(Float, max_streams_multiplier_for_merge_tables, 5, "Ask more streams when reading from Merge table. Streams will be spread across tables that Merge table will use. This allows more even distribution of work across threads and especially helpful when merged tables differ in size.", 0) \
    \
    M(String, network_compression_method, "LZ4", "Allows you to select the method of data compression when writing.", 0) \
    \
    M(Int64, network_zstd_compression_level, 1, "Allows you to select the level of ZSTD compression.", 0) \
    \
    M(Int64, zstd_window_log_max, 0, "Allows you to select the max window log of ZSTD (it will not be used for MergeTree family)", 0) \
    \
    M(UInt64, priority, 0, "Priority of the query. 1 - the highest, higher value - lower priority; 0 - do not use priorities.", 0) \
    M(Int64, os_thread_priority, 0, "If non zero - set corresponding 'nice' value for query processing threads. Can be used to adjust query priority for OS scheduler.", 0) \
    \
    M(Bool, log_queries, true, "Log requests and write the log to the system table.", 0) \
    M(Bool, log_formatted_queries, false, "Log formatted queries and write the log to the system table.", 0) \
    M(LogQueriesType, log_queries_min_type, QueryLogElementType::QUERY_START, "Minimal type in query_log to log, possible values (from low to high): QUERY_START, QUERY_FINISH, EXCEPTION_BEFORE_START, EXCEPTION_WHILE_PROCESSING.", 0) \
    M(Milliseconds, log_queries_min_query_duration_ms, 0, "Minimal time for the query to run, to get to the query_log/query_thread_log/query_views_log.", 0) \
    M(UInt64, log_queries_cut_to_length, 100000, "If query length is greater than specified threshold (in bytes), then cut query when writing to query log. Also limit length of printed query in ordinary text log.", 0) \
    M(Float, log_queries_probability, 1., "Log queries with the specified probability.", 0) \
    \
    M(Bool, log_processors_profiles, true, "Log Processors profile events.", 0) \
    M(DistributedProductMode, distributed_product_mode, DistributedProductMode::DENY, "How are distributed subqueries performed inside IN or JOIN sections?", IMPORTANT) \
    \
    M(UInt64, max_concurrent_queries_for_all_users, 0, "The maximum number of concurrent requests for all users.", 0) \
    M(UInt64, max_concurrent_queries_for_user, 0, "The maximum number of concurrent requests per user.", 0) \
    \
    M(Bool, insert_deduplicate, true, "For INSERT queries in the replicated table, specifies that deduplication of inserting blocks should be performed", 0) \
    M(Bool, async_insert_deduplicate, false, "For async INSERT queries in the replicated table, specifies that deduplication of inserting blocks should be performed", 0) \
    \
    M(UInt64Auto, insert_quorum, 0, "For INSERT queries in the replicated table, wait writing for the specified number of replicas and linearize the addition of the data. 0 - disabled, 'auto' - use majority", 0) \
    M(Milliseconds, insert_quorum_timeout, 600000, "If the quorum of replicas did not meet in specified time (in milliseconds), exception will be thrown and insertion is aborted.", 0) \
    M(Bool, insert_quorum_parallel, true, "For quorum INSERT queries - enable to make parallel inserts without linearizability", 0) \
    M(UInt64, select_sequential_consistency, 0, "For SELECT queries from the replicated table, throw an exception if the replica does not have a chunk written with the quorum; do not read the parts that have not yet been written with the quorum.", 0) \
    M(UInt64, table_function_remote_max_addresses, 1000, "The maximum number of different shards and the maximum number of replicas of one shard in the `remote` function.", 0) \
    M(Milliseconds, read_backoff_min_latency_ms, 1000, "Setting to reduce the number of threads in case of slow reads. Pay attention only to reads that took at least that much time.", 0) \
    M(UInt64, read_backoff_max_throughput, 1048576, "Settings to reduce the number of threads in case of slow reads. Count events when the read bandwidth is less than that many bytes per second.", 0) \
    M(Milliseconds, read_backoff_min_interval_between_events_ms, 1000, "Settings to reduce the number of threads in case of slow reads. Do not pay attention to the event, if the previous one has passed less than a certain amount of time.", 0) \
    M(UInt64, read_backoff_min_events, 2, "Settings to reduce the number of threads in case of slow reads. The number of events after which the number of threads will be reduced.", 0) \
    \
    M(UInt64, read_backoff_min_concurrency, 1, "Settings to try keeping the minimal number of threads in case of slow reads.", 0) \
    \
    M(Float, memory_tracker_fault_probability, 0., "For testing of `exception safety` - throw an exception every time you allocate memory with the specified probability.", 0) \
    M(Float, merge_tree_read_split_ranges_into_intersecting_and_non_intersecting_injection_probability, 0.0, "For testing of `PartsSplitter` - split read ranges into intersecting and non intersecting every time you read from MergeTree with the specified probability.", 0) \
    \
    M(Bool, enable_http_compression, false, "Compress the result if the client over HTTP said that it understands data compressed by gzip, deflate, zstd, br, lz4, bz2, xz.", 0) \
    M(Int64, http_zlib_compression_level, 3, "Compression level - used if the client on HTTP said that it understands data compressed by gzip or deflate.", 0) \
    \
    M(Bool, http_native_compression_disable_checksumming_on_decompress, false, "If you uncompress the POST data from the client compressed by the native format, do not check the checksum.", 0) \
    \
    M(String, count_distinct_implementation, "uniqExact", "What aggregate function to use for implementation of count(DISTINCT ...)", 0) \
    \
    M(Bool, add_http_cors_header, false, "Write add http CORS header.", 0) \
    \
    M(UInt64, max_http_get_redirects, 0, "Max number of http GET redirects hops allowed. Ensures additional security measures are in place to prevent a malicious server to redirect your requests to unexpected services.\n\nIt is the case when an external server redirects to another address, but that address appears to be internal to the company's infrastructure, and by sending an HTTP request to an internal server, you could request an internal API from the internal network, bypassing the auth, or even query other services, such as Redis or Memcached. When you don't have an internal infrastructure (including something running on your localhost), or you trust the server, it is safe to allow redirects. Although keep in mind, that if the URL uses HTTP instead of HTTPS, and you will have to trust not only the remote server but also your ISP and every network in the middle.", 0) \
    \
    M(Bool, use_client_time_zone, false, "Use client timezone for interpreting DateTime string values, instead of adopting server timezone.", 0) \
    \
    M(Bool, send_progress_in_http_headers, false, "Send progress notifications using X-ClickHouse-Progress headers. Some clients do not support high amount of HTTP headers (Python requests in particular), so it is disabled by default.", 0) \
    \
    M(UInt64, http_headers_progress_interval_ms, 100, "Do not send HTTP headers X-ClickHouse-Progress more frequently than at each specified interval.", 0) \
    M(Bool, http_wait_end_of_query, false, "Enable HTTP response buffering on the server-side.", 0) \
    M(Bool, http_write_exception_in_output_format, true, "Write exception in output format to produce valid output. Works with JSON and XML formats.", 0) \
    M(UInt64, http_response_buffer_size, 0, "The number of bytes to buffer in the server memory before sending a HTTP response to the client or flushing to disk (when http_wait_end_of_query is enabled).", 0) \
    \
    M(Bool, fsync_metadata, true, "Do fsync after changing metadata for tables and databases (.sql files). Could be disabled in case of poor latency on server with high load of DDL queries and high load of disk subsystem.", 0)    \
    \
    M(Bool, join_use_nulls, false, "Use NULLs for non-joined rows of outer JOINs for types that can be inside Nullable. If false, use default value of corresponding columns data type.", IMPORTANT) \
    \
    M(JoinStrictness, join_default_strictness, JoinStrictness::All, "Set default strictness in JOIN query. Possible values: empty string, 'ANY', 'ALL'. If empty, query without strictness will throw exception.", 0) \
    M(Bool, any_join_distinct_right_table_keys, false, "Enable old ANY JOIN logic with many-to-one left-to-right table keys mapping for all ANY JOINs. It leads to confusing not equal results for 't1 ANY LEFT JOIN t2' and 't2 ANY RIGHT JOIN t1'. ANY RIGHT JOIN needs one-to-many keys mapping to be consistent with LEFT one.", IMPORTANT) \
    M(Bool, single_join_prefer_left_table, true, "For single JOIN in case of identifier ambiguity prefer left table", IMPORTANT) \
    \
    M(UInt64, preferred_block_size_bytes, 1000000, "This setting adjusts the data block size for query processing and represents additional fine tune to the more rough 'max_block_size' setting. If the columns are large and with 'max_block_size' rows the block size is likely to be larger than the specified amount of bytes, its size will be lowered for better CPU cache locality.", 0) \
    \
    M(UInt64, max_replica_delay_for_distributed_queries, 300, "If set, distributed queries of Replicated tables will choose servers with replication delay in seconds less than the specified value (not inclusive). Zero means do not take delay into account.", 0) \
    M(Bool, fallback_to_stale_replicas_for_distributed_queries, true, "Suppose max_replica_delay_for_distributed_queries is set and all replicas for the queried table are stale. If this setting is enabled, the query will be performed anyway, otherwise the error will be reported.", 0) \
    M(UInt64, preferred_max_column_in_block_size_bytes, 0, "Limit on max column size in block while reading. Helps to decrease cache misses count. Should be close to L2 cache size.", 0) \
    \
    M(UInt64, parts_to_delay_insert, 0, "If the destination table contains at least that many active parts in a single partition, artificially slow down insert into table.", 0) \
    M(UInt64, parts_to_throw_insert, 0, "If more than this number active parts in a single partition of the destination table, throw 'Too many parts ...' exception.", 0) \
    M(UInt64, number_of_mutations_to_delay, 0, "If the mutated table contains at least that many unfinished mutations, artificially slow down mutations of table. 0 - disabled", 0) \
    M(UInt64, number_of_mutations_to_throw, 0, "If the mutated table contains at least that many unfinished mutations, throw 'Too many mutations ...' exception. 0 - disabled", 0) \
    M(Int64, distributed_ddl_task_timeout, 180, "Timeout for DDL query responses from all hosts in cluster. If a ddl request has not been performed on all hosts, a response will contain a timeout error and a request will be executed in an async mode. Negative value means infinite. Zero means async mode.", 0) \
    M(Milliseconds, stream_flush_interval_ms, 7500, "Timeout for flushing data from streaming storages.", 0) \
    M(Milliseconds, stream_poll_timeout_ms, 500, "Timeout for polling data from/to streaming storages.", 0) \
    \
    M(Bool, final, false, "Query with the FINAL modifier by default. If the engine does not support final, it does not have any effect. On queries with multiple tables final is applied only on those that support it. It also works on distributed tables", 0) \
    \
    M(Bool, partial_result_on_first_cancel, false, "Allows query to return a partial result after cancel.", 0) \
    \
    M(Bool, ignore_on_cluster_for_replicated_udf_queries, false, "Ignore ON CLUSTER clause for replicated UDF management queries.", 0) \
    M(Bool, ignore_on_cluster_for_replicated_access_entities_queries, false, "Ignore ON CLUSTER clause for replicated access entities management queries.", 0) \
    /** Settings for testing hedged requests */ \
    M(Milliseconds, sleep_in_send_tables_status_ms, 0, "Time to sleep in sending tables status response in TCPHandler", 0) \
    M(Milliseconds, sleep_in_send_data_ms, 0, "Time to sleep in sending data in TCPHandler", 0) \
    M(Milliseconds, sleep_after_receiving_query_ms, 0, "Time to sleep after receiving query in TCPHandler", 0) \
    M(UInt64, unknown_packet_in_send_data, 0, "Send unknown packet instead of data Nth data packet", 0) \
    \
    M(Bool, insert_allow_materialized_columns, false, "If setting is enabled, Allow materialized columns in INSERT.", 0) \
    M(Seconds, http_connection_timeout, DEFAULT_HTTP_READ_BUFFER_CONNECTION_TIMEOUT, "HTTP connection timeout.", 0) \
    M(Seconds, http_send_timeout, DEFAULT_HTTP_READ_BUFFER_TIMEOUT, "HTTP send timeout", 0) \
    M(Seconds, http_receive_timeout, DEFAULT_HTTP_READ_BUFFER_TIMEOUT, "HTTP receive timeout", 0) \
    M(UInt64, http_max_uri_size, 1048576, "Maximum URI length of HTTP request", 0) \
    M(UInt64, http_max_fields, 1000000, "Maximum number of fields in HTTP header", 0) \
    M(UInt64, http_max_field_name_size, 128 * 1024, "Maximum length of field name in HTTP header", 0) \
    M(UInt64, http_max_field_value_size, 128 * 1024, "Maximum length of field value in HTTP header", 0) \
    M(Bool, http_skip_not_found_url_for_globs, true, "Skip URLs for globs with HTTP_NOT_FOUND error", 0) \
    M(Bool, http_make_head_request, true, "Allows the execution of a `HEAD` request while reading data from HTTP to retrieve information about the file to be read, such as its size", 0) \
    M(Bool, optimize_throw_if_noop, false, "If setting is enabled and OPTIMIZE query didn't actually assign a merge then an explanatory exception is thrown", 0) \
    M(Bool, use_index_for_in_with_subqueries, true, "Try using an index if there is a subquery or a table expression on the right side of the IN operator.", 0) \
    M(UInt64, use_index_for_in_with_subqueries_max_values, 0, "The maximum size of set in the right hand side of the IN operator to use table index for filtering. It allows to avoid performance degradation and higher memory usage due to preparation of additional data structures for large queries. Zero means no limit.", 0) \
    M(Bool, analyze_index_with_space_filling_curves, true, "If a table has a space-filling curve in its index, e.g. `ORDER BY mortonEncode(x, y)`, and the query has conditions on its arguments, e.g. `x >= 10 AND x <= 20 AND y >= 20 AND y <= 30`, use the space-filling curve for index analysis.", 0) \
    M(Bool, joined_subquery_requires_alias, true, "Force joined subqueries and table functions to have aliases for correct name qualification.", 0) \
    M(Bool, empty_result_for_aggregation_by_empty_set, false, "Return empty result when aggregating without keys on empty set.", 0) \
    M(Bool, empty_result_for_aggregation_by_constant_keys_on_empty_set, true, "Return empty result when aggregating by constant keys on empty set.", 0) \
    M(Bool, allow_distributed_ddl, true, "If it is set to true, then a user is allowed to executed distributed DDL queries.", 0) \
    M(Bool, allow_suspicious_codecs, false, "If it is set to true, allow to specify meaningless compression codecs.", 0) \
    M(Bool, enable_deflate_qpl_codec, false, "Enable/disable the DEFLATE_QPL codec.", 0) \
    M(Bool, enable_zstd_qat_codec, false, "Enable/disable the ZSTD_QAT codec.", 0) \
    M(UInt64, query_profiler_real_time_period_ns, QUERY_PROFILER_DEFAULT_SAMPLE_RATE_NS, "Period for real clock timer of query profiler (in nanoseconds). Set 0 value to turn off the real clock query profiler. Recommended value is at least 10000000 (100 times a second) for single queries or 1000000000 (once a second) for cluster-wide profiling.", 0) \
    M(UInt64, query_profiler_cpu_time_period_ns, QUERY_PROFILER_DEFAULT_SAMPLE_RATE_NS, "Period for CPU clock timer of query profiler (in nanoseconds). Set 0 value to turn off the CPU clock query profiler. Recommended value is at least 10000000 (100 times a second) for single queries or 1000000000 (once a second) for cluster-wide profiling.", 0) \
    M(Bool, metrics_perf_events_enabled, false, "If enabled, some of the perf events will be measured throughout queries' execution.", 0) \
    M(String, metrics_perf_events_list, "", "Comma separated list of perf metrics that will be measured throughout queries' execution. Empty means all events. See PerfEventInfo in sources for the available events.", 0) \
    M(Float, opentelemetry_start_trace_probability, 0., "Probability to start an OpenTelemetry trace for an incoming query.", 0) \
    M(Bool, opentelemetry_trace_processors, false, "Collect OpenTelemetry spans for processors.", 0) \
    M(Bool, prefer_column_name_to_alias, false, "Prefer using column names instead of aliases if possible.", 0) \
<<<<<<< HEAD
    \
=======
    M(Bool, allow_experimental_analyzer, true, "Allow experimental analyzer.", IMPORTANT) \
    M(Bool, analyzer_compatibility_join_using_top_level_identifier, false, "Force to resolve identifier in JOIN USING from projection (for example, in `SELECT a + 1 AS b FROM t1 JOIN t2 USING (b)` join will be performed by `t1.a + 1 = t2.b`, rather then `t1.b = t2.b`).", 0) \
>>>>>>> 1641eac8
    M(Bool, prefer_global_in_and_join, false, "If enabled, all IN/JOIN operators will be rewritten as GLOBAL IN/JOIN. It's useful when the to-be-joined tables are only available on the initiator and we need to always scatter their data on-the-fly during distributed processing with the GLOBAL keyword. It's also useful to reduce the need to access the external sources joining external tables.", 0) \
    M(Bool, enable_vertical_final, true, "If enable, remove duplicated rows during FINAL by marking rows as deleted and filtering them later instead of merging rows", 0) \
    \
    \
    /** Limits during query execution are part of the settings. \
      * Used to provide a more safe execution of queries from the user interface. \
      * Basically, limits are checked for each block (not every row). That is, the limits can be slightly violated. \
      * Almost all limits apply only to SELECTs. \
      * Almost all limits apply to each stream individually. \
      */ \
    \
    M(UInt64, max_rows_to_read, 0, "Limit on read rows from the most 'deep' sources. That is, only in the deepest subquery. When reading from a remote server, it is only checked on a remote server.", 0) \
    M(UInt64, max_bytes_to_read, 0, "Limit on read bytes (after decompression) from the most 'deep' sources. That is, only in the deepest subquery. When reading from a remote server, it is only checked on a remote server.", 0) \
    M(OverflowMode, read_overflow_mode, OverflowMode::THROW, "What to do when the limit is exceeded.", 0) \
    \
    M(UInt64, max_rows_to_read_leaf, 0, "Limit on read rows on the leaf nodes for distributed queries. Limit is applied for local reads only, excluding the final merge stage on the root node. Note, the setting is unstable with prefer_localhost_replica=1.", 0) \
    M(UInt64, max_bytes_to_read_leaf, 0, "Limit on read bytes (after decompression) on the leaf nodes for distributed queries. Limit is applied for local reads only, excluding the final merge stage on the root node. Note, the setting is unstable with prefer_localhost_replica=1.", 0) \
    M(OverflowMode, read_overflow_mode_leaf, OverflowMode::THROW, "What to do when the leaf limit is exceeded.", 0) \
    \
    M(UInt64, max_rows_to_group_by, 0, "If aggregation during GROUP BY is generating more than the specified number of rows (unique GROUP BY keys), the behavior will be determined by the 'group_by_overflow_mode' which by default is - throw an exception, but can be also switched to an approximate GROUP BY mode.", 0) \
    M(OverflowModeGroupBy, group_by_overflow_mode, OverflowMode::THROW, "What to do when the limit is exceeded.", 0) \
    M(UInt64, max_bytes_before_external_group_by, 0, "If memory usage during GROUP BY operation is exceeding this threshold in bytes, activate the 'external aggregation' mode (spill data to disk). Recommended value is half of available system memory.", 0) \
    \
    M(UInt64, max_rows_to_sort, 0, "If more than the specified amount of records have to be processed for ORDER BY operation, the behavior will be determined by the 'sort_overflow_mode' which by default is - throw an exception", 0) \
    M(UInt64, max_bytes_to_sort, 0, "If more than the specified amount of (uncompressed) bytes have to be processed for ORDER BY operation, the behavior will be determined by the 'sort_overflow_mode' which by default is - throw an exception", 0) \
    M(OverflowMode, sort_overflow_mode, OverflowMode::THROW, "What to do when the limit is exceeded.", 0) \
    M(UInt64, prefer_external_sort_block_bytes, DEFAULT_BLOCK_SIZE * 256, "Prefer maximum block bytes for external sort, reduce the memory usage during merging.", 0) \
    M(UInt64, max_bytes_before_external_sort, 0, "If memory usage during ORDER BY operation is exceeding this threshold in bytes, activate the 'external sorting' mode (spill data to disk). Recommended value is half of available system memory.", 0) \
    M(UInt64, max_bytes_before_remerge_sort, 1000000000, "In case of ORDER BY with LIMIT, when memory usage is higher than specified threshold, perform additional steps of merging blocks before final merge to keep just top LIMIT rows.", 0) \
    M(Float, remerge_sort_lowered_memory_bytes_ratio, 2., "If memory usage after remerge does not reduced by this ratio, remerge will be disabled.", 0) \
    \
    M(UInt64, max_result_rows, 0, "Limit on result size in rows. The query will stop after processing a block of data if the threshold is met, but it will not cut the last block of the result, therefore the result size can be larger than the threshold.", 0) \
    M(UInt64, max_result_bytes, 0, "Limit on result size in bytes (uncompressed).  The query will stop after processing a block of data if the threshold is met, but it will not cut the last block of the result, therefore the result size can be larger than the threshold. Caveats: the result size in memory is taken into account for this threshold. Even if the result size is small, it can reference larger data structures in memory, representing dictionaries of LowCardinality columns, and Arenas of AggregateFunction columns, so the threshold can be exceeded despite the small result size. The setting is fairly low level and should be used with caution.", 0) \
    M(OverflowMode, result_overflow_mode, OverflowMode::THROW, "What to do when the limit is exceeded.", 0) \
    \
    /* TODO: Check also when merging and finalizing aggregate functions. */ \
    M(Seconds, max_execution_time, 0, "If query runtime exceeds the specified number of seconds, the behavior will be determined by the 'timeout_overflow_mode', which by default is - throw an exception. Note that the timeout is checked and query can stop only in designated places during data processing. It currently cannot stop during merging of aggregation states or during query analysis, and the actual run time will be higher than the value of this setting.", 0) \
    M(OverflowMode, timeout_overflow_mode, OverflowMode::THROW, "What to do when the limit is exceeded.", 0) \
    M(Seconds, max_execution_time_leaf, 0, "Similar semantic to max_execution_time but only apply on leaf node for distributed queries, the time out behavior will be determined by 'timeout_overflow_mode_leaf' which by default is - throw an exception", 0) \
    M(OverflowMode, timeout_overflow_mode_leaf, OverflowMode::THROW, "What to do when the leaf limit is exceeded.", 0) \
    \
    M(UInt64, min_execution_speed, 0, "Minimum number of execution rows per second.", 0) \
    M(UInt64, max_execution_speed, 0, "Maximum number of execution rows per second.", 0) \
    M(UInt64, min_execution_speed_bytes, 0, "Minimum number of execution bytes per second.", 0) \
    M(UInt64, max_execution_speed_bytes, 0, "Maximum number of execution bytes per second.", 0) \
    M(Seconds, timeout_before_checking_execution_speed, 10, "Check that the speed is not too low after the specified time has elapsed.", 0) \
    M(Seconds, max_estimated_execution_time, 0, "Maximum query estimate execution time in seconds.", 0) \
    \
    M(UInt64, max_columns_to_read, 0, "If a query requires reading more than specified number of columns, exception is thrown. Zero value means unlimited. This setting is useful to prevent too complex queries.", 0) \
    M(UInt64, max_temporary_columns, 0, "If a query generates more than the specified number of temporary columns in memory as a result of intermediate calculation, exception is thrown. Zero value means unlimited. This setting is useful to prevent too complex queries.", 0) \
    M(UInt64, max_temporary_non_const_columns, 0, "Similar to the 'max_temporary_columns' setting but applies only to non-constant columns. This makes sense, because constant columns are cheap and it is reasonable to allow more of them.", 0) \
    \
    M(UInt64, max_sessions_for_user, 0, "Maximum number of simultaneous sessions for a user.", 0) \
    \
    M(UInt64, max_subquery_depth, 100, "If a query has more than the specified number of nested subqueries, throw an exception. This allows you to have a sanity check to protect the users of your cluster from going insane with their queries.", 0) \
    M(UInt64, max_analyze_depth, 5000, "Maximum number of analyses performed by interpreter.", 0) \
    M(UInt64, max_ast_depth, 1000, "Maximum depth of query syntax tree. Checked after parsing.", 0) \
    M(UInt64, max_ast_elements, 50000, "Maximum size of query syntax tree in number of nodes. Checked after parsing.", 0) \
    M(UInt64, max_expanded_ast_elements, 500000, "Maximum size of query syntax tree in number of nodes after expansion of aliases and the asterisk.", 0) \
    \
    M(UInt64, readonly, 0, "0 - no read-only restrictions. 1 - only read requests, as well as changing explicitly allowed settings. 2 - only read requests, as well as changing settings, except for the 'readonly' setting.", 0) \
    \
    M(UInt64, max_rows_in_set, 0, "Maximum size of the set (in number of elements) resulting from the execution of the IN section.", 0) \
    M(UInt64, max_bytes_in_set, 0, "Maximum size of the set (in bytes in memory) resulting from the execution of the IN section.", 0) \
    M(OverflowMode, set_overflow_mode, OverflowMode::THROW, "What to do when the limit is exceeded.", 0) \
    \
    M(UInt64, max_rows_in_join, 0, "Maximum size of the hash table for JOIN (in number of rows).", 0) \
    M(UInt64, max_bytes_in_join, 0, "Maximum size of the hash table for JOIN (in number of bytes in memory).", 0) \
    M(OverflowMode, join_overflow_mode, OverflowMode::THROW, "What to do when the limit is exceeded.", 0) \
    M(Bool, join_any_take_last_row, false, "When disabled (default) ANY JOIN will take the first found row for a key. When enabled, it will take the last row seen if there are multiple rows for the same key. Can be applied only to hash join and storage join.", IMPORTANT) \
    M(JoinAlgorithm, join_algorithm, JoinAlgorithm::DEFAULT, "Specify join algorithm.", 0) \
    M(UInt64, cross_join_min_rows_to_compress, 10000000, "Minimal count of rows to compress block in CROSS JOIN. Zero value means - disable this threshold. This block is compressed when any of the two thresholds (by rows or by bytes) are reached.", 0) \
    M(UInt64, cross_join_min_bytes_to_compress, 1_GiB, "Minimal size of block to compress in CROSS JOIN. Zero value means - disable this threshold. This block is compressed when any of the two thresholds (by rows or by bytes) are reached.", 0) \
    M(UInt64, default_max_bytes_in_join, 1000000000, "Maximum size of right-side table if limit is required but max_bytes_in_join is not set.", 0) \
    M(UInt64, partial_merge_join_left_table_buffer_bytes, 0, "If not 0 group left table blocks in bigger ones for left-side table in partial merge join. It uses up to 2x of specified memory per joining thread.", 0) \
    M(UInt64, partial_merge_join_rows_in_right_blocks, 65536, "Split right-hand joining data in blocks of specified size. It's a portion of data indexed by min-max values and possibly unloaded on disk.", 0) \
    M(UInt64, join_on_disk_max_files_to_merge, 64, "For MergeJoin on disk set how much files it's allowed to sort simultaneously. Then this value bigger then more memory used and then less disk I/O needed. Minimum is 2.", 0) \
    M(UInt64, max_rows_in_set_to_optimize_join, 0, "Maximal size of the set to filter joined tables by each other row sets before joining. 0 - disable.", 0) \
    \
    M(Bool, compatibility_ignore_collation_in_create_table, true, "Compatibility ignore collation in create table", 0) \
    \
    M(String, temporary_files_codec, "LZ4", "Set compression codec for temporary files produced by (JOINs, external GROUP BY, external ORDER BY). I.e. LZ4, NONE.", 0) \
    \
    M(UInt64, max_rows_to_transfer, 0, "Maximum size (in rows) of the transmitted external table obtained when the GLOBAL IN/JOIN section is executed.", 0) \
    M(UInt64, max_bytes_to_transfer, 0, "Maximum size (in uncompressed bytes) of the transmitted external table obtained when the GLOBAL IN/JOIN section is executed.", 0) \
    M(OverflowMode, transfer_overflow_mode, OverflowMode::THROW, "What to do when the limit is exceeded.", 0) \
    \
    M(UInt64, max_rows_in_distinct, 0, "Maximum number of elements during execution of DISTINCT.", 0) \
    M(UInt64, max_bytes_in_distinct, 0, "Maximum total size of state (in uncompressed bytes) in memory for the execution of DISTINCT.", 0) \
    M(OverflowMode, distinct_overflow_mode, OverflowMode::THROW, "What to do when the limit is exceeded.", 0) \
    \
    M(UInt64, max_memory_usage, 0, "Maximum memory usage for processing of single query. Zero means unlimited.", 0) \
    M(UInt64, memory_overcommit_ratio_denominator, 1_GiB, "It represents soft memory limit on the user level. This value is used to compute query overcommit ratio.", 0) \
    M(UInt64, max_memory_usage_for_user, 0, "Maximum memory usage for processing all concurrently running queries for the user. Zero means unlimited.", 0) \
    M(UInt64, memory_overcommit_ratio_denominator_for_user, 1_GiB, "It represents soft memory limit on the global level. This value is used to compute query overcommit ratio.", 0) \
    M(UInt64, max_untracked_memory, (4 * 1024 * 1024), "Small allocations and deallocations are grouped in thread local variable and tracked or profiled only when amount (in absolute value) becomes larger than specified value. If the value is higher than 'memory_profiler_step' it will be effectively lowered to 'memory_profiler_step'.", 0) \
    M(UInt64, memory_profiler_step, (4 * 1024 * 1024), "Whenever query memory usage becomes larger than every next step in number of bytes the memory profiler will collect the allocating stack trace. Zero means disabled memory profiler. Values lower than a few megabytes will slow down query processing.", 0) \
    M(Float, memory_profiler_sample_probability, 0., "Collect random allocations and deallocations and write them into system.trace_log with 'MemorySample' trace_type. The probability is for every alloc/free regardless to the size of the allocation (can be changed with `memory_profiler_sample_min_allocation_size` and `memory_profiler_sample_max_allocation_size`). Note that sampling happens only when the amount of untracked memory exceeds 'max_untracked_memory'. You may want to set 'max_untracked_memory' to 0 for extra fine grained sampling.", 0) \
    M(UInt64, memory_profiler_sample_min_allocation_size, 0, "Collect random allocations of size greater or equal than specified value with probability equal to `memory_profiler_sample_probability`. 0 means disabled. You may want to set 'max_untracked_memory' to 0 to make this threshold to work as expected.", 0) \
    M(UInt64, memory_profiler_sample_max_allocation_size, 0, "Collect random allocations of size less or equal than specified value with probability equal to `memory_profiler_sample_probability`. 0 means disabled. You may want to set 'max_untracked_memory' to 0 to make this threshold to work as expected.", 0) \
    M(Bool, trace_profile_events, false, "Send to system.trace_log profile event and value of increment on each increment with 'ProfileEvent' trace_type", 0) \
    \
    M(UInt64, memory_usage_overcommit_max_wait_microseconds, 5'000'000, "Maximum time thread will wait for memory to be freed in the case of memory overcommit. If timeout is reached and memory is not freed, exception is thrown.", 0) \
    \
    M(UInt64, max_network_bandwidth, 0, "The maximum speed of data exchange over the network in bytes per second for a query. Zero means unlimited.", 0) \
    M(UInt64, max_network_bytes, 0, "The maximum number of bytes (compressed) to receive or transmit over the network for execution of the query.", 0) \
    M(UInt64, max_network_bandwidth_for_user, 0, "The maximum speed of data exchange over the network in bytes per second for all concurrently running user queries. Zero means unlimited.", 0)\
    M(UInt64, max_network_bandwidth_for_all_users, 0, "The maximum speed of data exchange over the network in bytes per second for all concurrently running queries. Zero means unlimited.", 0) \
    \
    M(UInt64, max_temporary_data_on_disk_size_for_user, 0, "The maximum amount of data consumed by temporary files on disk in bytes for all concurrently running user queries. Zero means unlimited.", 0)\
    M(UInt64, max_temporary_data_on_disk_size_for_query, 0, "The maximum amount of data consumed by temporary files on disk in bytes for all concurrently running queries. Zero means unlimited.", 0)\
    \
    M(UInt64, backup_restore_keeper_max_retries, 20, "Max retries for keeper operations during backup or restore", 0) \
    M(UInt64, backup_restore_keeper_retry_initial_backoff_ms, 100, "Initial backoff timeout for [Zoo]Keeper operations during backup or restore", 0) \
    M(UInt64, backup_restore_keeper_retry_max_backoff_ms, 5000, "Max backoff timeout for [Zoo]Keeper operations during backup or restore", 0) \
    M(Float,  backup_restore_keeper_fault_injection_probability, 0.0f, "Approximate probability of failure for a keeper request during backup or restore. Valid value is in interval [0.0f, 1.0f]", 0) \
    M(UInt64, backup_restore_keeper_fault_injection_seed, 0, "0 - random seed, otherwise the setting value", 0) \
    M(UInt64, backup_restore_keeper_value_max_size, 1048576, "Maximum size of data of a [Zoo]Keeper's node during backup", 0) \
    M(UInt64, backup_restore_batch_size_for_keeper_multiread, 10000, "Maximum size of batch for multiread request to [Zoo]Keeper during backup or restore", 0) \
    M(UInt64, backup_restore_batch_size_for_keeper_multi, 1000, "Maximum size of batch for multi request to [Zoo]Keeper during backup or restore", 0) \
    M(UInt64, max_backup_bandwidth, 0, "The maximum read speed in bytes per second for particular backup on server. Zero means unlimited.", 0) \
    \
    M(Bool, log_profile_events, true, "Log query performance statistics into the query_log, query_thread_log and query_views_log.", 0) \
    M(Bool, log_query_settings, true, "Log query settings into the query_log.", 0) \
    M(Bool, log_query_threads, false, "Log query threads into system.query_thread_log table. This setting have effect only when 'log_queries' is true.", 0) \
    M(Bool, log_query_views, true, "Log query dependent views into system.query_views_log table. This setting have effect only when 'log_queries' is true.", 0) \
    M(String, log_comment, "", "Log comment into system.query_log table and server log. It can be set to arbitrary string no longer than max_query_size.", 0) \
    M(LogsLevel, send_logs_level, LogsLevel::fatal, "Send server text logs with specified minimum level to client. Valid values: 'trace', 'debug', 'information', 'warning', 'error', 'fatal', 'none'", 0) \
    M(String, send_logs_source_regexp, "", "Send server text logs with specified regexp to match log source name. Empty means all sources.", 0) \
    M(Bool, enable_optimize_predicate_expression, true, "If it is set to true, optimize predicates to subqueries.", 0) \
    M(Bool, enable_optimize_predicate_expression_to_final_subquery, true, "Allow push predicate to final subquery.", 0) \
    M(Bool, allow_push_predicate_when_subquery_contains_with, true, "Allows push predicate when subquery contains WITH clause", 0) \
    \
    M(UInt64, low_cardinality_max_dictionary_size, 8192, "Maximum size (in rows) of shared global dictionary for LowCardinality type.", 0) \
    M(Bool, low_cardinality_use_single_dictionary_for_part, false, "LowCardinality type serialization setting. If is true, than will use additional keys when global dictionary overflows. Otherwise, will create several shared dictionaries.", 0) \
    M(Bool, decimal_check_overflow, true, "Check overflow of decimal arithmetic/comparison operations", 0) \
    M(Bool, allow_custom_error_code_in_throwif, false, "Enable custom error code in function throwIf(). If true, thrown exceptions may have unexpected error codes.", 0) \
    \
    M(Bool, prefer_localhost_replica, true, "If it's true then queries will be always sent to local replica (if it exists). If it's false then replica to send a query will be chosen between local and remote ones according to load_balancing", 0) \
    M(UInt64, max_fetch_partition_retries_count, 5, "Amount of retries while fetching partition from another host.", 0) \
    M(UInt64, http_max_multipart_form_data_size, 1024 * 1024 * 1024, "Limit on size of multipart/form-data content. This setting cannot be parsed from URL parameters and should be set in user profile. Note that content is parsed and external tables are created in memory before start of query execution. And this is the only limit that has effect on that stage (limits on max memory usage and max execution time have no effect while reading HTTP form data).", 0) \
    M(Bool, calculate_text_stack_trace, true, "Calculate text stack trace in case of exceptions during query execution. This is the default. It requires symbol lookups that may slow down fuzzing tests when huge amount of wrong queries are executed. In normal cases you should not disable this option.", 0) \
    M(Bool, enable_job_stack_trace, false, "Output stack trace of a job creator when job results in exception", 0) \
    M(Bool, allow_ddl, true, "If it is set to true, then a user is allowed to executed DDL queries.", 0) \
    M(Bool, parallel_view_processing, false, "Enables pushing to attached views concurrently instead of sequentially.", 0) \
    M(Bool, enable_unaligned_array_join, false, "Allow ARRAY JOIN with multiple arrays that have different sizes. When this settings is enabled, arrays will be resized to the longest one.", 0) \
    M(Bool, optimize_read_in_order, true, "Enable ORDER BY optimization for reading data in corresponding order in MergeTree tables.", 0) \
    M(Bool, optimize_read_in_window_order, true, "Enable ORDER BY optimization in window clause for reading data in corresponding order in MergeTree tables.", 0) \
    M(Bool, optimize_aggregation_in_order, false, "Enable GROUP BY optimization for aggregating data in corresponding order in MergeTree tables.", 0) \
    M(UInt64, aggregation_in_order_max_block_bytes, 50000000, "Maximal size of block in bytes accumulated during aggregation in order of primary key. Lower block size allows to parallelize more final merge stage of aggregation.", 0) \
    M(UInt64, read_in_order_two_level_merge_threshold, 100, "Minimal number of parts to read to run preliminary merge step during multithread reading in order of primary key.", 0) \
    M(Bool, low_cardinality_allow_in_native_format, true, "Use LowCardinality type in Native format. Otherwise, convert LowCardinality columns to ordinary for select query, and convert ordinary columns to required LowCardinality for insert query.", 0) \
    M(Bool, cancel_http_readonly_queries_on_client_close, false, "Cancel HTTP readonly queries when a client closes the connection without waiting for response.", 0) \
    M(Bool, external_table_functions_use_nulls, true, "If it is set to true, external table functions will implicitly use Nullable type if needed. Otherwise NULLs will be substituted with default values. Currently supported only by 'mysql', 'postgresql' and 'odbc' table functions.", 0) \
    M(Bool, external_table_strict_query, false, "If it is set to true, transforming expression to local filter is forbidden for queries to external tables.", 0) \
    \
    M(Bool, allow_hyperscan, true, "Allow functions that use Hyperscan library. Disable to avoid potentially long compilation times and excessive resource usage.", 0) \
    M(UInt64, max_hyperscan_regexp_length, 0, "Max length of regexp than can be used in hyperscan multi-match functions. Zero means unlimited.", 0) \
    M(UInt64, max_hyperscan_regexp_total_length, 0, "Max total length of all regexps than can be used in hyperscan multi-match functions (per every function). Zero means unlimited.", 0) \
    M(Bool, reject_expensive_hyperscan_regexps, true, "Reject patterns which will likely be expensive to evaluate with hyperscan (due to NFA state explosion)", 0) \
    M(Bool, allow_simdjson, true, "Allow using simdjson library in 'JSON*' functions if AVX2 instructions are available. If disabled rapidjson will be used.", 0) \
    M(Bool, allow_introspection_functions, false, "Allow functions for introspection of ELF and DWARF for query profiling. These functions are slow and may impose security considerations.", 0) \
    M(Bool, splitby_max_substrings_includes_remaining_string, false, "Functions 'splitBy*()' with 'max_substrings' argument > 0 include the remaining string as last element in the result", 0) \
    \
    M(Bool, allow_execute_multiif_columnar, true, "Allow execute multiIf function columnar", 0) \
    M(Bool, formatdatetime_f_prints_single_zero, false, "Formatter '%f' in function 'formatDateTime()' prints a single zero instead of six zeros if the formatted value has no fractional seconds.", 0) \
    M(Bool, formatdatetime_parsedatetime_m_is_month_name, true, "Formatter '%M' in functions 'formatDateTime()' and 'parseDateTime()' print/parse the month name instead of minutes.", 0) \
    M(Bool, parsedatetime_parse_without_leading_zeros, true, "Formatters '%c', '%l' and '%k' in function 'parseDateTime()' parse months and hours without leading zeros.", 0) \
    M(Bool, formatdatetime_format_without_leading_zeros, false, "Formatters '%c', '%l' and '%k' in function 'formatDateTime()' print months and hours without leading zeros.", 0) \
    \
    M(UInt64, max_partitions_per_insert_block, 100, "Limit maximum number of partitions in single INSERTed block. Zero means unlimited. Throw exception if the block contains too many partitions. This setting is a safety threshold, because using large number of partitions is a common misconception.", 0) \
    M(Bool, throw_on_max_partitions_per_insert_block, true, "Used with max_partitions_per_insert_block. If true (default), an exception will be thrown when max_partitions_per_insert_block is reached. If false, details of the insert query reaching this limit with the number of partitions will be logged. This can be useful if you're trying to understand the impact on users when changing max_partitions_per_insert_block.", 0) \
    M(Int64, max_partitions_to_read, -1, "Limit the max number of partitions that can be accessed in one query. <= 0 means unlimited.", 0) \
    M(Bool, check_query_single_value_result, true, "Return check query result as single 1/0 value", 0) \
    M(Bool, allow_drop_detached, false, "Allow ALTER TABLE ... DROP DETACHED PART[ITION] ... queries", 0) \
    M(UInt64, max_table_size_to_drop, 50000000000lu, "If size of a table is greater than this value (in bytes) than table could not be dropped with any DROP query.", 0) \
    M(UInt64, max_partition_size_to_drop, 50000000000lu, "Same as max_table_size_to_drop, but for the partitions.", 0) \
    \
    M(UInt64, postgresql_connection_pool_size, 16, "Connection pool size for PostgreSQL table engine and database engine.", 0) \
    M(UInt64, postgresql_connection_pool_wait_timeout, 5000, "Connection pool push/pop timeout on empty pool for PostgreSQL table engine and database engine. By default it will block on empty pool.", 0) \
    M(Bool, postgresql_connection_pool_auto_close_connection, false, "Close connection before returning connection to the pool.", 0) \
    M(UInt64, glob_expansion_max_elements, 1000, "Maximum number of allowed addresses (For external storages, table functions, etc).", 0) \
    M(UInt64, odbc_bridge_connection_pool_size, 16, "Connection pool size for each connection settings string in ODBC bridge.", 0) \
    M(Bool, odbc_bridge_use_connection_pooling, true, "Use connection pooling in ODBC bridge. If set to false, a new connection is created every time", 0) \
    \
    M(Seconds, distributed_replica_error_half_life, DBMS_CONNECTION_POOL_WITH_FAILOVER_DEFAULT_DECREASE_ERROR_PERIOD, "Time period reduces replica error counter by 2 times.", 0) \
    M(UInt64, distributed_replica_error_cap, DBMS_CONNECTION_POOL_WITH_FAILOVER_MAX_ERROR_COUNT, "Max number of errors per replica, prevents piling up an incredible amount of errors if replica was offline for some time and allows it to be reconsidered in a shorter amount of time.", 0) \
    M(UInt64, distributed_replica_max_ignored_errors, 0, "Number of errors that will be ignored while choosing replicas", 0) \
    \
    M(UInt64, min_free_disk_space_for_temporary_data, 0, "The minimum disk space to keep while writing temporary data used in external sorting and aggregation.", 0) \
    \
    M(DefaultTableEngine, default_temporary_table_engine, DefaultTableEngine::Memory, "Default table engine used when ENGINE is not set in CREATE TEMPORARY statement.",0) \
    M(DefaultTableEngine, default_table_engine, DefaultTableEngine::MergeTree, "Default table engine used when ENGINE is not set in CREATE statement.",0) \
    M(Bool, show_table_uuid_in_table_create_query_if_not_nil, false, "For tables in databases with Engine=Atomic show UUID of the table in its CREATE query.", 0) \
    M(Bool, database_atomic_wait_for_drop_and_detach_synchronously, false, "When executing DROP or DETACH TABLE in Atomic database, wait for table data to be finally dropped or detached.", 0) \
    M(Bool, enable_scalar_subquery_optimization, true, "If it is set to true, prevent scalar subqueries from (de)serializing large scalar values and possibly avoid running the same subquery more than once.", 0) \
    M(Bool, optimize_trivial_count_query, true, "Process trivial 'SELECT count() FROM table' query from metadata.", 0) \
    M(Bool, optimize_trivial_approximate_count_query, false, "Use an approximate value for trivial count optimization of storages that support such estimations.", 0) \
    M(Bool, optimize_count_from_files, true, "Optimize counting rows from files in supported input formats", 0) \
    M(Bool, use_cache_for_count_from_files, true, "Use cache to count the number of rows in files", 0) \
    M(Bool, optimize_respect_aliases, true, "If it is set to true, it will respect aliases in WHERE/GROUP BY/ORDER BY, that will help with partition pruning/secondary indexes/optimize_aggregation_in_order/optimize_read_in_order/optimize_trivial_count", 0) \
    M(UInt64, mutations_sync, 0, "Wait for synchronous execution of ALTER TABLE UPDATE/DELETE queries (mutations). 0 - execute asynchronously. 1 - wait current server. 2 - wait all replicas if they exist.", 0) \
    M(Bool, enable_lightweight_delete, true, "Enable lightweight DELETE mutations for mergetree tables.", 0) ALIAS(allow_experimental_lightweight_delete) \
    M(UInt64, lightweight_deletes_sync, 2, "The same as 'mutation_sync', but controls only execution of lightweight deletes", 0) \
    M(LightweightMutationProjectionMode, lightweight_mutation_projection_mode, LightweightMutationProjectionMode::THROW, "When lightweight delete happens on a table with projection(s), the possible operations include throw the exception as projection exists, or drop all projection related to this table then do lightweight delete.", 0) \
    M(Bool, apply_deleted_mask, true, "Enables filtering out rows deleted with lightweight DELETE. If disabled, a query will be able to read those rows. This is useful for debugging and \"undelete\" scenarios", 0) \
    M(Bool, optimize_normalize_count_variants, true, "Rewrite aggregate functions that semantically equals to count() as count().", 0) \
    M(Bool, optimize_injective_functions_inside_uniq, true, "Delete injective functions of one argument inside uniq*() functions.", 0) \
    M(Bool, rewrite_count_distinct_if_with_count_distinct_implementation, false, "Rewrite countDistinctIf with count_distinct_implementation configuration", 0) \
    M(Bool, convert_query_to_cnf, false, "Convert SELECT query to CNF", 0) \
    M(Bool, optimize_or_like_chain, false, "Optimize multiple OR LIKE into multiMatchAny. This optimization should not be enabled by default, because it defies index analysis in some cases.", 0) \
    M(Bool, optimize_arithmetic_operations_in_aggregate_functions, true, "Move arithmetic operations out of aggregation functions", 0) \
    M(Bool, optimize_redundant_functions_in_order_by, true, "Remove functions from ORDER BY if its argument is also in ORDER BY", 0) \
    M(Bool, optimize_if_chain_to_multiif, false, "Replace if(cond1, then1, if(cond2, ...)) chains to multiIf. Currently it's not beneficial for numeric types.", 0) \
    M(Bool, optimize_multiif_to_if, true, "Replace 'multiIf' with only one condition to 'if'.", 0) \
    M(Bool, optimize_if_transform_strings_to_enum, false, "Replaces string-type arguments in If and Transform to enum. Disabled by default cause it could make inconsistent change in distributed query that would lead to its fail.", 0) \
    M(Bool, optimize_functions_to_subcolumns, true, "Transform functions to subcolumns, if possible, to reduce amount of read data. E.g. 'length(arr)' -> 'arr.size0', 'col IS NULL' -> 'col.null' ", 0) \
    M(Bool, optimize_using_constraints, false, "Use constraints for query optimization", 0)                                                                                                                                           \
    M(Bool, optimize_substitute_columns, false, "Use constraints for column substitution", 0)                                                                                                                                         \
    M(Bool, optimize_append_index, false, "Use constraints in order to append index condition (indexHint)", 0) \
    M(Bool, optimize_time_filter_with_preimage, true, "Optimize Date and DateTime predicates by converting functions into equivalent comparisons without conversions (e.g. toYear(col) = 2023 -> col >= '2023-01-01' AND col <= '2023-12-31')", 0) \
    M(Bool, normalize_function_names, true, "Normalize function names to their canonical names", 0) \
    M(Bool, enable_early_constant_folding, true, "Enable query optimization where we analyze function and subqueries results and rewrite query if there are constants there", 0) \
    M(Bool, deduplicate_blocks_in_dependent_materialized_views, false, "Should deduplicate blocks for materialized views. Use true to always deduplicate in dependent tables.", 0) \
    M(Bool, throw_if_deduplication_in_dependent_materialized_views_enabled_with_async_insert, true, "Throw exception on INSERT query when the setting `deduplicate_blocks_in_dependent_materialized_views` is enabled along with `async_insert`. It guarantees correctness, because these features can't work together.", 0) \
    M(Bool, materialized_views_ignore_errors, false, "Allows to ignore errors for MATERIALIZED VIEW, and deliver original block to the table regardless of MVs", 0) \
    M(Bool, ignore_materialized_views_with_dropped_target_table, false, "Ignore MVs with dropped target table during pushing to views", 0) \
    M(Bool, use_compact_format_in_distributed_parts_names, true, "Changes format of directories names for distributed table insert parts.", 0) \
    M(Bool, validate_polygons, true, "Throw exception if polygon is invalid in function pointInPolygon (e.g. self-tangent, self-intersecting). If the setting is false, the function will accept invalid polygons but may silently return wrong result.", 0) \
    M(UInt64, max_parser_depth, DBMS_DEFAULT_MAX_PARSER_DEPTH, "Maximum parser depth (recursion depth of recursive descend parser).", 0) \
    M(UInt64, max_parser_backtracks, DBMS_DEFAULT_MAX_PARSER_BACKTRACKS, "Maximum parser backtracking (how many times it tries different alternatives in the recursive descend parsing process).", 0) \
    M(UInt64, max_recursive_cte_evaluation_depth, DBMS_RECURSIVE_CTE_MAX_EVALUATION_DEPTH, "Maximum limit on recursive CTE evaluation depth", 0) \
    M(Bool, allow_settings_after_format_in_insert, false, "Allow SETTINGS after FORMAT, but note, that this is not always safe (note: this is a compatibility setting).", 0) \
    M(Seconds, periodic_live_view_refresh, 60, "Interval after which periodically refreshed live view is forced to refresh.", 0) \
    M(Bool, transform_null_in, false, "If enabled, NULL values will be matched with 'IN' operator as if they are considered equal.", 0) \
    M(Bool, allow_nondeterministic_mutations, false, "Allow non-deterministic functions in ALTER UPDATE/ALTER DELETE statements", 0) \
    M(Seconds, lock_acquire_timeout, DBMS_DEFAULT_LOCK_ACQUIRE_TIMEOUT_SEC, "How long locking request should wait before failing", 0) \
    M(Bool, materialize_ttl_after_modify, true, "Apply TTL for old data, after ALTER MODIFY TTL query", 0) \
    M(String, function_implementation, "", "Choose function implementation for specific target or variant (experimental). If empty enable all of them.", 0) \
    M(Bool, data_type_default_nullable, false, "Data types without NULL or NOT NULL will make Nullable", 0) \
    M(Bool, cast_keep_nullable, false, "CAST operator keep Nullable for result data type", 0) \
    M(Bool, cast_ipv4_ipv6_default_on_conversion_error, false, "CAST operator into IPv4, CAST operator into IPV6 type, toIPv4, toIPv6 functions will return default value instead of throwing exception on conversion error.", 0) \
    M(Bool, alter_partition_verbose_result, false, "Output information about affected parts. Currently works only for FREEZE and ATTACH commands.", 0) \
    M(Bool, system_events_show_zero_values, false, "When querying system.events or system.metrics tables, include all metrics, even with zero values.", 0) \
    M(MySQLDataTypesSupport, mysql_datatypes_support_level, MySQLDataTypesSupportList{}, "Defines how MySQL types are converted to corresponding ClickHouse types. A comma separated list in any combination of 'decimal', 'datetime64', 'date2Date32' or 'date2String'. decimal: convert NUMERIC and DECIMAL types to Decimal when precision allows it. datetime64: convert DATETIME and TIMESTAMP types to DateTime64 instead of DateTime when precision is not 0. date2Date32: convert DATE to Date32 instead of Date. Takes precedence over date2String. date2String: convert DATE to String instead of Date. Overridden by datetime64.", 0) \
    M(Bool, optimize_trivial_insert_select, false, "Optimize trivial 'INSERT INTO table SELECT ... FROM TABLES' query", 0) \
    M(Bool, allow_non_metadata_alters, true, "Allow to execute alters which affects not only tables metadata, but also data on disk", 0) \
    M(Bool, enable_global_with_statement, true, "Propagate WITH statements to UNION queries and all subqueries", 0) \
    M(Bool, aggregate_functions_null_for_empty, false, "Rewrite all aggregate functions in a query, adding -OrNull suffix to them", 0) \
    M(Bool, optimize_syntax_fuse_functions, false, "Allow apply fuse aggregating function. Available only with `allow_experimental_analyzer`", 0) \
    M(Bool, flatten_nested, true, "If true, columns of type Nested will be flatten to separate array columns instead of one array of tuples", 0) \
    M(Bool, asterisk_include_materialized_columns, false, "Include MATERIALIZED columns for wildcard query", 0) \
    M(Bool, asterisk_include_alias_columns, false, "Include ALIAS columns for wildcard query", 0) \
    M(Bool, optimize_skip_merged_partitions, false, "Skip partitions with one part with level > 0 in optimize final", 0) \
    M(Bool, optimize_on_insert, true, "Do the same transformation for inserted block of data as if merge was done on this block.", 0) \
    M(Bool, optimize_use_projections, true, "Automatically choose projections to perform SELECT query", 0) ALIAS(allow_experimental_projection_optimization) \
    M(Bool, optimize_use_implicit_projections, true, "Automatically choose implicit projections to perform SELECT query", 0) \
    M(Bool, force_optimize_projection, false, "If projection optimization is enabled, SELECT queries need to use projection", 0) \
    M(String, force_optimize_projection_name, "", "If it is set to a non-empty string, check that this projection is used in the query at least once.", 0) \
    M(String, preferred_optimize_projection_name, "", "If it is set to a non-empty string, ClickHouse tries to apply specified projection", 0) \
    M(Bool, async_socket_for_remote, true, "Asynchronously read from socket executing remote query", 0) \
    M(Bool, async_query_sending_for_remote, true, "Asynchronously create connections and send query to shards in remote query", 0) \
    M(Bool, insert_null_as_default, true, "Insert DEFAULT values instead of NULL in INSERT SELECT (UNION ALL)", 0) \
    M(Bool, describe_extend_object_types, false, "Deduce concrete type of columns of type Object in DESCRIBE query", 0) \
    M(Bool, describe_include_subcolumns, false, "If true, subcolumns of all table columns will be included into result of DESCRIBE query", 0) \
    M(Bool, describe_include_virtual_columns, false, "If true, virtual columns of table will be included into result of DESCRIBE query", 0) \
    M(Bool, describe_compact_output, false, "If true, include only column names and types into result of DESCRIBE query", 0) \
    M(Bool, apply_mutations_on_fly, false, "Only available in ClickHouse Cloud", 0) \
    M(Bool, mutations_execute_nondeterministic_on_initiator, false, "If true nondeterministic function are executed on initiator and replaced to literals in UPDATE and DELETE queries", 0) \
    M(Bool, mutations_execute_subqueries_on_initiator, false, "If true scalar subqueries are executed on initiator and replaced to literals in UPDATE and DELETE queries", 0) \
    M(UInt64, mutations_max_literal_size_to_replace, 16384, "The maximum size of serialized literal in bytes to replace in UPDATE and DELETE queries", 0) \
    \
    M(Float, create_replicated_merge_tree_fault_injection_probability, 0.0f, "The probability of a fault injection during table creation after creating metadata in ZooKeeper", 0) \
    \
    M(Bool, use_query_cache, false, "Enable the query cache", 0) \
    M(Bool, enable_writes_to_query_cache, true, "Enable storing results of SELECT queries in the query cache", 0) \
    M(Bool, enable_reads_from_query_cache, true, "Enable reading results of SELECT queries from the query cache", 0) \
    M(QueryCacheNondeterministicFunctionHandling, query_cache_nondeterministic_function_handling, QueryCacheNondeterministicFunctionHandling::Throw, "How the query cache handles queries with non-deterministic functions, e.g. now()", 0) \
    M(QueryCacheSystemTableHandling, query_cache_system_table_handling, QueryCacheSystemTableHandling::Throw, "How the query cache handles queries against system tables, i.e. tables in databases 'system.*' and 'information_schema.*'", 0) \
    M(UInt64, query_cache_max_size_in_bytes, 0, "The maximum amount of memory (in bytes) the current user may allocate in the query cache. 0 means unlimited. ", 0) \
    M(UInt64, query_cache_max_entries, 0, "The maximum number of query results the current user may store in the query cache. 0 means unlimited.", 0) \
    M(UInt64, query_cache_min_query_runs, 0, "Minimum number a SELECT query must run before its result is stored in the query cache", 0) \
    M(Milliseconds, query_cache_min_query_duration, 0, "Minimum time in milliseconds for a query to run for its result to be stored in the query cache.", 0) \
    M(Bool, query_cache_compress_entries, true, "Compress cache entries.", 0) \
    M(Bool, query_cache_squash_partial_results, true, "Squash partial result blocks to blocks of size 'max_block_size'. Reduces performance of inserts into the query cache but improves the compressability of cache entries.", 0) \
    M(Seconds, query_cache_ttl, 60, "After this time in seconds entries in the query cache become stale", 0) \
    M(Bool, query_cache_share_between_users, false, "Allow other users to read entry in the query cache", 0) \
    M(Bool, enable_sharing_sets_for_mutations, true, "Allow sharing set objects build for IN subqueries between different tasks of the same mutation. This reduces memory usage and CPU consumption", 0) \
    \
    M(Bool, optimize_rewrite_sum_if_to_count_if, true, "Rewrite sumIf() and sum(if()) function countIf() function when logically equivalent", 0) \
    M(Bool, optimize_rewrite_aggregate_function_with_if, true, "Rewrite aggregate functions with if expression as argument when logically equivalent. For example, avg(if(cond, col, null)) can be rewritten to avgIf(cond, col)", 0) \
    M(Bool, optimize_rewrite_array_exists_to_has, false, "Rewrite arrayExists() functions to has() when logically equivalent. For example, arrayExists(x -> x = 1, arr) can be rewritten to has(arr, 1)", 0) \
    M(UInt64, insert_shard_id, 0, "If non zero, when insert into a distributed table, the data will be inserted into the shard `insert_shard_id` synchronously. Possible values range from 1 to `shards_number` of corresponding distributed table", 0) \
    \
    M(Bool, collect_hash_table_stats_during_aggregation, true, "Enable collecting hash table statistics to optimize memory allocation", 0) \
    M(UInt64, max_entries_for_hash_table_stats, 10'000, "How many entries hash table statistics collected during aggregation is allowed to have", 0) \
    M(UInt64, max_size_to_preallocate_for_aggregation, 100'000'000, "For how many elements it is allowed to preallocate space in all hash tables in total before aggregation", 0) \
    \
    M(Bool, kafka_disable_num_consumers_limit, false, "Disable limit on kafka_num_consumers that depends on the number of available CPU cores", 0) \
    M(Bool, enable_software_prefetch_in_aggregation, true, "Enable use of software prefetch in aggregation", 0) \
    M(Bool, allow_aggregate_partitions_independently, false, "Enable independent aggregation of partitions on separate threads when partition key suits group by key. Beneficial when number of partitions close to number of cores and partitions have roughly the same size", 0) \
    M(Bool, force_aggregate_partitions_independently, false, "Force the use of optimization when it is applicable, but heuristics decided not to use it", 0) \
    M(UInt64, max_number_of_partitions_for_independent_aggregation, 128, "Maximal number of partitions in table to apply optimization", 0) \
    M(Float, min_hit_rate_to_use_consecutive_keys_optimization, 0.5, "Minimal hit rate of a cache which is used for consecutive keys optimization in aggregation to keep it enabled", 0) \
    \
    M(Bool, engine_file_empty_if_not_exists, false, "Allows to select data from a file engine table without file", 0) \
    M(Bool, engine_file_truncate_on_insert, false, "Enables or disables truncate before insert in file engine tables", 0) \
    M(Bool, engine_file_allow_create_multiple_files, false, "Enables or disables creating a new file on each insert in file engine tables if format has suffix.", 0) \
    M(Bool, engine_file_skip_empty_files, false, "Allows to skip empty files in file table engine", 0) \
    M(Bool, engine_url_skip_empty_files, false, "Allows to skip empty files in the URL table engine", 0) \
    M(Bool, enable_url_encoding, true, " Allows to enable/disable decoding/encoding path in URI in the URL table engine", 0) \
    M(UInt64, database_replicated_initial_query_timeout_sec, 300, "How long initial DDL query should wait for Replicated database to precess previous DDL queue entries", 0) \
    M(Bool, database_replicated_enforce_synchronous_settings, false, "Enforces synchronous waiting for some queries (see also database_atomic_wait_for_drop_and_detach_synchronously, mutation_sync, alter_sync). Not recommended to enable these settings.", 0) \
    M(UInt64, max_distributed_depth, 5, "Maximum distributed query depth", 0) \
    M(Bool, database_replicated_always_detach_permanently, false, "Execute DETACH TABLE as DETACH TABLE PERMANENTLY if database engine is Replicated", 0) \
    M(Bool, database_replicated_allow_only_replicated_engine, false, "Allow to create only Replicated tables in database with engine Replicated", 0) \
    M(Bool, database_replicated_allow_replicated_engine_arguments, true, "Allow to create only Replicated tables in database with engine Replicated with explicit arguments", 0) \
    M(Bool, database_replicated_allow_heavy_create, false, "Allow long-running DDL queries (CREATE AS SELECT and POPULATE) in Replicated database engine. Note that it can block DDL queue for a long time.", 0) \
    M(Bool, cloud_mode, false, "Only available in ClickHouse Cloud", 0) \
    M(UInt64, cloud_mode_engine, 1, "Only available in ClickHouse Cloud", 0) \
    M(DistributedDDLOutputMode, distributed_ddl_output_mode, DistributedDDLOutputMode::THROW, "Format of distributed DDL query result, one of: 'none', 'throw', 'null_status_on_timeout', 'never_throw', 'none_only_active', 'throw_only_active', 'null_status_on_timeout_only_active'", 0) \
    M(UInt64, distributed_ddl_entry_format_version, 5, "Compatibility version of distributed DDL (ON CLUSTER) queries", 0) \
    \
    M(UInt64, external_storage_max_read_rows, 0, "Limit maximum number of rows when table with external engine should flush history data. Now supported only for MySQL table engine, database engine, dictionary and MaterializedMySQL. If equal to 0, this setting is disabled", 0) \
    M(UInt64, external_storage_max_read_bytes, 0, "Limit maximum number of bytes when table with external engine should flush history data. Now supported only for MySQL table engine, database engine, dictionary and MaterializedMySQL. If equal to 0, this setting is disabled", 0)  \
    M(UInt64, external_storage_connect_timeout_sec, DBMS_DEFAULT_CONNECT_TIMEOUT_SEC, "Connect timeout in seconds. Now supported only for MySQL", 0)  \
    M(UInt64, external_storage_rw_timeout_sec, DBMS_DEFAULT_RECEIVE_TIMEOUT_SEC, "Read/write timeout in seconds. Now supported only for MySQL", 0)  \
    \
    M(SetOperationMode, union_default_mode, SetOperationMode::Unspecified, "Set default mode in UNION query. Possible values: empty string, 'ALL', 'DISTINCT'. If empty, query without mode will throw exception.", 0) \
    M(SetOperationMode, intersect_default_mode, SetOperationMode::ALL, "Set default mode in INTERSECT query. Possible values: empty string, 'ALL', 'DISTINCT'. If empty, query without mode will throw exception.", 0) \
    M(SetOperationMode, except_default_mode, SetOperationMode::ALL, "Set default mode in EXCEPT query. Possible values: empty string, 'ALL', 'DISTINCT'. If empty, query without mode will throw exception.", 0) \
    M(Bool, optimize_aggregators_of_group_by_keys, true, "Eliminates min/max/any/anyLast aggregators of GROUP BY keys in SELECT section", 0) \
    M(Bool, optimize_injective_functions_in_group_by, true, "Replaces injective functions by it's arguments in GROUP BY section", 0) \
    M(Bool, optimize_group_by_function_keys, true, "Eliminates functions of other keys in GROUP BY section", 0) \
    M(Bool, optimize_group_by_constant_keys, true, "Optimize GROUP BY when all keys in block are constant", 0) \
    M(Bool, legacy_column_name_of_tuple_literal, false, "List all names of element of large tuple literals in their column names instead of hash. This settings exists only for compatibility reasons. It makes sense to set to 'true', while doing rolling update of cluster from version lower than 21.7 to higher.", 0) \
    \
    M(Bool, query_plan_enable_optimizations, true, "Globally enable/disable query optimization at the query plan level", 0) \
    M(UInt64, query_plan_max_optimizations_to_apply, 10000, "Limit the total number of optimizations applied to query plan. If zero, ignored. If limit reached, throw exception", 0) \
    M(Bool, query_plan_lift_up_array_join, true, "Allow to move array joins up in the query plan", 0) \
    M(Bool, query_plan_push_down_limit, true, "Allow to move LIMITs down in the query plan", 0) \
    M(Bool, query_plan_split_filter, true, "Allow to split filters in the query plan", 0) \
    M(Bool, query_plan_merge_expressions, true, "Allow to merge expressions in the query plan", 0) \
    M(Bool, query_plan_filter_push_down, true, "Allow to push down filter by predicate query plan step", 0) \
    M(Bool, query_plan_convert_outer_join_to_inner_join, true, "Allow to convert OUTER JOIN to INNER JOIN if filter after JOIN always filters default values", 0) \
    M(Bool, query_plan_optimize_prewhere, true, "Allow to push down filter to PREWHERE expression for supported storages", 0) \
    M(Bool, query_plan_execute_functions_after_sorting, true, "Allow to re-order functions after sorting", 0) \
    M(Bool, query_plan_reuse_storage_ordering_for_window_functions, true, "Allow to use the storage sorting for window functions", 0) \
    M(Bool, query_plan_lift_up_union, true, "Allow to move UNIONs up so that more parts of the query plan can be optimized", 0) \
    M(Bool, query_plan_read_in_order, true, "Use query plan for read-in-order optimization", 0) \
    M(Bool, query_plan_aggregation_in_order, true, "Use query plan for aggregation-in-order optimization", 0) \
    M(Bool, query_plan_remove_redundant_sorting, true, "Remove redundant sorting in query plan. For example, sorting steps related to ORDER BY clauses in subqueries", 0) \
    M(Bool, query_plan_remove_redundant_distinct, true, "Remove redundant Distinct step in query plan", 0) \
    M(Bool, query_plan_enable_multithreading_after_window_functions, true, "Enable multithreading after evaluating window functions to allow parallel stream processing", 0) \
    M(UInt64, regexp_max_matches_per_row, 1000, "Max matches of any single regexp per row, used to safeguard 'extractAllGroupsHorizontal' against consuming too much memory with greedy RE.", 0) \
    \
    M(UInt64, limit, 0, "Limit on read rows from the most 'end' result for select query, default 0 means no limit length", 0) \
    M(UInt64, offset, 0, "Offset on read rows from the most 'end' result for select query", 0) \
    \
    M(UInt64, function_range_max_elements_in_block, 500000000, "Maximum number of values generated by function `range` per block of data (sum of array sizes for every row in a block, see also 'max_block_size' and 'min_insert_block_size_rows'). It is a safety threshold.", 0) \
    M(UInt64, function_sleep_max_microseconds_per_block, 3000000, "Maximum number of microseconds the function `sleep` is allowed to sleep for each block. If a user called it with a larger value, it throws an exception. It is a safety threshold.", 0) \
    M(UInt64, function_visible_width_behavior, 1, "The version of `visibleWidth` behavior. 0 - only count the number of code points; 1 - correctly count zero-width and combining characters, count full-width characters as two, estimate the tab width, count delete characters.", 0) \
    M(ShortCircuitFunctionEvaluation, short_circuit_function_evaluation, ShortCircuitFunctionEvaluation::ENABLE, "Setting for short-circuit function evaluation configuration. Possible values: 'enable' - use short-circuit function evaluation for functions that are suitable for it, 'disable' - disable short-circuit function evaluation, 'force_enable' - use short-circuit function evaluation for all functions.", 0) \
    \
    M(LocalFSReadMethod, storage_file_read_method, LocalFSReadMethod::pread, "Method of reading data from storage file, one of: read, pread, mmap. The mmap method does not apply to clickhouse-server (it's intended for clickhouse-local).", 0) \
    M(String, local_filesystem_read_method, "pread_threadpool", "Method of reading data from local filesystem, one of: read, pread, mmap, io_uring, pread_threadpool. The 'io_uring' method is experimental and does not work for Log, TinyLog, StripeLog, File, Set and Join, and other tables with append-able files in presence of concurrent reads and writes.", 0) \
    M(String, remote_filesystem_read_method, "threadpool", "Method of reading data from remote filesystem, one of: read, threadpool.", 0) \
    M(Bool, local_filesystem_read_prefetch, false, "Should use prefetching when reading data from local filesystem.", 0) \
    M(Bool, remote_filesystem_read_prefetch, true, "Should use prefetching when reading data from remote filesystem.", 0) \
    M(Int64, read_priority, 0, "Priority to read data from local filesystem or remote filesystem. Only supported for 'pread_threadpool' method for local filesystem and for `threadpool` method for remote filesystem.", 0) \
    M(UInt64, merge_tree_min_rows_for_concurrent_read_for_remote_filesystem, (20 * 8192), "If at least as many lines are read from one file, the reading can be parallelized, when reading from remote filesystem.", 0) \
    M(UInt64, merge_tree_min_bytes_for_concurrent_read_for_remote_filesystem, (24 * 10 * 1024 * 1024), "If at least as many bytes are read from one file, the reading can be parallelized, when reading from remote filesystem.", 0) \
    M(UInt64, remote_read_min_bytes_for_seek, 4 * DBMS_DEFAULT_BUFFER_SIZE, "Min bytes required for remote read (url, s3) to do seek, instead of read with ignore.", 0) \
    M(UInt64, merge_tree_min_bytes_per_task_for_remote_reading, 4 * DBMS_DEFAULT_BUFFER_SIZE, "Min bytes to read per task.", 0) \
    M(Bool, merge_tree_use_const_size_tasks_for_remote_reading, true, "Whether to use constant size tasks for reading from a remote table.", 0) \
    M(Bool, merge_tree_determine_task_size_by_prewhere_columns, true, "Whether to use only prewhere columns size to determine reading task size.", 0) \
    M(UInt64, merge_tree_compact_parts_min_granules_to_multibuffer_read, 16, "Only available in ClickHouse Cloud", 0) \
    \
    M(Bool, async_insert, false, "If true, data from INSERT query is stored in queue and later flushed to table in background. If wait_for_async_insert is false, INSERT query is processed almost instantly, otherwise client will wait until data will be flushed to table", 0) \
    M(Bool, wait_for_async_insert, true, "If true wait for processing of asynchronous insertion", 0) \
    M(Seconds, wait_for_async_insert_timeout, DBMS_DEFAULT_LOCK_ACQUIRE_TIMEOUT_SEC, "Timeout for waiting for processing asynchronous insertion", 0) \
    M(UInt64, async_insert_max_data_size, 10485760, "Maximum size in bytes of unparsed data collected per query before being inserted", 0) \
    M(UInt64, async_insert_max_query_number, 450, "Maximum number of insert queries before being inserted", 0) \
    M(Milliseconds, async_insert_poll_timeout_ms, 10, "Timeout for polling data from asynchronous insert queue", 0) \
    M(Bool, async_insert_use_adaptive_busy_timeout, true, "If it is set to true, use adaptive busy timeout for asynchronous inserts", 0) \
    M(Milliseconds, async_insert_busy_timeout_min_ms, 50, "If auto-adjusting is enabled through async_insert_use_adaptive_busy_timeout, minimum time to wait before dumping collected data per query since the first data appeared. It also serves as the initial value for the adaptive algorithm", 0) \
    M(Milliseconds, async_insert_busy_timeout_max_ms, 200, "Maximum time to wait before dumping collected data per query since the first data appeared.", 0) ALIAS(async_insert_busy_timeout_ms) \
    M(Double, async_insert_busy_timeout_increase_rate, 0.2, "The exponential growth rate at which the adaptive asynchronous insert timeout increases", 0) \
    M(Double, async_insert_busy_timeout_decrease_rate, 0.2, "The exponential growth rate at which the adaptive asynchronous insert timeout decreases", 0) \
    \
    M(UInt64, remote_fs_read_max_backoff_ms, 10000, "Max wait time when trying to read data for remote disk", 0) \
    M(UInt64, remote_fs_read_backoff_max_tries, 5, "Max attempts to read with backoff", 0) \
    M(Bool, enable_filesystem_cache, true, "Use cache for remote filesystem. This setting does not turn on/off cache for disks (must be done via disk config), but allows to bypass cache for some queries if intended", 0) \
    M(Bool, enable_filesystem_cache_on_write_operations, false, "Write into cache on write operations. To actually work this setting requires be added to disk config too", 0) \
    M(Bool, enable_filesystem_cache_log, false, "Allows to record the filesystem caching log for each query", 0) \
    M(Bool, read_from_filesystem_cache_if_exists_otherwise_bypass_cache, false, "Allow to use the filesystem cache in passive mode - benefit from the existing cache entries, but don't put more entries into the cache. If you set this setting for heavy ad-hoc queries and leave it disabled for short real-time queries, this will allows to avoid cache threshing by too heavy queries and to improve the overall system efficiency.", 0) \
    M(Bool, skip_download_if_exceeds_query_cache, true, "Skip download from remote filesystem if exceeds query cache size", 0) \
    M(UInt64, filesystem_cache_max_download_size, (128UL * 1024 * 1024 * 1024), "Max remote filesystem cache size that can be downloaded by a single query", 0) \
    M(Bool, throw_on_error_from_cache_on_write_operations, false, "Ignore error from cache when caching on write operations (INSERT, merges)", 0) \
    M(UInt64, filesystem_cache_segments_batch_size, 20, "Limit on size of a single batch of file segments that a read buffer can request from cache. Too low value will lead to excessive requests to cache, too large may slow down eviction from cache", 0) \
    M(UInt64, filesystem_cache_reserve_space_wait_lock_timeout_milliseconds, 1000, "Wait time to lock cache for space reservation in filesystem cache", 0) \
    M(UInt64, temporary_data_in_cache_reserve_space_wait_lock_timeout_milliseconds, (10 * 60 * 1000), "Wait time to lock cache for space reservation for temporary data in filesystem cache", 0) \
    \
    M(Bool, use_page_cache_for_disks_without_file_cache, false, "Use userspace page cache for remote disks that don't have filesystem cache enabled.", 0) \
    M(Bool, read_from_page_cache_if_exists_otherwise_bypass_cache, false, "Use userspace page cache in passive mode, similar to read_from_filesystem_cache_if_exists_otherwise_bypass_cache.", 0) \
    M(Bool, page_cache_inject_eviction, false, "Userspace page cache will sometimes invalidate some pages at random. Intended for testing.", 0) \
    \
    M(Bool, load_marks_asynchronously, false, "Load MergeTree marks asynchronously", 0) \
    M(Bool, enable_filesystem_read_prefetches_log, false, "Log to system.filesystem prefetch_log during query. Should be used only for testing or debugging, not recommended to be turned on by default", 0) \
    M(Bool, allow_prefetched_read_pool_for_remote_filesystem, true, "Prefer prefetched threadpool if all parts are on remote filesystem", 0) \
    M(Bool, allow_prefetched_read_pool_for_local_filesystem, false, "Prefer prefetched threadpool if all parts are on local filesystem", 0) \
    \
    M(UInt64, prefetch_buffer_size, DBMS_DEFAULT_BUFFER_SIZE, "The maximum size of the prefetch buffer to read from the filesystem.", 0) \
    M(UInt64, filesystem_prefetch_step_bytes, 0, "Prefetch step in bytes. Zero means `auto` - approximately the best prefetch step will be auto deduced, but might not be 100% the best. The actual value might be different because of setting filesystem_prefetch_min_bytes_for_single_read_task", 0) \
    M(UInt64, filesystem_prefetch_step_marks, 0, "Prefetch step in marks. Zero means `auto` - approximately the best prefetch step will be auto deduced, but might not be 100% the best. The actual value might be different because of setting filesystem_prefetch_min_bytes_for_single_read_task", 0) \
    M(UInt64, filesystem_prefetch_min_bytes_for_single_read_task, "2Mi", "Do not parallelize within one file read less than this amount of bytes. E.g. one reader will not receive a read task of size less than this amount. This setting is recommended to avoid spikes of time for aws getObject requests to aws", 0) \
    M(UInt64, filesystem_prefetch_max_memory_usage, "1Gi", "Maximum memory usage for prefetches.", 0) \
    M(UInt64, filesystem_prefetches_limit, 200, "Maximum number of prefetches. Zero means unlimited. A setting `filesystem_prefetches_max_memory_usage` is more recommended if you want to limit the number of prefetches", 0) \
    \
    M(UInt64, use_structure_from_insertion_table_in_table_functions, 2, "Use structure from insertion table instead of schema inference from data. Possible values: 0 - disabled, 1 - enabled, 2 - auto", 0) \
    \
    M(UInt64, http_max_tries, 10, "Max attempts to read via http.", 0) \
    M(UInt64, http_retry_initial_backoff_ms, 100, "Min milliseconds for backoff, when retrying read via http", 0) \
    M(UInt64, http_retry_max_backoff_ms, 10000, "Max milliseconds for backoff, when retrying read via http", 0) \
    \
    M(Bool, force_remove_data_recursively_on_drop, false, "Recursively remove data on DROP query. Avoids 'Directory not empty' error, but may silently remove detached data", 0) \
    M(Bool, check_table_dependencies, true, "Check that DDL query (such as DROP TABLE or RENAME) will not break dependencies", 0) \
    M(Bool, check_referential_table_dependencies, false, "Check that DDL query (such as DROP TABLE or RENAME) will not break referential dependencies", 0) \
    M(Bool, use_local_cache_for_remote_storage, true, "Use local cache for remote storage like HDFS or S3, it's used for remote table engine only", 0) \
    \
    M(Bool, allow_unrestricted_reads_from_keeper, false, "Allow unrestricted (without condition on path) reads from system.zookeeper table, can be handy, but is not safe for zookeeper", 0) \
    M(Bool, allow_deprecated_database_ordinary, false, "Allow to create databases with deprecated Ordinary engine", 0) \
    M(Bool, allow_deprecated_syntax_for_merge_tree, false, "Allow to create *MergeTree tables with deprecated engine definition syntax", 0) \
    M(Bool, allow_asynchronous_read_from_io_pool_for_merge_tree, false, "Use background I/O pool to read from MergeTree tables. This setting may increase performance for I/O bound queries", 0) \
    M(UInt64, max_streams_for_merge_tree_reading, 0, "If is not zero, limit the number of reading streams for MergeTree table.", 0) \
    \
    M(Bool, force_grouping_standard_compatibility, true, "Make GROUPING function to return 1 when argument is not used as an aggregation key", 0) \
    \
    M(Bool, schema_inference_use_cache_for_file, true, "Use cache in schema inference while using file table function", 0) \
    M(Bool, schema_inference_use_cache_for_s3, true, "Use cache in schema inference while using s3 table function", 0) \
    M(Bool, schema_inference_use_cache_for_azure, true, "Use cache in schema inference while using azure table function", 0) \
    M(Bool, schema_inference_use_cache_for_hdfs, true, "Use cache in schema inference while using hdfs table function", 0) \
    M(Bool, schema_inference_use_cache_for_url, true, "Use cache in schema inference while using url table function", 0) \
    M(Bool, schema_inference_cache_require_modification_time_for_url, true, "Use schema from cache for URL with last modification time validation (for URLs with Last-Modified header)", 0) \
    \
    M(String, compatibility, "", "Changes other settings according to provided ClickHouse version. If we know that we changed some behaviour in ClickHouse by changing some settings in some version, this compatibility setting will control these settings", 0) \
    \
    M(Map, additional_table_filters, "", "Additional filter expression which would be applied after reading from specified table. Syntax: {'table1': 'expression', 'database.table2': 'expression'}", 0) \
    M(String, additional_result_filter, "", "Additional filter expression which would be applied to query result", 0) \
    \
    M(String, workload, "default", "Name of workload to be used to access resources", 0) \
    M(Milliseconds, storage_system_stack_trace_pipe_read_timeout_ms, 100, "Maximum time to read from a pipe for receiving information from the threads when querying the `system.stack_trace` table. This setting is used for testing purposes and not meant to be changed by users.", 0) \
    \
    M(String, rename_files_after_processing, "", "Rename successfully processed files according to the specified pattern; Pattern can include the following placeholders: `%a` (full original file name), `%f` (original filename without extension), `%e` (file extension with dot), `%t` (current timestamp in µs), and `%%` (% sign)", 0) \
    \
    M(Bool, parallelize_output_from_storages, true, "Parallelize output for reading step from storage. It allows parallelization of  query processing right after reading from storage if possible", 0) \
    M(String, insert_deduplication_token, "", "If not empty, used for duplicate detection instead of data digest", 0) \
    M(Bool, count_distinct_optimization, false, "Rewrite count distinct to subquery of group by", 0) \
    M(Bool, throw_if_no_data_to_insert, true, "Allows or forbids empty INSERTs, enabled by default (throws an error on an empty insert)", 0) \
    M(Bool, compatibility_ignore_auto_increment_in_create_table, false, "Ignore AUTO_INCREMENT keyword in column declaration if true, otherwise return error. It simplifies migration from MySQL", 0) \
    M(Bool, multiple_joins_try_to_keep_original_names, false, "Do not add aliases to top level expression list on multiple joins rewrite", 0) \
    M(Bool, optimize_sorting_by_input_stream_properties, true, "Optimize sorting by sorting properties of input stream", 0) \
    M(UInt64, keeper_max_retries, 10, "Max retries for general keeper operations", 0) \
    M(UInt64, keeper_retry_initial_backoff_ms, 100, "Initial backoff timeout for general keeper operations", 0) \
    M(UInt64, keeper_retry_max_backoff_ms, 5000, "Max backoff timeout for general keeper operations", 0) \
    M(UInt64, insert_keeper_max_retries, 20, "Max retries for keeper operations during insert", 0) \
    M(UInt64, insert_keeper_retry_initial_backoff_ms, 100, "Initial backoff timeout for keeper operations during insert", 0) \
    M(UInt64, insert_keeper_retry_max_backoff_ms, 10000, "Max backoff timeout for keeper operations during insert", 0) \
    M(Float, insert_keeper_fault_injection_probability, 0.0f, "Approximate probability of failure for a keeper request during insert. Valid value is in interval [0.0f, 1.0f]", 0) \
    M(UInt64, insert_keeper_fault_injection_seed, 0, "0 - random seed, otherwise the setting value", 0) \
    M(Bool, force_aggregation_in_order, false, "The setting is used by the server itself to support distributed queries. Do not change it manually, because it will break normal operations. (Forces use of aggregation in order on remote nodes during distributed aggregation).", IMPORTANT) \
    M(UInt64, http_max_request_param_data_size, 10_MiB, "Limit on size of request data used as a query parameter in predefined HTTP requests.", 0) \
    M(Bool, function_json_value_return_type_allow_nullable, false, "Allow function JSON_VALUE to return nullable type.", 0) \
    M(Bool, function_json_value_return_type_allow_complex, false, "Allow function JSON_VALUE to return complex type, such as: struct, array, map.", 0) \
    M(Bool, use_with_fill_by_sorting_prefix, true, "Columns preceding WITH FILL columns in ORDER BY clause form sorting prefix. Rows with different values in sorting prefix are filled independently", 0) \
    M(Bool, optimize_uniq_to_count, true, "Rewrite uniq and its variants(except uniqUpTo) to count if subquery has distinct or group by clause.", 0) \
    M(Bool, use_variant_as_common_type, false, "Use Variant as a result type for if/multiIf in case when there is no common type for arguments", 0) \
    M(Bool, enable_order_by_all, true, "Enable sorting expression ORDER BY ALL.", 0) \
    M(Float, ignore_drop_queries_probability, 0, "If enabled, server will ignore all DROP table queries with specified probability (for Memory and JOIN engines it will replcase DROP to TRUNCATE). Used for testing purposes", 0) \
    M(Bool, traverse_shadow_remote_data_paths, false, "Traverse shadow directory when query system.remote_data_paths", 0) \
    M(Bool, geo_distance_returns_float64_on_float64_arguments, true, "If all four arguments to `geoDistance`, `greatCircleDistance`, `greatCircleAngle` functions are Float64, return Float64 and use double precision for internal calculations. In previous ClickHouse versions, the functions always returned Float32.", 0) \
    M(Bool, allow_get_client_http_header, false, "Allow to use the function `getClientHTTPHeader` which lets to obtain a value of an the current HTTP request's header. It is not enabled by default for security reasons, because some headers, such as `Cookie`, could contain sensitive info. Note that the `X-ClickHouse-*` and `Authentication` headers are always restricted and cannot be obtained with this function.", 0) \
    M(Bool, cast_string_to_dynamic_use_inference, false, "Use types inference during String to Dynamic conversion", 0) \
    M(Bool, enable_blob_storage_log, true, "Write information about blob storage operations to system.blob_storage_log table", 0) \
    M(Bool, allow_create_index_without_type, false, "Allow CREATE INDEX query without TYPE. Query will be ignored. Made for SQL compatibility tests.", 0) \
    M(Bool, create_index_ignore_unique, false, "Ignore UNIQUE keyword in CREATE UNIQUE INDEX. Made for SQL compatibility tests.", 0) \
    M(Bool, print_pretty_type_names, true, "Print pretty type names in DESCRIBE query and toTypeName() function", 0) \
    M(Bool, create_table_empty_primary_key_by_default, false, "Allow to create *MergeTree tables with empty primary key when ORDER BY and PRIMARY KEY not specified", 0) \
    M(Bool, allow_named_collection_override_by_default, true, "Allow named collections' fields override by default.", 0) \
    M(SQLSecurityType, default_normal_view_sql_security, SQLSecurityType::INVOKER, "Allows to set a default value for SQL SECURITY option when creating a normal view.", 0) \
    M(SQLSecurityType, default_materialized_view_sql_security, SQLSecurityType::DEFINER, "Allows to set a default value for SQL SECURITY option when creating a materialized view.", 0) \
    M(String, default_view_definer, "CURRENT_USER", "Allows to set a default value for DEFINER option when creating view.", 0) \
    M(UInt64, cache_warmer_threads, 4, "Only available in ClickHouse Cloud. Number of background threads for speculatively downloading new data parts into file cache, when cache_populated_by_fetch is enabled. Zero to disable.", 0) \
    M(Int64, ignore_cold_parts_seconds, 0, "Only available in ClickHouse Cloud. Exclude new data parts from SELECT queries until they're either pre-warmed (see cache_populated_by_fetch) or this many seconds old. Only for Replicated-/SharedMergeTree.", 0) \
    M(Int64, prefer_warmed_unmerged_parts_seconds, 0, "Only available in ClickHouse Cloud. If a merged part is less than this many seconds old and is not pre-warmed (see cache_populated_by_fetch), but all its source parts are available and pre-warmed, SELECT queries will read from those parts instead. Only for ReplicatedMergeTree. Note that this only checks whether CacheWarmer processed the part; if the part was fetched into cache by something else, it'll still be considered cold until CacheWarmer gets to it; if it was warmed, then evicted from cache, it'll still be considered warm.", 0) \
    M(Bool, iceberg_engine_ignore_schema_evolution, false, "Ignore schema evolution in Iceberg table engine and read all data using latest schema saved on table creation. Note that it can lead to incorrect result", 0) \
    M(Bool, allow_deprecated_error_prone_window_functions, false, "Allow usage of deprecated error prone window functions (neighbor, runningAccumulate, runningDifferenceStartingWithFirstValue, runningDifference)", 0) \
    M(Bool, allow_deprecated_snowflake_conversion_functions, false, "Enables deprecated functions snowflakeToDateTime[64] and dateTime[64]ToSnowflake.", 0) \
    M(Bool, optimize_distinct_in_order, true, "Enable DISTINCT optimization if some columns in DISTINCT form a prefix of sorting. For example, prefix of sorting key in merge tree or ORDER BY statement", 0) \
    M(Bool, keeper_map_strict_mode, false, "Enforce additional checks during operations on KeeperMap. E.g. throw an exception on an insert for already existing key", 0) \
    M(UInt64, extract_key_value_pairs_max_pairs_per_row, 1000, "Max number of pairs that can be produced by the `extractKeyValuePairs` function. Used as a safeguard against consuming too much memory.", 0) ALIAS(extract_kvp_max_pairs_per_row) \
    \
    \
    /* ###################################### */ \
    /* ######## EXPERIMENTAL FEATURES ####### */ \
    /* ###################################### */ \
    M(Bool, allow_experimental_materialized_postgresql_table, false, "Allows to use the MaterializedPostgreSQL table engine. Disabled by default, because this feature is experimental", 0) \
    M(Bool, allow_experimental_funnel_functions, false, "Enable experimental functions for funnel analysis.", 0) \
    M(Bool, allow_experimental_nlp_functions, false, "Enable experimental functions for natural language processing.", 0) \
    M(Bool, allow_experimental_hash_functions, false, "Enable experimental hash functions", 0) \
    M(Bool, allow_experimental_object_type, false, "Allow Object and JSON data types", 0) \
    M(Bool, allow_experimental_variant_type, false, "Allow Variant data type", 0) \
    M(Bool, allow_experimental_dynamic_type, false, "Allow Dynamic data type", 0) \
    M(Bool, allow_experimental_annoy_index, false, "Allows to use Annoy index. Disabled by default because this feature is experimental", 0) \
    M(Bool, allow_experimental_usearch_index, false, "Allows to use USearch index. Disabled by default because this feature is experimental", 0) \
    M(Bool, allow_experimental_codecs, false, "If it is set to true, allow to specify experimental compression codecs (but we don't have those yet and this option does nothing).", 0) \
    M(UInt64, max_limit_for_ann_queries, 1'000'000, "SELECT queries with LIMIT bigger than this setting cannot use ANN indexes. Helps to prevent memory overflows in ANN search indexes.", 0) \
    M(UInt64, max_threads_for_annoy_index_creation, 4, "Number of threads used to build Annoy indexes (0 means all cores, not recommended)", 0) \
    M(Int64, annoy_index_search_k_nodes, -1, "SELECT queries search up to this many nodes in Annoy indexes.", 0) \
    M(Bool, throw_on_unsupported_query_inside_transaction, true, "Throw exception if unsupported query is used inside transaction", 0) \
    M(TransactionsWaitCSNMode, wait_changes_become_visible_after_commit_mode, TransactionsWaitCSNMode::WAIT_UNKNOWN, "Wait for committed changes to become actually visible in the latest snapshot", 0) \
    M(Bool, implicit_transaction, false, "If enabled and not already inside a transaction, wraps the query inside a full transaction (begin + commit or rollback)", 0) \
    M(UInt64, grace_hash_join_initial_buckets, 1, "Initial number of grace hash join buckets", 0) \
    M(UInt64, grace_hash_join_max_buckets, 1024, "Limit on the number of grace hash join buckets", 0) \
    M(Timezone, session_timezone, "", "This setting can be removed in the future due to potential caveats. It is experimental and is not suitable for production usage. The default timezone for current session or query. The server default timezone if empty.", 0) \
    \
    M(Bool, allow_statistics_optimize, false, "Allows using statistics to optimize queries", 0) ALIAS(allow_statistic_optimize) \
    M(Bool, allow_experimental_statistics, false, "Allows using statistics", 0) ALIAS(allow_experimental_statistic) \
    \
    /* Parallel replicas */ \
    M(UInt64, parallel_replicas_count, 0, "This is internal setting that should not be used directly and represents an implementation detail of the 'parallel replicas' mode. This setting will be automatically set up by the initiator server for distributed queries to the number of parallel replicas participating in query processing.", 0) \
    M(UInt64, parallel_replica_offset, 0, "This is internal setting that should not be used directly and represents an implementation detail of the 'parallel replicas' mode. This setting will be automatically set up by the initiator server for distributed queries to the index of the replica participating in query processing among parallel replicas.", 0) \
    M(String, parallel_replicas_custom_key, "", "Custom key assigning work to replicas when parallel replicas are used.", 0) \
    M(ParallelReplicasCustomKeyFilterType, parallel_replicas_custom_key_filter_type, ParallelReplicasCustomKeyFilterType::DEFAULT, "Type of filter to use with custom key for parallel replicas. default - use modulo operation on the custom key, range - use range filter on custom key using all possible values for the value type of custom key.", 0) \
    M(UInt64, parallel_replicas_custom_key_range_lower, 0, "Lower bound for the universe that the parallel replicas custom range filter is calculated over", 0) \
    M(UInt64, parallel_replicas_custom_key_range_upper, 0, "Upper bound for the universe that the parallel replicas custom range filter is calculated over. A value of 0 disables the upper bound, setting it to the max value of the custom key expression", 0) \
    M(String, cluster_for_parallel_replicas, "", "Cluster for a shard in which current server is located", 0) \
    M(UInt64, allow_experimental_parallel_reading_from_replicas, 0, "Use all the replicas from a shard for SELECT query execution. Reading is parallelized and coordinated dynamically. 0 - disabled, 1 - enabled, silently disable them in case of failure, 2 - enabled, throw an exception in case of failure", 0) \
    M(Bool, parallel_replicas_allow_in_with_subquery, true, "If true, subquery for IN will be executed on every follower replica.", 0) \
    M(Float, parallel_replicas_single_task_marks_count_multiplier, 2, "A multiplier which will be added during calculation for minimal number of marks to retrieve from coordinator. This will be applied only for remote replicas.", 0) \
    M(Bool, parallel_replicas_for_non_replicated_merge_tree, false, "If true, ClickHouse will use parallel replicas algorithm also for non-replicated MergeTree tables", 0) \
    M(UInt64, parallel_replicas_min_number_of_rows_per_replica, 0, "Limit the number of replicas used in a query to (estimated rows to read / min_number_of_rows_per_replica). The max is still limited by 'max_parallel_replicas'", 0) \
    M(Bool, parallel_replicas_prefer_local_join, true, "If true, and JOIN can be executed with parallel replicas algorithm, and all storages of right JOIN part are *MergeTree, local JOIN will be used instead of GLOBAL JOIN.", 0) \
    M(UInt64, parallel_replicas_mark_segment_size, 128, "Parts virtually divided into segments to be distributed between replicas for parallel reading. This setting controls the size of these segments. Not recommended to change until you're absolutely sure in what you're doing", 0) \
    \
    M(Bool, allow_experimental_inverted_index, false, "If it is set to true, allow to use experimental inverted index.", 0) \
    M(Bool, allow_experimental_full_text_index, false, "If it is set to true, allow to use experimental full-text index.", 0) \
    \
    M(Bool, allow_experimental_join_condition, false, "Support join with inequal conditions which involve columns from both left and right table. e.g. t1.y < t2.y.", 0) \
    \
    /* Analyzer: It's not experimental anymore (WIP) */ \
    M(Bool, allow_experimental_analyzer, true, "Allow new query analyzer.", 0) \
    M(Bool, analyzer_compatibility_join_using_top_level_identifier, false, "Force to resolve identifier in JOIN USING from projection (for example, in `SELECT a + 1 AS b FROM t1 JOIN t2 USING (b)` join will be performed by `t1.a + 1 = t2.b`, rather then `t1.b = t2.b`).", 0) \
    \
    M(Bool, allow_experimental_live_view, false, "Enable LIVE VIEW. Not mature enough.", 0) \
    M(Seconds, live_view_heartbeat_interval, 15, "The heartbeat interval in seconds to indicate live query is alive.", 0) \
    M(UInt64, max_live_view_insert_blocks_before_refresh, 64, "Limit maximum number of inserted blocks after which mergeable blocks are dropped and query is re-executed.", 0) \
    \
    M(Bool, allow_experimental_window_view, false, "Enable WINDOW VIEW. Not mature enough.", 0) \
    M(Seconds, window_view_clean_interval, 60, "The clean interval of window view in seconds to free outdated data.", 0) \
    M(Seconds, window_view_heartbeat_interval, 15, "The heartbeat interval in seconds to indicate watch query is alive.", 0) \
    M(Seconds, wait_for_window_view_fire_signal_timeout, 10, "Timeout for waiting for window view fire signal in event time processing", 0) \
    \
    M(Bool, allow_experimental_refreshable_materialized_view, false, "Allow refreshable materialized views (CREATE MATERIALIZED VIEW <name> REFRESH ...).", 0) \
    M(Bool, stop_refreshable_materialized_views_on_startup, false, "On server startup, prevent scheduling of refreshable materialized views, as if with SYSTEM STOP VIEWS. You can manually start them with SYSTEM START VIEWS or SYSTEM START VIEW <name> afterwards. Also applies to newly created views. Has no effect on non-refreshable materialized views.", 0) \
    \
    M(Bool, allow_experimental_database_materialized_mysql, false, "Allow to create database with Engine=MaterializedMySQL(...).", 0) \
    M(Bool, allow_experimental_database_materialized_postgresql, false, "Allow to create database with Engine=MaterializedPostgreSQL(...).", 0) \
    \
    /** Experimental feature for moving data between shards. */ \
    M(Bool, allow_experimental_query_deduplication, false, "Experimental data deduplication for SELECT queries based on part UUIDs", 0) \

    /** End of experimental features */

// End of COMMON_SETTINGS
// Please add settings related to formats into the FORMAT_FACTORY_SETTINGS, move obsolete settings to OBSOLETE_SETTINGS and obsolete format settings to OBSOLETE_FORMAT_SETTINGS.

#define MAKE_OBSOLETE(M, TYPE, NAME, DEFAULT) \
    M(TYPE, NAME, DEFAULT, "Obsolete setting, does nothing.", BaseSettingsHelpers::Flags::OBSOLETE)

/// NOTE: ServerSettings::loadSettingsFromConfig() should be updated to include this settings
#define MAKE_DEPRECATED_BY_SERVER_CONFIG(M, TYPE, NAME, DEFAULT) \
    M(TYPE, NAME, DEFAULT, "User-level setting is deprecated, and it must be defined in the server configuration instead.", BaseSettingsHelpers::Flags::OBSOLETE)

#define OBSOLETE_SETTINGS(M, ALIAS) \
    /** Obsolete settings that do nothing but left for compatibility reasons. Remove each one after half a year of obsolescence. */ \
    MAKE_OBSOLETE(M, Bool, update_insert_deduplication_token_in_dependent_materialized_views, 1) \
    MAKE_OBSOLETE(M, UInt64, max_memory_usage_for_all_queries, 0) \
    MAKE_OBSOLETE(M, UInt64, multiple_joins_rewriter_version, 0) \
    MAKE_OBSOLETE(M, Bool, enable_debug_queries, false) \
    MAKE_OBSOLETE(M, Bool, allow_experimental_database_atomic, true) \
    MAKE_OBSOLETE(M, Bool, allow_experimental_bigint_types, true) \
    MAKE_OBSOLETE(M, Bool, allow_experimental_window_functions, true) \
    MAKE_OBSOLETE(M, Bool, allow_experimental_geo_types, true) \
    MAKE_OBSOLETE(M, Bool, allow_experimental_query_cache, true) \
    MAKE_OBSOLETE(M, Bool, allow_experimental_alter_materialized_view_structure, true) \
    MAKE_OBSOLETE(M, Bool, allow_experimental_shared_merge_tree, true) \
    MAKE_OBSOLETE(M, Bool, allow_experimental_database_replicated, true) \
    \
    MAKE_OBSOLETE(M, Milliseconds, async_insert_stale_timeout_ms, 0) \
    MAKE_OBSOLETE(M, StreamingHandleErrorMode, handle_kafka_error_mode, StreamingHandleErrorMode::DEFAULT) \
    MAKE_OBSOLETE(M, Bool, database_replicated_ddl_output, true) \
    MAKE_OBSOLETE(M, UInt64, replication_alter_columns_timeout, 60) \
    MAKE_OBSOLETE(M, UInt64, odbc_max_field_size, 0) \
    MAKE_OBSOLETE(M, Bool, allow_experimental_map_type, true) \
    MAKE_OBSOLETE(M, UInt64, merge_tree_clear_old_temporary_directories_interval_seconds, 60) \
    MAKE_OBSOLETE(M, UInt64, merge_tree_clear_old_parts_interval_seconds, 1) \
    MAKE_OBSOLETE(M, UInt64, partial_merge_join_optimizations, 0) \
    MAKE_OBSOLETE(M, MaxThreads, max_alter_threads, 0) \
    MAKE_OBSOLETE(M, Bool, use_mysql_types_in_show_columns, false) \
    MAKE_OBSOLETE(M, Bool, s3queue_allow_experimental_sharded_mode, false) \
    /* moved to config.xml: see also src/Core/ServerSettings.h */ \
    MAKE_DEPRECATED_BY_SERVER_CONFIG(M, UInt64, background_buffer_flush_schedule_pool_size, 16) \
    MAKE_DEPRECATED_BY_SERVER_CONFIG(M, UInt64, background_pool_size, 16) \
    MAKE_DEPRECATED_BY_SERVER_CONFIG(M, Float, background_merges_mutations_concurrency_ratio, 2) \
    MAKE_DEPRECATED_BY_SERVER_CONFIG(M, UInt64, background_move_pool_size, 8) \
    MAKE_DEPRECATED_BY_SERVER_CONFIG(M, UInt64, background_fetches_pool_size, 8) \
    MAKE_DEPRECATED_BY_SERVER_CONFIG(M, UInt64, background_common_pool_size, 8) \
    MAKE_DEPRECATED_BY_SERVER_CONFIG(M, UInt64, background_schedule_pool_size, 128) \
    MAKE_DEPRECATED_BY_SERVER_CONFIG(M, UInt64, background_message_broker_schedule_pool_size, 16) \
    MAKE_DEPRECATED_BY_SERVER_CONFIG(M, UInt64, background_distributed_schedule_pool_size, 16) \
    MAKE_DEPRECATED_BY_SERVER_CONFIG(M, UInt64, max_remote_read_network_bandwidth_for_server, 0) \
    MAKE_DEPRECATED_BY_SERVER_CONFIG(M, UInt64, max_remote_write_network_bandwidth_for_server, 0) \
    MAKE_DEPRECATED_BY_SERVER_CONFIG(M, UInt64, async_insert_threads, 16) \
    MAKE_DEPRECATED_BY_SERVER_CONFIG(M, UInt64, max_replicated_fetches_network_bandwidth_for_server, 0) \
    MAKE_DEPRECATED_BY_SERVER_CONFIG(M, UInt64, max_replicated_sends_network_bandwidth_for_server, 0) \
    /* ---- */ \
    MAKE_OBSOLETE(M, DefaultDatabaseEngine, default_database_engine, DefaultDatabaseEngine::Atomic) \
    MAKE_OBSOLETE(M, UInt64, max_pipeline_depth, 0) \
    MAKE_OBSOLETE(M, Seconds, temporary_live_view_timeout, 1) \
    MAKE_OBSOLETE(M, Milliseconds, async_insert_cleanup_timeout_ms, 1000) \
    MAKE_OBSOLETE(M, Bool, optimize_fuse_sum_count_avg, 0) \
    MAKE_OBSOLETE(M, Seconds, drain_timeout, 3) \
    MAKE_OBSOLETE(M, UInt64, backup_threads, 16) \
    MAKE_OBSOLETE(M, UInt64, restore_threads, 16) \
    MAKE_OBSOLETE(M, Bool, optimize_duplicate_order_by_and_distinct, false) \
    MAKE_OBSOLETE(M, UInt64, parallel_replicas_min_number_of_granules_to_enable, 0) \
    MAKE_OBSOLETE(M, Bool, query_plan_optimize_projection, true) \
    MAKE_OBSOLETE(M, Bool, query_cache_store_results_of_queries_with_nondeterministic_functions, false) \
    MAKE_OBSOLETE(M, Bool, optimize_move_functions_out_of_any, false) \
    MAKE_OBSOLETE(M, Bool, allow_experimental_undrop_table_query, true) \
    MAKE_OBSOLETE(M, Bool, allow_experimental_s3queue, true) \
    MAKE_OBSOLETE(M, Bool, query_plan_optimize_primary_key, true) \
    MAKE_OBSOLETE(M, Bool, optimize_monotonous_functions_in_order_by, false) \
    MAKE_OBSOLETE(M, UInt64, http_max_chunk_size, 100_GiB) \

    /** The section above is for obsolete settings. Do not add anything there. */


#define FORMAT_FACTORY_SETTINGS(M, ALIAS) \
    M(Char, format_csv_delimiter, ',', "The character to be considered as a delimiter in CSV data. If setting with a string, a string has to have a length of 1.", 0) \
    M(Bool, format_csv_allow_single_quotes, false, "If it is set to true, allow strings in single quotes.", 0) \
    M(Bool, format_csv_allow_double_quotes, true, "If it is set to true, allow strings in double quotes.", 0) \
    M(Bool, output_format_csv_serialize_tuple_into_separate_columns, true, "If it set to true, then Tuples in CSV format are serialized as separate columns (that is, their nesting in the tuple is lost)", 0) \
    M(Bool, input_format_csv_deserialize_separate_columns_into_tuple, true, "If it set to true, then separate columns written in CSV format can be deserialized to Tuple column.", 0) \
    M(Bool, output_format_csv_crlf_end_of_line, false, "If it is set true, end of line in CSV format will be \\r\\n instead of \\n.", 0) \
    M(Bool, input_format_csv_allow_cr_end_of_line, false, "If it is set true, \\r will be allowed at end of line not followed by \\n", 0) \
    M(Bool, input_format_csv_enum_as_number, false, "Treat inserted enum values in CSV formats as enum indices", 0) \
    M(Bool, input_format_csv_arrays_as_nested_csv, false, R"(When reading Array from CSV, expect that its elements were serialized in nested CSV and then put into string. Example: "[""Hello"", ""world"", ""42"""" TV""]". Braces around array can be omitted.)", 0) \
    M(Bool, input_format_skip_unknown_fields, true, "Skip columns with unknown names from input data (it works for JSONEachRow, -WithNames, -WithNamesAndTypes and TSKV formats).", 0) \
    M(Bool, input_format_with_names_use_header, true, "For -WithNames input formats this controls whether format parser is to assume that column data appear in the input exactly as they are specified in the header.", 0) \
    M(Bool, input_format_with_types_use_header, true, "For -WithNamesAndTypes input formats this controls whether format parser should check if data types from the input match data types from the header.", 0) \
    M(Bool, input_format_import_nested_json, false, "Map nested JSON data to nested tables (it works for JSONEachRow format).", 0) \
    M(Bool, input_format_defaults_for_omitted_fields, true, "For input data calculate default expressions for omitted fields (it works for JSONEachRow, -WithNames, -WithNamesAndTypes formats).", IMPORTANT) \
    M(Bool, input_format_csv_empty_as_default, true, "Treat empty fields in CSV input as default values.", 0) \
    M(Bool, input_format_tsv_empty_as_default, false, "Treat empty fields in TSV input as default values.", 0) \
    M(Bool, input_format_tsv_enum_as_number, false, "Treat inserted enum values in TSV formats as enum indices.", 0) \
    M(Bool, input_format_null_as_default, true, "Initialize null fields with default values if the data type of this field is not nullable and it is supported by the input format", 0) \
    M(Bool, input_format_force_null_for_omitted_fields, false, "Force initialize omitted fields with null values", 0) \
    M(Bool, input_format_arrow_case_insensitive_column_matching, false, "Ignore case when matching Arrow columns with CH columns.", 0) \
    M(Int64, input_format_orc_row_batch_size, 100'000, "Batch size when reading ORC stripes.", 0) \
    M(Bool, input_format_orc_case_insensitive_column_matching, false, "Ignore case when matching ORC columns with CH columns.", 0) \
    M(Bool, input_format_parquet_case_insensitive_column_matching, false, "Ignore case when matching Parquet columns with CH columns.", 0) \
    M(Bool, input_format_parquet_preserve_order, false, "Avoid reordering rows when reading from Parquet files. Usually makes it much slower.", 0) \
    M(Bool, input_format_parquet_filter_push_down, true, "When reading Parquet files, skip whole row groups based on the WHERE/PREWHERE expressions and min/max statistics in the Parquet metadata.", 0) \
    M(Bool, input_format_parquet_use_native_reader, false, "When reading Parquet files, to use native reader instead of arrow reader.", 0) \
    M(Bool, input_format_allow_seeks, true, "Allow seeks while reading in ORC/Parquet/Arrow input formats", 0) \
    M(Bool, input_format_orc_allow_missing_columns, true, "Allow missing columns while reading ORC input formats", 0) \
    M(Bool, input_format_orc_use_fast_decoder, true, "Use a faster ORC decoder implementation.", 0) \
    M(Bool, input_format_orc_filter_push_down, true, "When reading ORC files, skip whole stripes or row groups based on the WHERE/PREWHERE expressions, min/max statistics or bloom filter in the ORC metadata.", 0) \
    M(Bool, input_format_parquet_allow_missing_columns, true, "Allow missing columns while reading Parquet input formats", 0) \
    M(UInt64, input_format_parquet_local_file_min_bytes_for_seek, 8192, "Min bytes required for local read (file) to do seek, instead of read with ignore in Parquet input format", 0) \
    M(Bool, input_format_arrow_allow_missing_columns, true, "Allow missing columns while reading Arrow input formats", 0) \
    M(Char, input_format_hive_text_fields_delimiter, '\x01', "Delimiter between fields in Hive Text File", 0) \
    M(Char, input_format_hive_text_collection_items_delimiter, '\x02', "Delimiter between collection(array or map) items in Hive Text File", 0) \
    M(Char, input_format_hive_text_map_keys_delimiter, '\x03', "Delimiter between a pair of map key/values in Hive Text File", 0) \
    M(Bool, input_format_hive_text_allow_variable_number_of_columns, true, "Ignore extra columns in Hive Text input (if file has more columns than expected) and treat missing fields in Hive Text input as default values", 0) \
    M(UInt64, input_format_msgpack_number_of_columns, 0, "The number of columns in inserted MsgPack data. Used for automatic schema inference from data.", 0) \
    M(MsgPackUUIDRepresentation, output_format_msgpack_uuid_representation, FormatSettings::MsgPackUUIDRepresentation::EXT, "The way how to output UUID in MsgPack format.", 0) \
    M(UInt64, input_format_max_rows_to_read_for_schema_inference, 25000, "The maximum rows of data to read for automatic schema inference", 0) \
    M(UInt64, input_format_max_bytes_to_read_for_schema_inference, 32 * 1024 * 1024, "The maximum bytes of data to read for automatic schema inference", 0) \
    M(Bool, input_format_csv_use_best_effort_in_schema_inference, true, "Use some tweaks and heuristics to infer schema in CSV format", 0) \
    M(Bool, input_format_csv_try_infer_numbers_from_strings, false, "Try to infer numbers from string fields while schema inference in CSV format", 0) \
    M(Bool, input_format_csv_try_infer_strings_from_quoted_tuples, true, "Interpret quoted tuples in the input data as a value of type String.", 0) \
    M(Bool, input_format_tsv_use_best_effort_in_schema_inference, true, "Use some tweaks and heuristics to infer schema in TSV format", 0) \
    M(Bool, input_format_csv_detect_header, true, "Automatically detect header with names and types in CSV format", 0) \
    M(Bool, input_format_csv_allow_whitespace_or_tab_as_delimiter, false, "Allow to use spaces and tabs(\\t) as field delimiter in the CSV strings", 0) \
    M(Bool, input_format_csv_trim_whitespaces, true, "Trims spaces and tabs (\\t) characters at the beginning and end in CSV strings", 0) \
    M(Bool, input_format_csv_use_default_on_bad_values, false, "Allow to set default value to column when CSV field deserialization failed on bad value", 0) \
    M(Bool, input_format_csv_allow_variable_number_of_columns, false, "Ignore extra columns in CSV input (if file has more columns than expected) and treat missing fields in CSV input as default values", 0) \
    M(Bool, input_format_tsv_allow_variable_number_of_columns, false, "Ignore extra columns in TSV input (if file has more columns than expected) and treat missing fields in TSV input as default values", 0) \
    M(Bool, input_format_custom_allow_variable_number_of_columns, false, "Ignore extra columns in CustomSeparated input (if file has more columns than expected) and treat missing fields in CustomSeparated input as default values", 0) \
    M(Bool, input_format_json_compact_allow_variable_number_of_columns, false, "Ignore extra columns in JSONCompact(EachRow) input (if file has more columns than expected) and treat missing fields in JSONCompact(EachRow) input as default values", 0) \
    M(Bool, input_format_tsv_detect_header, true, "Automatically detect header with names and types in TSV format", 0) \
    M(Bool, input_format_custom_detect_header, true, "Automatically detect header with names and types in CustomSeparated format", 0) \
    M(Bool, input_format_parquet_skip_columns_with_unsupported_types_in_schema_inference, false, "Skip columns with unsupported types while schema inference for format Parquet", 0) \
    M(UInt64, input_format_parquet_max_block_size, DEFAULT_BLOCK_SIZE, "Max block size for parquet reader.", 0) \
    M(UInt64, input_format_parquet_prefer_block_bytes, DEFAULT_BLOCK_SIZE * 256, "Average block bytes output by parquet reader", 0) \
    M(Bool, input_format_protobuf_skip_fields_with_unsupported_types_in_schema_inference, false, "Skip fields with unsupported types while schema inference for format Protobuf", 0) \
    M(Bool, input_format_capn_proto_skip_fields_with_unsupported_types_in_schema_inference, false, "Skip columns with unsupported types while schema inference for format CapnProto", 0) \
    M(Bool, input_format_orc_skip_columns_with_unsupported_types_in_schema_inference, false, "Skip columns with unsupported types while schema inference for format ORC", 0) \
    M(Bool, input_format_arrow_skip_columns_with_unsupported_types_in_schema_inference, false, "Skip columns with unsupported types while schema inference for format Arrow", 0) \
    M(String, column_names_for_schema_inference, "", "The list of column names to use in schema inference for formats without column names. The format: 'column1,column2,column3,...'", 0) \
    M(String, schema_inference_hints, "", "The list of column names and types to use in schema inference for formats without column names. The format: 'column_name1 column_type1, column_name2 column_type2, ...'", 0) \
    M(SchemaInferenceMode, schema_inference_mode, "default", "Mode of schema inference. 'default' - assume that all files have the same schema and schema can be inferred from any file, 'union' - files can have different schemas and the resulting schema should be the a union of schemas of all files", 0) \
    M(Bool, schema_inference_make_columns_nullable, true, "If set to true, all inferred types will be Nullable in schema inference for formats without information about nullability.", 0) \
    M(Bool, input_format_json_read_bools_as_numbers, true, "Allow to parse bools as numbers in JSON input formats", 0) \
    M(Bool, input_format_json_read_bools_as_strings, true, "Allow to parse bools as strings in JSON input formats", 0) \
    M(Bool, input_format_json_try_infer_numbers_from_strings, false, "Try to infer numbers from string fields while schema inference", 0) \
    M(Bool, input_format_json_validate_types_from_metadata, true, "For JSON/JSONCompact/JSONColumnsWithMetadata input formats this controls whether format parser should check if data types from input metadata match data types of the corresponding columns from the table", 0) \
    M(Bool, input_format_json_read_numbers_as_strings, true, "Allow to parse numbers as strings in JSON input formats", 0) \
    M(Bool, input_format_json_read_objects_as_strings, true, "Allow to parse JSON objects as strings in JSON input formats", 0) \
    M(Bool, input_format_json_read_arrays_as_strings, true, "Allow to parse JSON arrays as strings in JSON input formats", 0) \
    M(Bool, input_format_json_try_infer_named_tuples_from_objects, true, "Try to infer named tuples from JSON objects in JSON input formats", 0) \
    M(Bool, input_format_json_use_string_type_for_ambiguous_paths_in_named_tuples_inference_from_objects, false, "Use String type instead of an exception in case of ambiguous paths in JSON objects during named tuples inference", 0) \
    M(Bool, input_format_json_infer_incomplete_types_as_strings, true, "Use type String for keys that contains only Nulls or empty objects/arrays during schema inference in JSON input formats", 0) \
    M(Bool, input_format_json_named_tuples_as_objects, true, "Deserialize named tuple columns as JSON objects", 0) \
    M(Bool, input_format_json_ignore_unknown_keys_in_named_tuple, true, "Ignore unknown keys in json object for named tuples", 0) \
    M(Bool, input_format_json_defaults_for_missing_elements_in_named_tuple, true, "Insert default value in named tuple element if it's missing in json object", 0) \
    M(Bool, input_format_json_throw_on_bad_escape_sequence, true, "Throw an exception if JSON string contains bad escape sequence in JSON input formats. If disabled, bad escape sequences will remain as is in the data", 0) \
    M(Bool, input_format_json_ignore_unnecessary_fields, true, "Ignore unnecessary fields and not parse them. Enabling this may not throw exceptions on json strings of invalid format or with duplicated fields", 0) \
    M(Bool, input_format_json_ignore_key_case, false, "Ignore json key case while read json field from string", 0) \
    M(Bool, input_format_try_infer_integers, true, "Try to infer integers instead of floats while schema inference in text formats", 0) \
    M(Bool, input_format_try_infer_dates, true, "Try to infer dates from string fields while schema inference in text formats", 0) \
    M(Bool, input_format_try_infer_datetimes, true, "Try to infer datetimes from string fields while schema inference in text formats", 0) \
    M(Bool, input_format_try_infer_exponent_floats, false, "Try to infer floats in exponential notation while schema inference in text formats (except JSON, where exponent numbers are always inferred)", 0) \
    M(Bool, output_format_markdown_escape_special_characters, false, "Escape special characters in Markdown", 0) \
    M(Bool, input_format_protobuf_flatten_google_wrappers, false, "Enable Google wrappers for regular non-nested columns, e.g. google.protobuf.StringValue 'str' for String column 'str'. For Nullable columns empty wrappers are recognized as defaults, and missing as nulls", 0) \
    M(Bool, output_format_protobuf_nullables_with_google_wrappers, false, "When serializing Nullable columns with Google wrappers, serialize default values as empty wrappers. If turned off, default and null values are not serialized", 0) \
    M(UInt64, input_format_csv_skip_first_lines, 0, "Skip specified number of lines at the beginning of data in CSV format", 0) \
    M(UInt64, input_format_tsv_skip_first_lines, 0, "Skip specified number of lines at the beginning of data in TSV format", 0) \
    M(Bool, input_format_csv_skip_trailing_empty_lines, false, "Skip trailing empty lines in CSV format", 0) \
    M(Bool, input_format_tsv_skip_trailing_empty_lines, false, "Skip trailing empty lines in TSV format", 0) \
    M(Bool, input_format_custom_skip_trailing_empty_lines, false, "Skip trailing empty lines in CustomSeparated format", 0) \
    M(Bool, input_format_tsv_crlf_end_of_line, false, "If it is set true, file function will read TSV format with \\r\\n instead of \\n.", 0) \
    \
    M(Bool, input_format_native_allow_types_conversion, true, "Allow data types conversion in Native input format", 0) \
    \
    M(DateTimeInputFormat, date_time_input_format, FormatSettings::DateTimeInputFormat::Basic, "Method to read DateTime from text input formats. Possible values: 'basic', 'best_effort' and 'best_effort_us'.", 0) \
    M(DateTimeOutputFormat, date_time_output_format, FormatSettings::DateTimeOutputFormat::Simple, "Method to write DateTime to text output. Possible values: 'simple', 'iso', 'unix_timestamp'.", 0) \
    M(IntervalOutputFormat, interval_output_format, FormatSettings::IntervalOutputFormat::Numeric, "Textual representation of Interval. Possible values: 'kusto', 'numeric'.", 0) \
    \
    M(Bool, input_format_ipv4_default_on_conversion_error, false, "Deserialization of IPv4 will use default values instead of throwing exception on conversion error.", 0) \
    M(Bool, input_format_ipv6_default_on_conversion_error, false, "Deserialization of IPV6 will use default values instead of throwing exception on conversion error.", 0) \
    M(String, bool_true_representation, "true", "Text to represent bool value in TSV/CSV formats.", 0) \
    M(String, bool_false_representation, "false", "Text to represent bool value in TSV/CSV formats.", 0) \
    \
    M(Bool, input_format_values_interpret_expressions, true, "For Values format: if the field could not be parsed by streaming parser, run SQL parser and try to interpret it as SQL expression.", 0) \
    M(Bool, input_format_values_deduce_templates_of_expressions, true, "For Values format: if the field could not be parsed by streaming parser, run SQL parser, deduce template of the SQL expression, try to parse all rows using template and then interpret expression for all rows.", 0) \
    M(Bool, input_format_values_accurate_types_of_literals, true, "For Values format: when parsing and interpreting expressions using template, check actual type of literal to avoid possible overflow and precision issues.", 0) \
    M(Bool, input_format_values_allow_data_after_semicolon, false, "For Values format: allow extra data after semicolon (used by client to interpret comments).", 0) \
    M(Bool, input_format_avro_allow_missing_fields, false, "For Avro/AvroConfluent format: when field is not found in schema use default value instead of error", 0) \
    /** This setting is obsolete and do nothing, left for compatibility reasons. */ \
    M(Bool, input_format_avro_null_as_default, false, "For Avro/AvroConfluent format: insert default in case of null and non Nullable column", 0) \
    M(UInt64, format_binary_max_string_size, 1_GiB, "The maximum allowed size for String in RowBinary format. It prevents allocating large amount of memory in case of corrupted data. 0 means there is no limit", 0) \
    M(UInt64, format_binary_max_array_size, 1_GiB, "The maximum allowed size for Array in RowBinary format. It prevents allocating large amount of memory in case of corrupted data. 0 means there is no limit", 0) \
    M(URI, format_avro_schema_registry_url, "", "For AvroConfluent format: Confluent Schema Registry URL.", 0) \
    \
    M(Bool, output_format_json_quote_64bit_integers, true, "Controls quoting of 64-bit integers in JSON output format.", 0) \
    M(Bool, output_format_json_quote_denormals, false, "Enables '+nan', '-nan', '+inf', '-inf' outputs in JSON output format.", 0) \
    M(Bool, output_format_json_quote_decimals, false, "Controls quoting of decimals in JSON output format.", 0) \
    M(Bool, output_format_json_quote_64bit_floats, false, "Controls quoting of 64-bit float numbers in JSON output format.", 0) \
    \
    M(Bool, output_format_json_escape_forward_slashes, true, "Controls escaping forward slashes for string outputs in JSON output format. This is intended for compatibility with JavaScript. Don't confuse with backslashes that are always escaped.", 0) \
    M(Bool, output_format_json_named_tuples_as_objects, true, "Serialize named tuple columns as JSON objects.", 0) \
    M(Bool, output_format_json_skip_null_value_in_named_tuples, false, "Skip key value pairs with null value when serialize named tuple columns as JSON objects. It is only valid when output_format_json_named_tuples_as_objects is true.", 0) \
    M(Bool, output_format_json_array_of_rows, false, "Output a JSON array of all rows in JSONEachRow(Compact) format.", 0) \
    M(Bool, output_format_json_validate_utf8, false, "Validate UTF-8 sequences in JSON output formats, doesn't impact formats JSON/JSONCompact/JSONColumnsWithMetadata, they always validate utf8", 0) \
    \
    M(String, format_json_object_each_row_column_for_object_name, "", "The name of column that will be used as object names in JSONObjectEachRow format. Column type should be String", 0) \
    \
    M(UInt64, output_format_pretty_max_rows, 10000, "Rows limit for Pretty formats.", 0) \
    M(UInt64, output_format_pretty_max_column_pad_width, 250, "Maximum width to pad all values in a column in Pretty formats.", 0) \
    M(UInt64, output_format_pretty_max_value_width, 10000, "Maximum width of value to display in Pretty formats. If greater - it will be cut.", 0) \
    M(UInt64, output_format_pretty_max_value_width_apply_for_single_value, false, "Only cut values (see the `output_format_pretty_max_value_width` setting) when it is not a single value in a block. Otherwise output it entirely, which is useful for the `SHOW CREATE TABLE` query.", 0) \
    M(UInt64Auto, output_format_pretty_color, "auto", "Use ANSI escape sequences in Pretty formats. 0 - disabled, 1 - enabled, 'auto' - enabled if a terminal.", 0) \
    M(String, output_format_pretty_grid_charset, "UTF-8", "Charset for printing grid borders. Available charsets: ASCII, UTF-8 (default one).", 0)                    \
    M(UInt64, output_format_pretty_display_footer_column_names, true, "Display column names in the footer if there are 999 or more rows.", 0)                    \
    M(UInt64, output_format_pretty_display_footer_column_names_min_rows, 50, "Sets the minimum threshold value of rows for which to enable displaying column names in the footer. 50 (default)", 0)                    \
    M(UInt64, output_format_parquet_row_group_size, 1000000, "Target row group size in rows.", 0) \
    M(UInt64, output_format_parquet_row_group_size_bytes, 512 * 1024 * 1024, "Target row group size in bytes, before compression.", 0) \
    M(Bool, output_format_parquet_string_as_string, true, "Use Parquet String type instead of Binary for String columns.", 0) \
    M(Bool, output_format_parquet_fixed_string_as_fixed_byte_array, true, "Use Parquet FIXED_LENGTH_BYTE_ARRAY type instead of Binary for FixedString columns.", 0) \
    M(ParquetVersion, output_format_parquet_version, "2.latest", "Parquet format version for output format. Supported versions: 1.0, 2.4, 2.6 and 2.latest (default)", 0) \
    M(ParquetCompression, output_format_parquet_compression_method, "zstd", "Compression method for Parquet output format. Supported codecs: snappy, lz4, brotli, zstd, gzip, none (uncompressed)", 0) \
    M(Bool, output_format_parquet_compliant_nested_types, true, "In parquet file schema, use name 'element' instead of 'item' for list elements. This is a historical artifact of Arrow library implementation. Generally increases compatibility, except perhaps with some old versions of Arrow.", 0) \
    M(Bool, output_format_parquet_use_custom_encoder, true, "Use a faster Parquet encoder implementation.", 0) \
    M(Bool, output_format_parquet_parallel_encoding, true, "Do Parquet encoding in multiple threads. Requires output_format_parquet_use_custom_encoder.", 0) \
    M(UInt64, output_format_parquet_data_page_size, 1024 * 1024, "Target page size in bytes, before compression.", 0) \
    M(UInt64, output_format_parquet_batch_size, 1024, "Check page size every this many rows. Consider decreasing if you have columns with average values size above a few KBs.", 0) \
    M(Bool, output_format_parquet_write_page_index, true, "Add a possibility to write page index into parquet files.", 0) \
    M(String, output_format_avro_codec, "", "Compression codec used for output. Possible values: 'null', 'deflate', 'snappy', 'zstd'.", 0) \
    M(UInt64, output_format_avro_sync_interval, 16 * 1024, "Sync interval in bytes.", 0) \
    M(String, output_format_avro_string_column_pattern, "", "For Avro format: regexp of String columns to select as AVRO string.", 0) \
    M(UInt64, output_format_avro_rows_in_file, 1, "Max rows in a file (if permitted by storage)", 0) \
    M(Bool, output_format_tsv_crlf_end_of_line, false, "If it is set true, end of line in TSV format will be \\r\\n instead of \\n.", 0) \
    M(String, format_csv_null_representation, "\\N", "Custom NULL representation in CSV format", 0) \
    M(String, format_tsv_null_representation, "\\N", "Custom NULL representation in TSV format", 0) \
    M(Bool, output_format_decimal_trailing_zeros, false, "Output trailing zeros when printing Decimal values. E.g. 1.230000 instead of 1.23.", 0) \
    \
    M(UInt64, input_format_allow_errors_num, 0, "Maximum absolute amount of errors while reading text formats (like CSV, TSV). In case of error, if at least absolute or relative amount of errors is lower than corresponding value, will skip until next line and continue.", 0) \
    M(Float, input_format_allow_errors_ratio, 0, "Maximum relative amount of errors while reading text formats (like CSV, TSV). In case of error, if at least absolute or relative amount of errors is lower than corresponding value, will skip until next line and continue.", 0) \
    M(String, input_format_record_errors_file_path, "", "Path of the file used to record errors while reading text formats (CSV, TSV).", 0) \
    M(String, errors_output_format, "CSV", "Method to write Errors to text output.", 0) \
    \
    M(String, format_schema, "", "Schema identifier (used by schema-based formats)", 0) \
    M(String, format_template_resultset, "", "Path to file which contains format string for result set (for Template format)", 0) \
    M(String, format_template_row, "", "Path to file which contains format string for rows (for Template format)", 0) \
    M(String, format_template_row_format, "", "Format string for rows (for Template format)", 0) \
    M(String, format_template_resultset_format, "", "Format string for result set (for Template format)", 0) \
    M(String, format_template_rows_between_delimiter, "\n", "Delimiter between rows (for Template format)", 0) \
    \
    M(EscapingRule, format_custom_escaping_rule, "Escaped", "Field escaping rule (for CustomSeparated format)", 0) \
    M(String, format_custom_field_delimiter, "\t", "Delimiter between fields (for CustomSeparated format)", 0) \
    M(String, format_custom_row_before_delimiter, "", "Delimiter before field of the first column (for CustomSeparated format)", 0) \
    M(String, format_custom_row_after_delimiter, "\n", "Delimiter after field of the last column (for CustomSeparated format)", 0) \
    M(String, format_custom_row_between_delimiter, "", "Delimiter between rows (for CustomSeparated format)", 0) \
    M(String, format_custom_result_before_delimiter, "", "Prefix before result set (for CustomSeparated format)", 0) \
    M(String, format_custom_result_after_delimiter, "", "Suffix after result set (for CustomSeparated format)", 0) \
    \
    M(String, format_regexp, "", "Regular expression (for Regexp format)", 0) \
    M(EscapingRule, format_regexp_escaping_rule, "Raw", "Field escaping rule (for Regexp format)", 0) \
    M(Bool, format_regexp_skip_unmatched, false, "Skip lines unmatched by regular expression (for Regexp format)", 0) \
    \
    M(Bool, output_format_enable_streaming, false, "Enable streaming in output formats that support it.", 0) \
    M(Bool, output_format_write_statistics, true, "Write statistics about read rows, bytes, time elapsed in suitable output formats.", 0) \
    M(Bool, output_format_pretty_row_numbers, true, "Add row numbers before each row for pretty output format", 0) \
    M(Bool, output_format_pretty_highlight_digit_groups, true, "If enabled and if output is a terminal, highlight every digit corresponding to the number of thousands, millions, etc. with underline.", 0) \
    M(UInt64, output_format_pretty_single_large_number_tip_threshold, 1'000'000, "Print a readable number tip on the right side of the table if the block consists of a single number which exceeds this value (except 0)", 0) \
    M(Bool, insert_distributed_one_random_shard, false, "If setting is enabled, inserting into distributed table will choose a random shard to write when there is no sharding key", 0) \
    \
    M(Bool, exact_rows_before_limit, false, "When enabled, ClickHouse will provide exact value for rows_before_limit_at_least statistic, but with the cost that the data before limit will have to be read completely", 0) \
    M(UInt64, cross_to_inner_join_rewrite, 1, "Use inner join instead of comma/cross join if there are joining expressions in the WHERE section. Values: 0 - no rewrite, 1 - apply if possible for comma/cross, 2 - force rewrite all comma joins, cross - if possible", 0) \
    \
    M(Bool, output_format_arrow_low_cardinality_as_dictionary, false, "Enable output LowCardinality type as Dictionary Arrow type", 0) \
    M(Bool, output_format_arrow_use_signed_indexes_for_dictionary, true, "Use signed integers for dictionary indexes in Arrow format", 0) \
    M(Bool, output_format_arrow_use_64_bit_indexes_for_dictionary, false, "Always use 64 bit integers for dictionary indexes in Arrow format", 0) \
    M(Bool, output_format_arrow_string_as_string, true, "Use Arrow String type instead of Binary for String columns", 0) \
    M(Bool, output_format_arrow_fixed_string_as_fixed_byte_array, true, "Use Arrow FIXED_SIZE_BINARY type instead of Binary for FixedString columns.", 0) \
    M(ArrowCompression, output_format_arrow_compression_method, "lz4_frame", "Compression method for Arrow output format. Supported codecs: lz4_frame, zstd, none (uncompressed)", 0) \
    \
    M(Bool, output_format_orc_string_as_string, true, "Use ORC String type instead of Binary for String columns", 0) \
    M(ORCCompression, output_format_orc_compression_method, "zstd", "Compression method for ORC output format. Supported codecs: lz4, snappy, zlib, zstd, none (uncompressed)", 0) \
    M(UInt64, output_format_orc_row_index_stride, 10'000, "Target row index stride in ORC output format", 0) \
    \
    M(CapnProtoEnumComparingMode, format_capn_proto_enum_comparising_mode, FormatSettings::CapnProtoEnumComparingMode::BY_VALUES, "How to map ClickHouse Enum and CapnProto Enum", 0) \
    \
    M(Bool, format_capn_proto_use_autogenerated_schema, true, "Use autogenerated CapnProto schema when format_schema is not set", 0) \
    M(Bool, format_protobuf_use_autogenerated_schema, true, "Use autogenerated Protobuf when format_schema is not set", 0) \
    M(String, output_format_schema, "", "The path to the file where the automatically generated schema will be saved", 0) \
    \
    M(String, input_format_mysql_dump_table_name, "", "Name of the table in MySQL dump from which to read data", 0) \
    M(Bool, input_format_mysql_dump_map_column_names, true, "Match columns from table in MySQL dump and columns from ClickHouse table by names", 0) \
    \
    M(UInt64, output_format_sql_insert_max_batch_size, DEFAULT_BLOCK_SIZE, "The maximum number  of rows in one INSERT statement.", 0) \
    M(String, output_format_sql_insert_table_name, "table", "The name of table in the output INSERT query", 0) \
    M(Bool, output_format_sql_insert_include_column_names, true, "Include column names in INSERT query", 0) \
    M(Bool, output_format_sql_insert_use_replace, false, "Use REPLACE statement instead of INSERT", 0) \
    M(Bool, output_format_sql_insert_quote_names, true, "Quote column names with '`' characters", 0) \
    \
    M(Bool, output_format_values_escape_quote_with_quote, false, "If true escape ' with '', otherwise quoted with \\'", 0) \
    \
    M(Bool, output_format_bson_string_as_string, false, "Use BSON String type instead of Binary for String columns.", 0) \
    M(Bool, input_format_bson_skip_fields_with_unsupported_types_in_schema_inference, false, "Skip fields with unsupported types while schema inference for format BSON.", 0) \
    \
    M(Bool, format_display_secrets_in_show_and_select, false, "Do not hide secrets in SHOW and SELECT queries.", IMPORTANT) \
    M(Bool, regexp_dict_allow_hyperscan, true, "Allow regexp_tree dictionary using Hyperscan library.", 0) \
    M(Bool, regexp_dict_flag_case_insensitive, false, "Use case-insensitive matching for a regexp_tree dictionary. Can be overridden in individual expressions with (?i) and (?-i).", 0) \
    M(Bool, regexp_dict_flag_dotall, false, "Allow '.' to match newline characters for a regexp_tree dictionary.", 0) \
    \
    M(Bool, dictionary_use_async_executor, false, "Execute a pipeline for reading dictionary source in several threads. It's supported only by dictionaries with local CLICKHOUSE source.", 0) \
    M(Bool, precise_float_parsing, false, "Prefer more precise (but slower) float parsing algorithm", 0) \
    M(DateTimeOverflowBehavior, date_time_overflow_behavior, "ignore", "Overflow mode for Date, Date32, DateTime, DateTime64 types. Possible values: 'ignore', 'throw', 'saturate'.", 0) \
    M(Bool, validate_experimental_and_suspicious_types_inside_nested_types, true, "Validate usage of experimental and suspicious types inside nested types like Array/Map/Tuple", 0) \


// End of FORMAT_FACTORY_SETTINGS
// Please add settings non-related to formats into the COMMON_SETTINGS above.

#define OBSOLETE_FORMAT_SETTINGS(M, ALIAS) \
    /** Obsolete format settings that do nothing but left for compatibility reasons. Remove each one after half a year of obsolescence. */ \
    MAKE_OBSOLETE(M, Bool, input_format_arrow_import_nested, false) \
    MAKE_OBSOLETE(M, Bool, input_format_parquet_import_nested, false) \
    MAKE_OBSOLETE(M, Bool, input_format_orc_import_nested, false) \

#define LIST_OF_SETTINGS(M, ALIAS)     \
    COMMON_SETTINGS(M, ALIAS)          \
    OBSOLETE_SETTINGS(M, ALIAS)        \
    FORMAT_FACTORY_SETTINGS(M, ALIAS)  \
    OBSOLETE_FORMAT_SETTINGS(M, ALIAS) \

DECLARE_SETTINGS_TRAITS_ALLOW_CUSTOM_SETTINGS(SettingsTraits, LIST_OF_SETTINGS)


/** Settings of query execution.
  * These settings go to users.xml.
  */
struct Settings : public BaseSettings<SettingsTraits>, public IHints<2>
{
    Settings() = default;

    /** Set multiple settings from "profile" (in server configuration file (users.xml), profiles contain groups of multiple settings).
     * The profile can also be set using the `set` functions, like the profile setting.
     */
    void setProfile(const String & profile_name, const Poco::Util::AbstractConfiguration & config);

    /// Load settings from configuration file, at "path" prefix in configuration.
    void loadSettingsFromConfig(const String & path, const Poco::Util::AbstractConfiguration & config);

    /// Dumps profile events to column of type Map(String, String)
    void dumpToMapColumn(IColumn * column, bool changed_only = true);

    /// Check that there is no user-level settings at the top level in config.
    /// This is a common source of mistake (user don't know where to write user-level setting).
    static void checkNoSettingNamesAtTopLevel(const Poco::Util::AbstractConfiguration & config, const String & config_path);

    std::vector<String> getAllRegisteredNames() const override;

    void set(std::string_view name, const Field & value) override;

    void setDefaultValue(const String & name) { resetToDefault(name); }

private:
    void applyCompatibilitySetting(const String & compatibility);

    std::unordered_set<std::string_view> settings_changed_by_compatibility_setting;
};

#define LIST_OF_ALL_FORMAT_SETTINGS(M, ALIAS) \
    FORMAT_FACTORY_SETTINGS(M, ALIAS)         \
    OBSOLETE_FORMAT_SETTINGS(M, ALIAS)        \

/*
 * User-specified file format settings for File and URL engines.
 */
DECLARE_SETTINGS_TRAITS(FormatFactorySettingsTraits, LIST_OF_ALL_FORMAT_SETTINGS)

struct FormatFactorySettings : public BaseSettings<FormatFactorySettingsTraits>
{
};

}<|MERGE_RESOLUTION|>--- conflicted
+++ resolved
@@ -380,12 +380,7 @@
     M(Float, opentelemetry_start_trace_probability, 0., "Probability to start an OpenTelemetry trace for an incoming query.", 0) \
     M(Bool, opentelemetry_trace_processors, false, "Collect OpenTelemetry spans for processors.", 0) \
     M(Bool, prefer_column_name_to_alias, false, "Prefer using column names instead of aliases if possible.", 0) \
-<<<<<<< HEAD
-    \
-=======
-    M(Bool, allow_experimental_analyzer, true, "Allow experimental analyzer.", IMPORTANT) \
-    M(Bool, analyzer_compatibility_join_using_top_level_identifier, false, "Force to resolve identifier in JOIN USING from projection (for example, in `SELECT a + 1 AS b FROM t1 JOIN t2 USING (b)` join will be performed by `t1.a + 1 = t2.b`, rather then `t1.b = t2.b`).", 0) \
->>>>>>> 1641eac8
+    \
     M(Bool, prefer_global_in_and_join, false, "If enabled, all IN/JOIN operators will be rewritten as GLOBAL IN/JOIN. It's useful when the to-be-joined tables are only available on the initiator and we need to always scatter their data on-the-fly during distributed processing with the GLOBAL keyword. It's also useful to reduce the need to access the external sources joining external tables.", 0) \
     M(Bool, enable_vertical_final, true, "If enable, remove duplicated rows during FINAL by marking rows as deleted and filtering them later instead of merging rows", 0) \
     \
@@ -937,7 +932,7 @@
     M(Bool, allow_experimental_join_condition, false, "Support join with inequal conditions which involve columns from both left and right table. e.g. t1.y < t2.y.", 0) \
     \
     /* Analyzer: It's not experimental anymore (WIP) */ \
-    M(Bool, allow_experimental_analyzer, true, "Allow new query analyzer.", 0) \
+    M(Bool, allow_experimental_analyzer, true, "Allow new query analyzer.", IMPORTANT) \
     M(Bool, analyzer_compatibility_join_using_top_level_identifier, false, "Force to resolve identifier in JOIN USING from projection (for example, in `SELECT a + 1 AS b FROM t1 JOIN t2 USING (b)` join will be performed by `t1.a + 1 = t2.b`, rather then `t1.b = t2.b`).", 0) \
     \
     M(Bool, allow_experimental_live_view, false, "Enable LIVE VIEW. Not mature enough.", 0) \
