--- conflicted
+++ resolved
@@ -924,13 +924,6 @@
 
     std::vector<String> getAllRegisteredNames() const override;
 
-<<<<<<< HEAD
-    void addProgramOption(boost::program_options::options_description & options, std::string_view name, const SettingFieldRef & field);
-
-    void addProgramOptionAsMultitoken(boost::program_options::options_description & options, std::string_view name, const SettingFieldRef & field);
-
-=======
->>>>>>> 496cacf2
     void set(std::string_view name, const Field & value) override;
 
     void setDefaultValue(const String & name) { resetToDefault(name); }
