--- conflicted
+++ resolved
@@ -163,13 +163,11 @@
 
     zkutil::ZooKeeperPtr getZooKeeper() const;
 
-<<<<<<< HEAD
     const StorageS3Settings & getStorageS3Settings() const;
 
     const String & getUserName() const { static std::string user; return user; }
-=======
+
     const ServerSettings & getServerSettings() const;
->>>>>>> 2b854989
 };
 
 }