#include <Client/BuzzHouse/Generator/RandomSettings.h>

namespace DB
{
namespace ErrorCodes
{
extern const int BUZZHOUSE;
}
}

namespace BuzzHouse
{

static const auto nastyStrings = [](RandomGenerator & rg, FuzzConfig &) { return "'" + rg.pickRandomly(rg.nasty_strings) + "'"; };

static const auto setSetting = CHSetting(
    [](RandomGenerator & rg, FuzzConfig &)
    {
        static const DB::Strings & choices = {"''", "'ALL'", "'DISTINCT'"};
        return rg.pickRandomly(choices);
    },
    {},
    false);

static const auto overflowSetting
    = CHSetting([](RandomGenerator & rg, FuzzConfig &) { return rg.nextBool() ? "'break'" : "'throw'"; }, {}, false);

std::unordered_map<String, CHSetting> hotSettings;

std::unordered_map<String, CHSetting> performanceSettings
    = {{"allow_aggregate_partitions_independently", trueOrFalseSetting},
       {"allow_execute_multiif_columnar", trueOrFalseSetting},
       {"allow_experimental_query_deduplication", trueOrFalseSetting},
       {"allow_general_join_planning", trueOrFalseSetting},
       {"allow_hyperscan", trueOrFalseSetting},
       {"allow_prefetched_read_pool_for_local_filesystem", trueOrFalseSetting},
       {"allow_prefetched_read_pool_for_remote_filesystem", trueOrFalseSetting},
       {"allow_push_predicate_ast_for_distributed_subqueries", trueOrFalseSetting},
       {"allow_push_predicate_when_subquery_contains_with", trueOrFalseSetting},
       {"allow_reorder_prewhere_conditions", trueOrFalseSetting},
       {"allow_simdjson", trueOrFalseSetting},
       {"allow_statistics_optimize", trueOrFalseSetting},
       {"cluster_function_process_archive_on_multiple_nodes", trueOrFalseSetting},
       {"compile_aggregate_expressions", trueOrFalseSetting},
       {"compile_expressions", trueOrFalseSetting},
       {"compile_sort_description", trueOrFalseSetting},
       {"correlated_subqueries_substitute_equivalent_expressions", trueOrFalseSetting},
       {"count_distinct_implementation",
        CHSetting(
            [](RandomGenerator & rg, FuzzConfig &)
            {
                static const DB::Strings & choices = {"'uniq'", "'uniqCombined'", "'uniqCombined64'", "'uniqHLL12'", "'uniqExact'"};
                return rg.pickRandomly(choices);
            },
            {"'uniq'", "'uniqCombined'", "'uniqCombined64'", "'uniqHLL12'", "'uniqExact'"},
            false)},
       {"count_distinct_optimization", trueOrFalseSetting},
       {"enable_adaptive_memory_spill_scheduler", trueOrFalseSetting},
       {"enable_add_distinct_to_in_subqueries", trueOrFalseSetting},
       {"enable_analyzer", trueOrFalseSetting},
       {"enable_join_runtime_filters", trueOrFalseSetting},
       {"enable_optimize_predicate_expression", trueOrFalseSetting},
       {"enable_optimize_predicate_expression_to_final_subquery", trueOrFalseSetting},
       {"enable_parallel_replicas", trueOrFalseSetting},
       {"enable_producing_buckets_out_of_order_in_aggregation", trueOrFalseSetting},
       {"join_algorithm",
        CHSetting(
            [](RandomGenerator & rg, FuzzConfig &)
            {
                String res;
                DB::Strings choices
                    = {"auto",
                       "default",
                       "direct",
                       "full_sorting_merge",
                       "grace_hash",
                       "hash",
                       "parallel_hash",
                       "partial_merge",
                       "prefer_partial_merge"};

                if (rg.nextBool())
                {
                    res = rg.pickRandomly(choices);
                }
                else
                {
                    const uint32_t nalgo = (rg.nextMediumNumber() % static_cast<uint32_t>(choices.size())) + 1;

                    std::shuffle(choices.begin(), choices.end(), rg.generator);
                    for (uint32_t i = 0; i < nalgo; i++)
                    {
                        if (i != 0)
                        {
                            res += ",";
                        }
                        res += choices[i];
                    }
                }
                return "'" + res + "'";
            },
            {"'default'",
             "'grace_hash'",
             "'direct, hash'",
             "'hash'",
             "'parallel_hash'",
             "'partial_merge'",
             "'direct'",
             "'auto'",
             "'full_sorting_merge'",
             "'prefer_partial_merge'"},
            false)},
       {"join_any_take_last_row", trueOrFalseSetting},
       {"low_cardinality_use_single_dictionary_for_part", trueOrFalseSetting},
       {"max_bytes_ratio_before_external_group_by", probRangeNoZeroSetting},
       {"max_bytes_ratio_before_external_sort", probRangeNoZeroSetting},
       {"max_streams_to_max_threads_ratio", probRangeSetting},
       {"merge_tree_determine_task_size_by_prewhere_columns", trueOrFalseSetting},
       {"min_count_to_compile_aggregate_expression", CHSetting(zeroToThree, {"0", "1", "2", "3"}, false)},
       {"min_count_to_compile_expression", CHSetting(zeroToThree, {"0", "1", "2", "3"}, false)},
       {"min_count_to_compile_sort_description", CHSetting(zeroToThree, {"0", "1", "2", "3"}, false)},
       {"move_all_conditions_to_prewhere", trueOrFalseSetting},
       {"move_primary_key_columns_to_end_of_prewhere", trueOrFalseSetting},
       {"optimize_aggregation_in_order", trueOrFalseSetting},
       {"optimize_aggregators_of_group_by_keys", trueOrFalseSetting},
       {"optimize_append_index", trueOrFalseSetting},
       {"optimize_arithmetic_operations_in_aggregate_functions", trueOrFalseSetting},
       {"optimize_and_compare_chain", trueOrFalseSetting},
       {"optimize_distinct_in_order", trueOrFalseSetting},
       {"optimize_distributed_group_by_sharding_key", trueOrFalseSetting},
       {"optimize_functions_to_subcolumns", trueOrFalseSetting},
       {"optimize_group_by_constant_keys", trueOrFalseSetting},
       {"optimize_group_by_function_keys", trueOrFalseSetting},
       {"optimize_if_chain_to_multiif", trueOrFalseSetting},
       {"optimize_if_transform_strings_to_enum", trueOrFalseSetting},
       {"optimize_injective_functions_in_group_by", trueOrFalseSetting},
       {"optimize_injective_functions_inside_uniq", trueOrFalseSetting},
       {"optimize_move_to_prewhere", trueOrFalseSetting},
       {"optimize_move_to_prewhere_if_final", trueOrFalseSetting},
       {"optimize_multiif_to_if", trueOrFalseSetting},
       {"optimize_normalize_count_variants", trueOrFalseSetting},
       {"optimize_qbit_distance_function_reads", trueOrFalseSetting},
       {"optimize_read_in_order", trueOrFalseSetting},
       {"optimize_read_in_window_order", trueOrFalseSetting},
       {"optimize_redundant_functions_in_order_by", trueOrFalseSetting},
       {"optimize_respect_aliases", trueOrFalseSetting},
       {"optimize_rewrite_aggregate_function_with_if", trueOrFalseSetting},
       {"optimize_rewrite_array_exists_to_has", trueOrFalseSetting},
       {"optimize_rewrite_regexp_functions", trueOrFalseSetting},
       {"optimize_rewrite_sum_if_to_count_if", trueOrFalseSetting},
       {"optimize_skip_merged_partitions", trueOrFalseSetting},
       {"optimize_skip_unused_shards", trueOrFalseSetting},
       {"optimize_skip_unused_shards_nesting", CHSetting(zeroOneTwo, {"0", "1", "2"}, false)},
       {"optimize_skip_unused_shards_rewrite_in", trueOrFalseSetting},
       {"optimize_sorting_by_input_stream_properties", trueOrFalseSetting},
       {"optimize_substitute_columns", trueOrFalseSetting},
       {"optimize_syntax_fuse_functions", trueOrFalseSetting},
       {"optimize_trivial_approximate_count_query", trueOrFalseSetting},
       {"optimize_trivial_count_query", trueOrFalseSetting},
       {"optimize_uniq_to_count", trueOrFalseSetting},
       {"optimize_use_implicit_projections", trueOrFalseSetting},
       {"optimize_use_projections", trueOrFalseSetting},
       {"optimize_use_projection_filtering", trueOrFalseSetting},
       /// {"optimize_using_constraints", trueOrFalseSetting},
       {"parallel_replicas_only_with_analyzer", trueOrFalseSetting},
       {"parallel_replicas_prefer_local_join", trueOrFalseSetting},
       {"parallel_view_processing", trueOrFalseSetting},
       {"parallelize_output_from_storages", trueOrFalseSetting},
       {"partial_merge_join_optimizations", trueOrFalseSetting},
       {"prefer_global_in_and_join", trueOrFalseSetting},
       {"prefer_localhost_replica", trueOrFalseSetting},
       {"query_plan_aggregation_in_order", trueOrFalseSetting},
       {"query_plan_convert_join_to_in", trueOrFalseSetting},
       {"query_plan_convert_outer_join_to_inner_join", trueOrFalseSetting},
       {"query_plan_direct_read_from_text_index", trueOrFalseSetting},
       {"query_plan_enable_multithreading_after_window_functions", trueOrFalseSetting},
       {"query_plan_enable_optimizations", trueOrFalseSetting},
       {"query_plan_execute_functions_after_sorting", trueOrFalseSetting},
       {"query_plan_filter_push_down", trueOrFalseSetting},
       {"query_plan_optimize_join_order_limit",
        CHSetting(
            [](RandomGenerator & rg, FuzzConfig &) { return std::to_string(rg.randomInt<int32_t>(0, 64)); },
            {"0", "1", "2", "4", "16", "64"},
            false)},
       {"query_plan_join_shard_by_pk_ranges", trueOrFalseSetting},
       {"query_plan_join_swap_table",
        CHSetting(
            [](RandomGenerator & rg, FuzzConfig &)
            {
                static const DB::Strings & choices = {"'false'", "'true'", "'auto'"};
                return rg.pickRandomly(choices);
            },
            {"'false'", "'true'", "'auto'"},
            false)},
       {"query_plan_lift_up_array_join", trueOrFalseSetting},
       {"query_plan_lift_up_union", trueOrFalseSetting},
       {"query_plan_merge_expressions", trueOrFalseSetting},
       {"query_plan_merge_filter_into_join_condition", trueOrFalseSetting},
       {"query_plan_merge_filters", trueOrFalseSetting},
       {"query_plan_optimize_lazy_materialization", trueOrFalseSetting},
       {"query_plan_optimize_prewhere", trueOrFalseSetting},
       {"query_plan_push_down_limit", trueOrFalseSetting},
       {"query_plan_read_in_order", trueOrFalseSetting},
       {"query_plan_remove_redundant_distinct", trueOrFalseSetting},
       {"query_plan_remove_redundant_sorting", trueOrFalseSetting},
       {"query_plan_reuse_storage_ordering_for_window_functions", trueOrFalseSetting},
       {"query_plan_split_filter", trueOrFalseSetting},
       {"query_plan_try_use_vector_search", trueOrFalseSetting},
       {"read_in_order_two_level_merge_threshold",
        CHSetting(
            [](RandomGenerator & rg, FuzzConfig &) { return std::to_string(rg.randomInt<uint32_t>(0, 100)); },
            {"0", "1", "10", "100"},
            false)},
       {"read_in_order_use_buffering", trueOrFalseSetting},
       {"read_in_order_use_virtual_row", trueOrFalseSetting},
       {"remerge_sort_lowered_memory_bytes_ratio",
        CHSetting(
            [](RandomGenerator & rg, FuzzConfig &) { return std::to_string(rg.thresholdGenerator<double>(0.2, 0.2, 0.0, 4.0)); },
            {"0", "0.001", "0.01", "0.1", "0.5", "0.9", "0.99", "0.999", "1", "1.5", "2", "2.5"},
            false)},
       {"rewrite_count_distinct_if_with_count_distinct_implementation", trueOrFalseSetting},
       {"rewrite_in_to_join", trueOrFalseSetting},
       {"short_circuit_function_evaluation",
        CHSetting(
            [](RandomGenerator & rg, FuzzConfig &)
            {
                static const DB::Strings & choices = {"'enable'", "'force_enable'", "'disable'"};
                return rg.pickRandomly(choices);
            },
            {"'enable'", "'force_enable'", "'disable'"},
            false)},
       {"single_join_prefer_left_table", trueOrFalseSetting},
       {"split_intersecting_parts_ranges_into_layers_final", trueOrFalseSetting},
       {"split_parts_ranges_into_intersecting_and_non_intersecting_final", trueOrFalseSetting},
       {"temporary_files_codec",
        CHSetting(
            [](RandomGenerator & rg, FuzzConfig &)
            {
                static const DB::Strings & choices = {"'lz4'", "'none'"};
                return rg.pickRandomly(choices);
            },
            {},
            false)},
       {"text_index_use_bloom_filter", trueOrFalseSetting},
       {"transform_null_in", trueOrFalseSetting},
       {"use_concurrency_control", trueOrFalseSetting},
       {"use_iceberg_partition_pruning", trueOrFalseSetting},
       {"use_index_for_in_with_subqueries", trueOrFalseSetting},
       {"use_index_for_in_with_subqueries_max_values", trueOrFalseSetting},
       {"use_join_disjunctions_push_down", trueOrFalseSetting},
       {"use_page_cache_with_distributed_cache", trueOrFalseSetting},
       {"use_query_condition_cache", trueOrFalseSetting},
       {"use_skip_indexes", trueOrFalseSetting},
       {"use_skip_indexes_if_final", trueOrFalseSetting},
       {"use_skip_indexes_on_data_read", trueOrFalseSetting},
       {"use_uncompressed_cache", trueOrFalseSetting}};

std::unordered_map<String, CHSetting> serverSettings = {
    {"add_http_cors_header", trueOrFalseSettingNoOracle},
    {"aggregate_functions_null_for_empty", trueOrFalseSettingNoOracle},
    {"aggregation_memory_efficient_merge_threads", threadSetting},
    {"allow_archive_path_syntax", trueOrFalseSettingNoOracle},
    {"allow_asynchronous_read_from_io_pool_for_merge_tree", trueOrFalseSetting},
    {"allow_changing_replica_until_first_data_packet", trueOrFalseSettingNoOracle},
    {"allow_dynamic_type_in_join_keys", trueOrFalseSettingNoOracle},
    {"allow_experimental_delta_kernel_rs", trueOrFalseSettingNoOracle},
    {"allow_experimental_qbit_type", trueOrFalseSetting},
    {"allow_get_client_http_header", trueOrFalseSettingNoOracle},
    {"allow_introspection_functions", trueOrFalseSetting},
    {"allow_special_bool_values_inside_variant", trueOrFalseSettingNoOracle},
    {"alter_move_to_space_execute_async", trueOrFalseSettingNoOracle},
    {"alter_partition_verbose_result", trueOrFalseSettingNoOracle},
    {"alter_sync", CHSetting(zeroOneTwo, {}, false)},
    {"alter_update_mode",
     CHSetting(
         [](RandomGenerator & rg, FuzzConfig &)
         {
             static const DB::Strings & choices = {"'heavy'", "'lightweight'", "'lightweight_force'"};
             return rg.pickRandomly(choices);
         },
         {},
         false)},
    {"allow_unrestricted_reads_from_keeper", trueOrFalseSettingNoOracle},
    {"analyze_index_with_space_filling_curves", trueOrFalseSetting},
    {"analyzer_compatibility_join_using_top_level_identifier", trueOrFalseSetting},
    /// {"apply_deleted_mask", trueOrFalseSettingNoOracle}, gives issue with dump table oracle
    {"apply_mutations_on_fly", trueOrFalseSettingNoOracle},
    {"apply_patch_parts", trueOrFalseSetting},
    {"apply_settings_from_server", trueOrFalseSettingNoOracle},
    {"any_join_distinct_right_table_keys", trueOrFalseSetting},
    {"asterisk_include_alias_columns", trueOrFalseSettingNoOracle},
    {"asterisk_include_materialized_columns", trueOrFalseSettingNoOracle},
    {"async_insert", trueOrFalseSettingNoOracle},
    {"async_insert_deduplicate", trueOrFalseSettingNoOracle},
    {"async_insert_threads", threadSetting},
    {"async_insert_use_adaptive_busy_timeout", trueOrFalseSettingNoOracle},
    {"async_query_sending_for_remote", trueOrFalseSetting},
    {"async_socket_for_remote", trueOrFalseSetting},
    {"azure_sdk_use_native_client", trueOrFalseSetting},
    {"cache_warmer_threads", threadSetting},
    {"calculate_text_stack_trace", trueOrFalseSettingNoOracle},
    {"cancel_http_readonly_queries_on_client_close", trueOrFalseSettingNoOracle},
    {"cast_ipv4_ipv6_default_on_conversion_error", trueOrFalseSettingNoOracle},
    {"cast_keep_nullable", trueOrFalseSettingNoOracle},
    {"cast_string_to_date_time_mode",
     CHSetting(
         [](RandomGenerator & rg, FuzzConfig &)
         {
             static const DB::Strings & choices = {"'best_effort'", "'best_effort_us'", "'basic'"};
             return rg.pickRandomly(choices);
         },
         {"'best_effort'", "'best_effort_us'", "'basic'"},
         false)},
    {"cast_string_to_dynamic_use_inference", trueOrFalseSettingNoOracle},
    {"cast_string_to_variant_use_inference", trueOrFalseSettingNoOracle},
    {"check_query_single_value_result", trueOrFalseSetting},
    {"check_referential_table_dependencies", trueOrFalseSettingNoOracle},
    {"check_table_dependencies", trueOrFalseSettingNoOracle},
    {"checksum_on_read", trueOrFalseSettingNoOracle},
    {"cloud_mode", trueOrFalseSettingNoOracle},
    {"cloud_mode_database_engine", CHSetting([](RandomGenerator & rg, FuzzConfig &) { return rg.nextBool() ? "1" : "2"; }, {}, false)},
    {"cloud_mode_engine",
     CHSetting([](RandomGenerator & rg, FuzzConfig &) { return std::to_string(rg.randomInt<uint32_t>(0, 3)); }, {}, false)},
    {"collect_hash_table_stats_during_aggregation", trueOrFalseSetting},
    {"collect_hash_table_stats_during_joins", trueOrFalseSetting},
    {"compatibility_ignore_auto_increment_in_create_table", trueOrFalseSettingNoOracle},
    {"compatibility_ignore_collation_in_create_table", trueOrFalseSettingNoOracle},
    {"convert_query_to_cnf", trueOrFalseSettingNoOracle},
    {"create_table_empty_primary_key_by_default", trueOrFalseSettingNoOracle},
    {"cross_to_inner_join_rewrite", CHSetting(zeroOneTwo, {"0", "1", "2"}, false)},
    {"database_atomic_wait_for_drop_and_detach_synchronously", trueOrFalseSettingNoOracle},
    {"database_replicated_allow_explicit_uuid", CHSetting(zeroOneTwo, {}, false)},
    {"database_replicated_allow_heavy_create", trueOrFalseSettingNoOracle},
    {"database_replicated_allow_replicated_engine_arguments",
     CHSetting([](RandomGenerator & rg, FuzzConfig &) { return std::to_string(rg.randomInt<uint32_t>(0, 3)); }, {}, false)},
    {"database_replicated_always_detach_permanently", trueOrFalseSettingNoOracle},
    {"database_replicated_enforce_synchronous_settings", trueOrFalseSettingNoOracle},
    {"data_type_default_nullable", trueOrFalseSettingNoOracle},
    {"date_time_64_output_format_cut_trailing_zeros_align_to_groups_of_thousands", trueOrFalseSettingNoOracle},
    {"date_time_output_format",
     CHSetting(
         [](RandomGenerator & rg, FuzzConfig &)
         {
             static const DB::Strings & choices
                 = {"'simple', date_time_input_format = 'basic'", "'iso', date_time_input_format = 'best_effort'"};
             return rg.pickRandomly(choices);
         },
         {},
         false)},
    {"date_time_overflow_behavior",
     CHSetting(
         [](RandomGenerator & rg, FuzzConfig &)
         {
             static const DB::Strings & choices = {"'ignore'", "'saturate'", "'throw'"};
             return rg.pickRandomly(choices);
         },
         {},
         false)},
    {"decimal_check_overflow", trueOrFalseSettingNoOracle},
    {"delta_lake_enable_engine_predicate", trueOrFalseSetting},
    {"delta_lake_enable_expression_visitor_logging", trueOrFalseSettingNoOracle},
    {"delta_lake_log_metadata", trueOrFalseSettingNoOracle},
    {"delta_lake_throw_on_engine_predicate_error", trueOrFalseSettingNoOracle},
    /// {"deduplicate_blocks_in_dependent_materialized_views", trueOrFalseSettingNoOracle},
    /// {"describe_compact_output", trueOrFalseSettingNoOracle},
    {"describe_extend_object_types", trueOrFalseSettingNoOracle},
    {"describe_include_subcolumns", trueOrFalseSettingNoOracle},
    {"describe_include_virtual_columns", trueOrFalseSettingNoOracle},
    {"distinct_overflow_mode", overflowSetting},
    {"dictionary_use_async_executor", trueOrFalseSettingNoOracle},
    {"dictionary_validate_primary_key_type", trueOrFalseSettingNoOracle},
    {"distributed_aggregation_memory_efficient", trueOrFalseSetting},
    {"distributed_background_insert_batch", trueOrFalseSettingNoOracle},
    {"distributed_background_insert_split_batch_on_failure", trueOrFalseSettingNoOracle},
    {"distributed_cache_bypass_connection_pool", trueOrFalseSettingNoOracle},
    {"distributed_cache_discard_connection_if_unread_data", trueOrFalseSettingNoOracle},
    {"distributed_cache_fetch_metrics_only_from_current_az", trueOrFalseSettingNoOracle},
    {"distributed_cache_log_mode",
     CHSetting(
         [](RandomGenerator & rg, FuzzConfig &)
         {
             static const DB::Strings & choices = {"'nothing'", "'on_error'", "'all'"};
             return rg.pickRandomly(choices);
         },
         {},
         false)},
    {"distributed_cache_pool_behaviour_on_limit",
     CHSetting(
         [](RandomGenerator & rg, FuzzConfig &)
         {
             static const DB::Strings & choices = {"'wait'", "'allocate_bypassing_pool'"};
             return rg.pickRandomly(choices);
         },
         {},
         false)},
    {"distributed_cache_prefer_bigger_buffer_size", trueOrFalseSettingNoOracle},
    {"distributed_cache_read_only_from_current_az", trueOrFalseSettingNoOracle},
    {"distributed_cache_throw_on_error", trueOrFalseSettingNoOracle},
    {"distributed_foreground_insert", trueOrFalseSettingNoOracle},
    {"distributed_group_by_no_merge", CHSetting(zeroOneTwo, {}, false)},
    {"distributed_insert_skip_read_only_replicas", trueOrFalseSettingNoOracle},
    {"distributed_plan_default_reader_bucket_count",
     CHSetting(
         [](RandomGenerator & rg, FuzzConfig &) { return std::to_string(rg.thresholdGenerator<uint64_t>(0.2, 0.2, 0, 128)); }, {}, false)},
    {"distributed_plan_default_shuffle_join_bucket_count",
     CHSetting(
         [](RandomGenerator & rg, FuzzConfig &) { return std::to_string(rg.thresholdGenerator<uint64_t>(0.2, 0.2, 0, 128)); }, {}, false)},
    {"distributed_plan_execute_locally", trueOrFalseSetting},
    {"distributed_plan_force_exchange_kind",
     CHSetting(
         [](RandomGenerator & rg, FuzzConfig &)
         {
             static const DB::Strings & choices = {"''", "'Persisted'", "'Streaming'"};
             return rg.pickRandomly(choices);
         },
         {"''", "'Persisted'", "'Streaming'"},
         false)},
    {"distributed_plan_optimize_exchanges", trueOrFalseSetting},
    {"distributed_plan_force_shuffle_aggregation", trueOrFalseSetting},
    {"distributed_product_mode",
     CHSetting(
         [](RandomGenerator & rg, FuzzConfig &)
         {
             static const DB::Strings & choices = {"'deny'", "'local'", "'global'", "'allow'"};
             return rg.pickRandomly(choices);
         },
         {},
         false)},
    {"distributed_push_down_limit", trueOrFalseSetting},
    {"do_not_merge_across_partitions_select_final", trueOrFalseSettingNoOracle},
    {"empty_result_for_aggregation_by_constant_keys_on_empty_set", trueOrFalseSettingNoOracle},
    /// {"empty_result_for_aggregation_by_empty_set", trueOrFalseSettingNoOracle}, the oracle doesn't get output
    {"enable_blob_storage_log", trueOrFalseSettingNoOracle},
    {"enable_early_constant_folding", trueOrFalseSettingNoOracle},
    {"enable_extended_results_for_datetime_functions", trueOrFalseSettingNoOracle},
    {"enable_filesystem_cache", trueOrFalseSetting},
    {"enable_filesystem_cache_log", trueOrFalseSettingNoOracle},
    {"enable_filesystem_cache_on_write_operations", trueOrFalseSettingNoOracle},
    {"enable_filesystem_read_prefetches_log", trueOrFalseSetting},
    {"enable_global_with_statement", trueOrFalseSettingNoOracle},
    {"enable_hdfs_pread", trueOrFalseSettingNoOracle},
    {"enable_http_compression", trueOrFalseSettingNoOracle},
    {"enable_job_stack_trace", trueOrFalseSettingNoOracle},
    {"enable_memory_bound_merging_of_aggregation_results", trueOrFalseSetting},
    {"enable_multiple_prewhere_read_steps", trueOrFalseSetting},
    {"enable_named_columns_in_function_tuple", trueOrFalseSettingNoOracle},
    {"enable_parallel_blocks_marshalling", trueOrFalseSetting},
    {"enable_parsing_to_custom_serialization", trueOrFalseSetting},
    {"enable_reads_from_query_cache", trueOrFalseSetting},
    {"enable_s3_requests_logging", trueOrFalseSettingNoOracle},
    {"enable_scalar_subquery_optimization", trueOrFalseSetting},
    {"enable_scopes_for_with_statement", trueOrFalseSettingNoOracle},
    {"enable_shared_storage_snapshot_in_query", trueOrFalseSetting},
    {"enable_sharing_sets_for_mutations", trueOrFalseSetting},
    {"enable_software_prefetch_in_aggregation", trueOrFalseSetting},
    {"enable_unaligned_array_join", trueOrFalseSetting},
    {"enable_url_encoding", trueOrFalseSettingNoOracle},
    {"enable_vertical_final", trueOrFalseSetting},
    {"enable_writes_to_query_cache", trueOrFalseSetting},
    {"engine_file_allow_create_multiple_files", trueOrFalseSettingNoOracle},
    {"engine_file_empty_if_not_exists", trueOrFalseSettingNoOracle},
    {"engine_file_skip_empty_files", trueOrFalseSettingNoOracle},
    {"engine_url_skip_empty_files", trueOrFalseSettingNoOracle},
    /// {"exact_rows_before_limit", trueOrFalseSetting}, cannot use with generateRandom
    {"except_default_mode", setSetting},
    /// {"external_table_functions_use_nulls", trueOrFalseSettingNoOracle},
    /// {"external_table_strict_query", CHSetting(trueOrFalse, {}, true)},
    {"extremes", trueOrFalseSettingNoOracle},
    {"fallback_to_stale_replicas_for_distributed_queries", trueOrFalseSetting},
    {"filesystem_cache_enable_background_download_during_fetch", trueOrFalseSettingNoOracle},
    {"filesystem_cache_enable_background_download_for_metadata_files_in_packed_storage", trueOrFalseSettingNoOracle},
    {"filesystem_cache_prefer_bigger_buffer_size", trueOrFalseSetting},
    {"filesystem_cache_skip_download_if_exceeds_per_query_cache_write_limit", trueOrFalseSettingNoOracle},
    {"filesystem_cache_segments_batch_size",
     CHSetting(
         [](RandomGenerator & rg, FuzzConfig &)
         {
             const std::vector<uint32_t> choices{0, 3, 10, 50};
             return std::to_string(rg.pickRandomly(choices));
         },
         {},
         false)},
    {"filesystem_prefetch_step_marks", CHSetting([](RandomGenerator & rg, FuzzConfig &) { return rg.nextBool() ? "0" : "50"; }, {}, false)},
    {"filesystem_prefetches_limit", CHSetting([](RandomGenerator & rg, FuzzConfig &) { return rg.nextBool() ? "0" : "10"; }, {}, false)},
    {"final", trueOrFalseSettingNoOracle},
    {"flatten_nested", trueOrFalseSetting},
    {"force_aggregate_partitions_independently", trueOrFalseSetting},
    {"force_grouping_standard_compatibility", trueOrFalseSettingNoOracle},
    {"force_optimize_skip_unused_shards", CHSetting(zeroOneTwo, {}, false)},
    {"force_optimize_skip_unused_shards_nesting", CHSetting(zeroOneTwo, {}, false)},
    {"force_remove_data_recursively_on_drop", trueOrFalseSettingNoOracle},
    {"format_capn_proto_use_autogenerated_schema", trueOrFalseSettingNoOracle},
    {"format_display_secrets_in_show_and_select", trueOrFalseSettingNoOracle},
    {"format_protobuf_use_autogenerated_schema", trueOrFalseSettingNoOracle},
    {"format_regexp_skip_unmatched", trueOrFalseSettingNoOracle},
    {"fsync_metadata", trueOrFalseSetting},
    {"function_date_trunc_return_type_behavior", trueOrFalseSettingNoOracle},
    {"function_json_value_return_type_allow_complex", trueOrFalseSettingNoOracle},
    {"function_json_value_return_type_allow_nullable", trueOrFalseSettingNoOracle},
    {"function_locate_has_mysql_compatible_argument_order", trueOrFalseSettingNoOracle},
    {"function_visible_width_behavior", trueOrFalseSettingNoOracle},
    {"geo_distance_returns_float64_on_float64_arguments", trueOrFalseSettingNoOracle},
    {"grace_hash_join_initial_buckets",
     CHSetting(
         [](RandomGenerator & rg, FuzzConfig &) { return std::to_string(rg.thresholdGenerator<uint64_t>(0.2, 0.2, 1, 1024)); }, {}, false)},
    {"grace_hash_join_max_buckets",
     CHSetting(
         [](RandomGenerator & rg, FuzzConfig &) { return std::to_string(rg.thresholdGenerator<uint64_t>(0.2, 0.2, 1, 1024)); }, {}, false)},
    {"group_by_overflow_mode",
     CHSetting(
         [](RandomGenerator & rg, FuzzConfig &)
         {
             static const DB::Strings & choices = {"'throw'", "'break'", "'any'"};
             return rg.pickRandomly(choices);
         },
         {},
         false)},
    {"group_by_use_nulls", trueOrFalseSettingNoOracle},
    {"hdfs_create_new_file_on_insert", trueOrFalseSettingNoOracle},
    {"hdfs_ignore_file_doesnt_exist", trueOrFalseSettingNoOracle},
    {"hdfs_skip_empty_files", trueOrFalseSettingNoOracle},
    {"hdfs_throw_on_zero_files_match", trueOrFalseSettingNoOracle},
    {"http_make_head_request", trueOrFalseSettingNoOracle},
    {"http_native_compression_disable_checksumming_on_decompress", trueOrFalseSettingNoOracle},
    {"http_response_buffer_size", CHSetting(highRange, {}, false)},
    {"http_skip_not_found_url_for_globs", trueOrFalseSettingNoOracle},
    {"http_wait_end_of_query", trueOrFalseSettingNoOracle},
    {"http_write_exception_in_output_format", trueOrFalseSettingNoOracle},
    {"iceberg_delete_data_on_drop", trueOrFalseSettingNoOracle},
    {"iceberg_metadata_compression_method",
     CHSetting([](RandomGenerator & rg, FuzzConfig &) { return "'" + rg.pickRandomly(compressionMethods) + "'"; }, {}, false)},
    {"iceberg_metadata_log_level",
     CHSetting(
         [](RandomGenerator & rg, FuzzConfig &)
         {
             static const DB::Strings & choices
                 = {"'none'",
                    "'metadata'",
                    "'manifest_list_metadata'",
                    "'manifest_list_entry'",
                    "'manifest_file_metadata'",
                    "'manifest_file_entry'"};
             return rg.pickRandomly(choices);
         },
         {},
         false)},
    {"iceberg_snapshot_id",
     CHSetting([](RandomGenerator &, FuzzConfig & fc) { return fc.getRandomIcebergHistoryValue("\"snapshot_id\""); }, {}, false)},
    {"iceberg_timestamp_ms",
     CHSetting(
         [](RandomGenerator & rg, FuzzConfig & fc)
         {
             if (rg.nextBool())
             {
                 return fc.getRandomIcebergHistoryValue("toUnixTimestamp64Milli(\"made_current_at\")");
             }
             else
             {
                 static const std::vector<uint32_t> & values = {1, 2, 3, 5, 10, 15, 20};
                 const auto now = std::chrono::system_clock::now();

                 // Convert to milliseconds since epoch
                 auto ms = duration_cast<std::chrono::milliseconds>(now.time_since_epoch()).count();
                 ms -= (rg.pickRandomly(values) * 1000);
                 return std::to_string(ms);
             }
         },
         {},
         false)},
    /// ClickHouse cloud setting
    {"ignore_cold_parts_seconds",
     CHSetting(
         [](RandomGenerator & rg, FuzzConfig &) { return std::to_string(rg.thresholdGenerator<uint64_t>(0.2, 0.2, 0, 60)); }, {}, false)},
    /// {"ignore_data_skipping_indices", trueOrFalseSetting}, Don't use this, gives a strange error
    {"ignore_materialized_views_with_dropped_target_table", trueOrFalseSettingNoOracle},
    {"ignore_on_cluster_for_replicated_access_entities_queries", trueOrFalseSettingNoOracle},
    {"ignore_on_cluster_for_replicated_named_collections_queries", trueOrFalseSettingNoOracle},
    {"ignore_on_cluster_for_replicated_udf_queries", trueOrFalseSettingNoOracle},
    {"implicit_select", trueOrFalseSettingNoOracle},
    {"implicit_transaction", trueOrFalseSettingNoOracle},
    {"input_format_allow_errors_num", CHSetting(highRange, {}, false)},
    {"input_format_allow_errors_ratio", CHSetting(probRange, {}, false)},
    {"input_format_allow_seeks", trueOrFalseSettingNoOracle},
    {"input_format_arrow_allow_missing_columns", trueOrFalseSettingNoOracle},
    {"input_format_arrow_case_insensitive_column_matching", trueOrFalseSettingNoOracle},
    {"input_format_arrow_skip_columns_with_unsupported_types_in_schema_inference", trueOrFalseSettingNoOracle},
    {"input_format_avro_allow_missing_fields", trueOrFalseSettingNoOracle},
    {"input_format_avro_null_as_default", trueOrFalseSettingNoOracle},
    {"input_format_binary_read_json_as_string", trueOrFalseSettingNoOracle},
    {"input_format_bson_skip_fields_with_unsupported_types_in_schema_inference", trueOrFalseSettingNoOracle},
    {"input_format_capn_proto_skip_fields_with_unsupported_types_in_schema_inference", trueOrFalseSettingNoOracle},
    {"input_format_csv_allow_cr_end_of_line", trueOrFalseSettingNoOracle},
    {"input_format_csv_allow_variable_number_of_columns", trueOrFalseSettingNoOracle},
    {"input_format_csv_allow_whitespace_or_tab_as_delimiter", trueOrFalseSettingNoOracle},
    {"input_format_csv_deserialize_separate_columns_into_tuple", trueOrFalseSettingNoOracle},
    {"input_format_csv_empty_as_default", trueOrFalseSettingNoOracle},
    {"input_format_csv_skip_trailing_empty_lines", trueOrFalseSettingNoOracle},
    {"input_format_csv_trim_whitespaces", trueOrFalseSettingNoOracle},
    {"input_format_csv_try_infer_numbers_from_strings", trueOrFalseSettingNoOracle},
    {"input_format_csv_try_infer_strings_from_quoted_tuples", trueOrFalseSettingNoOracle},
    {"input_format_csv_use_best_effort_in_schema_inference", trueOrFalseSettingNoOracle},
    {"input_format_csv_use_default_on_bad_values", trueOrFalseSettingNoOracle},
    {"input_format_custom_allow_variable_number_of_columns", trueOrFalseSettingNoOracle},
    {"input_format_custom_skip_trailing_empty_lines", trueOrFalseSettingNoOracle},
    {"input_format_defaults_for_omitted_fields", trueOrFalseSettingNoOracle},
    {"input_format_force_null_for_omitted_fields", trueOrFalseSettingNoOracle},
    {"input_format_hive_text_allow_variable_number_of_columns", trueOrFalseSettingNoOracle},
    {"input_format_import_nested_json", trueOrFalseSettingNoOracle},
    {"input_format_ipv4_default_on_conversion_error", trueOrFalseSettingNoOracle},
    {"input_format_ipv6_default_on_conversion_error", trueOrFalseSettingNoOracle},
    {"input_format_json_compact_allow_variable_number_of_columns", trueOrFalseSettingNoOracle},
    {"input_format_json_defaults_for_missing_elements_in_named_tuple", trueOrFalseSettingNoOracle},
    {"input_format_json_ignore_unknown_keys_in_named_tuple", trueOrFalseSettingNoOracle},
    {"input_format_json_ignore_unnecessary_fields", trueOrFalseSettingNoOracle},
    {"input_format_json_infer_incomplete_types_as_strings", trueOrFalseSettingNoOracle},
    {"input_format_json_named_tuples_as_objects", trueOrFalseSettingNoOracle},
    {"input_format_json_read_arrays_as_strings", trueOrFalseSettingNoOracle},
    {"input_format_json_read_bools_as_numbers", trueOrFalseSettingNoOracle},
    {"input_format_json_read_bools_as_strings", trueOrFalseSettingNoOracle},
    {"input_format_json_read_numbers_as_strings", trueOrFalseSettingNoOracle},
    {"input_format_json_read_objects_as_strings", trueOrFalseSettingNoOracle},
    {"input_format_json_throw_on_bad_escape_sequence", trueOrFalseSettingNoOracle},
    {"input_format_json_try_infer_named_tuples_from_objects", trueOrFalseSettingNoOracle},
    {"input_format_json_try_infer_numbers_from_strings", trueOrFalseSettingNoOracle},
    {"input_format_json_use_string_type_for_ambiguous_paths_in_named_tuples_inference_from_objects", trueOrFalseSettingNoOracle},
    {"input_format_json_validate_types_from_metadata", trueOrFalseSettingNoOracle},
    {"input_format_native_allow_types_conversion", trueOrFalseSettingNoOracle},
    {"input_format_null_as_default", trueOrFalseSettingNoOracle},
    {"input_format_orc_allow_missing_columns", trueOrFalseSettingNoOracle},
    {"input_format_orc_case_insensitive_column_matching", trueOrFalseSettingNoOracle},
    {"input_format_orc_dictionary_as_low_cardinality", trueOrFalseSettingNoOracle},
    {"input_format_orc_filter_push_down", trueOrFalseSetting},
    {"input_format_orc_skip_columns_with_unsupported_types_in_schema_inference", trueOrFalseSettingNoOracle},
    {"input_format_orc_use_fast_decoder", trueOrFalseSettingNoOracle},
    {"input_format_parallel_parsing", trueOrFalseSetting},
    {"input_format_parquet_allow_missing_columns", trueOrFalseSettingNoOracle},
    {"input_format_parquet_bloom_filter_push_down", trueOrFalseSetting},
    {"input_format_parquet_case_insensitive_column_matching", trueOrFalseSettingNoOracle},
    {"input_format_parquet_enable_json_parsing", trueOrFalseSettingNoOracle},
    {"input_format_parquet_enable_row_group_prefetch", trueOrFalseSettingNoOracle},
    {"input_format_parquet_filter_push_down", trueOrFalseSetting},
    {"input_format_parquet_preserve_order", trueOrFalseSettingNoOracle},
    {"input_format_parquet_skip_columns_with_unsupported_types_in_schema_inference", trueOrFalseSettingNoOracle},
    {"input_format_parquet_use_native_reader", trueOrFalseSetting},
    {"input_format_parquet_use_native_reader_v3", trueOrFalseSetting},
    {"input_format_parquet_page_filter_push_down", trueOrFalseSetting},
    {"input_format_parquet_use_offset_index", trueOrFalseSetting},
    {"input_format_protobuf_flatten_google_wrappers", trueOrFalseSettingNoOracle},
    {"input_format_protobuf_oneof_presence", trueOrFalseSettingNoOracle},
    {"input_format_protobuf_skip_fields_with_unsupported_types_in_schema_inference", trueOrFalseSettingNoOracle},
    {"input_format_skip_unknown_fields", trueOrFalseSettingNoOracle},
    {"input_format_try_infer_dates", trueOrFalseSettingNoOracle},
    {"input_format_try_infer_datetimes", trueOrFalseSettingNoOracle},
    {"input_format_try_infer_datetimes_only_datetime64", trueOrFalseSettingNoOracle},
    {"input_format_try_infer_exponent_floats", trueOrFalseSettingNoOracle},
    {"input_format_try_infer_integers", trueOrFalseSettingNoOracle},
    {"input_format_try_infer_variants", trueOrFalseSettingNoOracle},
    {"input_format_tsv_allow_variable_number_of_columns", trueOrFalseSettingNoOracle},
    {"input_format_tsv_empty_as_default", trueOrFalseSettingNoOracle},
    {"input_format_tsv_enum_as_number", trueOrFalseSettingNoOracle},
    {"input_format_tsv_skip_trailing_empty_lines", trueOrFalseSettingNoOracle},
    {"input_format_tsv_use_best_effort_in_schema_inference", trueOrFalseSettingNoOracle},
    {"input_format_values_accurate_types_of_literals", trueOrFalseSettingNoOracle},
    {"input_format_values_deduce_templates_of_expressions", trueOrFalseSettingNoOracle},
    {"insert_allow_materialized_columns", trueOrFalseSettingNoOracle},
    {"insert_deduplicate", trueOrFalseSettingNoOracle},
    {"insert_distributed_one_random_shard", trueOrFalseSettingNoOracle},
    {"insert_null_as_default", trueOrFalseSettingNoOracle},
    {"insert_quorum", CHSetting(zeroOneTwo, {}, false)},
    {"insert_quorum_parallel", trueOrFalseSettingNoOracle},
    {"insert_shard_id",
     CHSetting(
         [](RandomGenerator & rg, FuzzConfig &) { return std::to_string(rg.thresholdGenerator<uint64_t>(0.2, 0.2, 1, 2)); }, {}, false)},
    {"intersect_default_mode", setSetting},
    {"interval_output_format",
     CHSetting([](RandomGenerator & rg, FuzzConfig &) { return rg.nextBool() ? "'kusto'" : "'numeric'"; }, {}, false)},
    {"join_overflow_mode", overflowSetting},
    {"join_default_strictness",
     CHSetting(
         [](RandomGenerator & rg, FuzzConfig &)
         {
             static const DB::Strings & choices = {"'ALL'", "'ANY'", "''"};
             return rg.pickRandomly(choices);
         },
         {},
         false)},
    {"join_on_disk_max_files_to_merge",
     CHSetting(
         [](RandomGenerator & rg, FuzzConfig &) { return std::to_string(rg.thresholdGenerator<uint64_t>(0.2, 0.2, 0, 32)); }, {}, false)},
    {"join_runtime_bloom_filter_hash_functions",
     CHSetting(
         [](RandomGenerator & rg, FuzzConfig &) { return std::to_string(rg.thresholdGenerator<uint32_t>(0.2, 0.2, 0, 20)); },
         {"0", "1", "2", "3", "4", "10"},
         false)},
    {"join_use_nulls", trueOrFalseSettingNoOracle},
    {"keeper_map_strict_mode", trueOrFalseSettingNoOracle},
    {"least_greatest_legacy_null_behavior", trueOrFalseSettingNoOracle},
    {"legacy_column_name_of_tuple_literal", trueOrFalseSettingNoOracle},
    {"lightweight_delete_mode",
     CHSetting(
         [](RandomGenerator & rg, FuzzConfig &)
         {
             static const DB::Strings & choices = {"'alter_update'", "'lightweight_update'", "'lightweight_update_force'"};
             return rg.pickRandomly(choices);
         },
         {},
         false)},
    /// {"lightweight_deletes_sync", CHSetting(zeroOneTwo, {}, false)}, FINAL queries don't cover these
    {"limit", CHSetting(rowsRange, {}, false)},
    {"load_balancing",
     CHSetting(
         [](RandomGenerator & rg, FuzzConfig &)
         {
             static const DB::Strings & choices = {
                 "'round_robin'", "'in_order'", "'hostname_levenshtein_distance'", "'nearest_hostname'", "'first_or_random'", "'random'"};
             return rg.pickRandomly(choices);
         },
         {"'round_robin'", "'in_order'", "'hostname_levenshtein_distance'", "'nearest_hostname'", "'first_or_random'", "'random'"},
         false)},
    {"load_balancing_first_offset",
     CHSetting(
         [](RandomGenerator & rg, FuzzConfig &) { return std::to_string(rg.thresholdGenerator<uint64_t>(0.2, 0.2, 0, 8)); }, {}, false)},
    {"load_marks_asynchronously", trueOrFalseSettingNoOracle},
    {"local_filesystem_read_method",
     CHSetting(
         [](RandomGenerator & rg, FuzzConfig &)
         {
             static const DB::Strings & choices = {"'read'", "'pread'", "'mmap'", "'pread_threadpool'", "'io_uring'"};
             return rg.pickRandomly(choices);
         },
         {"'read'", "'pread'", "'mmap'", "'pread_threadpool'", "'io_uring'"},
         false)}};

static std::unordered_map<String, CHSetting> serverSettings2 = {
    {"local_filesystem_read_prefetch", trueOrFalseSetting},
    {"log_formatted_queries", trueOrFalseSettingNoOracle},
    {"log_processors_profiles", trueOrFalseSettingNoOracle},
    {"log_profile_events", trueOrFalseSettingNoOracle},
    {"log_queries", trueOrFalseSettingNoOracle},
    {"log_query_settings", trueOrFalseSettingNoOracle},
    {"log_query_threads", trueOrFalseSetting},
    {"log_query_views", trueOrFalseSetting},
    {"low_cardinality_max_dictionary_size", CHSetting(highRange, {}, false)},
    {"make_distributed_plan", trueOrFalseSetting},
    {"materialize_skip_indexes_on_insert", trueOrFalseSettingNoOracle},
    {"materialize_statistics_on_insert", trueOrFalseSettingNoOracle},
    {"materialize_ttl_after_modify", trueOrFalseSettingNoOracle},
    {"materialized_views_ignore_errors", trueOrFalseSettingNoOracle},
    /// {"max_bytes_in_distinct", CHSetting(bytesRange, {}, false)},
    /// {"max_bytes_in_join", CHSetting(bytesRange, {"0", "1", "1000", "1000000"}, false)},
    /// {"max_bytes_in_set", CHSetting(bytesRange, {}, false)},
    /// {"max_bytes_to_read", CHSetting(bytesRange, {}, false)},
    /// {"max_bytes_to_read_leaf", CHSetting(bytesRange, {}, false)},
    /// {"max_bytes_to_sort", CHSetting(bytesRange, {}, false)},
    /// {"max_bytes_to_transfer", CHSetting(bytesRange, {}, false)},
    /// {"max_columns_to_read", CHSetting([](RandomGenerator & rg, FuzzConfig &) { return std::to_string(UINT32_C(1) << (rg.nextLargeNumber() % 6)); }, {}, false)},
    {"max_download_threads", threadSetting},
    {"max_final_threads", threadSetting},
    {"max_insert_delayed_streams_for_parallel_write",
     CHSetting([](RandomGenerator & rg, FuzzConfig &) { return std::to_string(UINT32_C(1) << (rg.nextLargeNumber() % 12)); }, {}, false)},
    {"max_insert_threads", threadSetting},
    /// {"max_memory_usage", CHSetting([](RandomGenerator & rg, FuzzConfig &) { return std::to_string(UINT32_C(1) << ((rg.nextLargeNumber() % 8) + 15)); }, {}, false)},
    /// {"max_memory_usage_for_user", CHSetting([](RandomGenerator & rg, FuzzConfig &) { return std::to_string(UINT32_C(1) << ((rg.nextLargeNumber() % 8) + 15)); }, {}, false)},
    {"max_parallel_replicas",
     CHSetting(
         [](RandomGenerator & rg, FuzzConfig &) { return std::to_string(rg.thresholdGenerator<uint64_t>(0.3, 0.2, 0, 5)); }, {}, false)},
    {"max_parsing_threads", threadSetting},
    {"max_parts_to_move",
     CHSetting(
         [](RandomGenerator & rg, FuzzConfig &) { return std::to_string(rg.thresholdGenerator<uint64_t>(0.2, 0.2, 0, UINT32_C(4096))); },
         {"0", "1", "100", "1000"},
         false)},
    /// {"max_result_bytes", CHSetting(bytesRange, {}, false)},
    /// {"max_result_rows", CHSetting(highRange, {}, false)},
    /// {"max_rows_in_distinct", CHSetting(highRange, {}, false)},
    /// {"max_rows_in_join", CHSetting(highRange, {"0", "8", "32", "64", "1024", "10000"}, false)},
    /// {"max_rows_in_set", CHSetting(highRange, {}, false)},
    /// {"max_rows_to_group_by", CHSetting(highRange, {}, false)},
    /// {"max_rows_to_read", CHSetting(highRange, {}, false)},
    /// {"max_rows_to_read_leaf", CHSetting(highRange, {}, false)},
    /// {"max_rows_to_sort", CHSetting(highRange, {}, false)},
    /// {"max_temporary_columns", CHSetting([](RandomGenerator & rg, FuzzConfig &) { return std::to_string(UINT32_C(1) << (rg.nextLargeNumber() % 6)); }, {}, false)},
    /// {"max_temporary_non_const_columns", CHSetting([](RandomGenerator & rg, FuzzConfig &) { return std::to_string(UINT32_C(1) << (rg.nextLargeNumber() % 6)); }, {}, false)},
    {"max_threads", threadSetting},
    {"max_threads_for_indexes", threadSetting},
    {"merge_tree_coarse_index_granularity",
     CHSetting([](RandomGenerator & rg, FuzzConfig &) { return std::to_string(rg.randomInt<uint32_t>(2, 32)); }, {}, false)},
    {"merge_tree_compact_parts_min_granules_to_multibuffer_read",
     CHSetting([](RandomGenerator & rg, FuzzConfig &) { return std::to_string(rg.randomInt<uint32_t>(1, 128)); }, {}, false)},
    {"merge_tree_use_const_size_tasks_for_remote_reading", trueOrFalseSettingNoOracle},
    {"merge_tree_use_v1_object_and_dynamic_serialization", trueOrFalseSettingNoOracle},
    {"metrics_perf_events_enabled", trueOrFalseSettingNoOracle},
    {"min_hit_rate_to_use_consecutive_keys_optimization", probRangeSetting},
    {"mongodb_throw_on_unsupported_query", trueOrFalseSettingNoOracle},
    {"multiple_joins_try_to_keep_original_names", trueOrFalseSetting},
    {"mutations_execute_nondeterministic_on_initiator", trueOrFalseSetting},
    {"mutations_execute_subqueries_on_initiator", trueOrFalseSetting},
    {"mutations_sync", CHSetting(zeroOneTwo, {}, false)},
    {"mysql_map_fixed_string_to_text_in_show_columns", trueOrFalseSettingNoOracle},
    {"mysql_map_string_to_text_in_show_columns", trueOrFalseSettingNoOracle},
    {"normalize_function_names", trueOrFalseSetting},
    {"opentelemetry_trace_cpu_scheduling", trueOrFalseSettingNoOracle},
    {"optimize_count_from_files", trueOrFalseSetting},
    {"optimize_extract_common_expressions", trueOrFalseSetting},
    {"optimize_min_equality_disjunction_chain_length",
     CHSetting(
         [](RandomGenerator & rg, FuzzConfig &) { return std::to_string(rg.randomInt<int32_t>(0, 10)); }, {"0", "1", "5", "10"}, false)},
    {"optimize_min_inequality_conjunction_chain_length",
     CHSetting(
         [](RandomGenerator & rg, FuzzConfig &) { return std::to_string(rg.randomInt<int32_t>(0, 10)); }, {"0", "1", "5", "10"}, false)},
    {"optimize_on_insert", trueOrFalseSetting},
    {"optimize_or_like_chain", trueOrFalseSetting},
    {"optimize_skip_unused_shards_limit",
     CHSetting(
         [](RandomGenerator & rg, FuzzConfig &) { return std::to_string(rg.randomInt<int32_t>(0, 30)); }, {"0", "1", "5", "10"}, false)},
    {"optimize_throw_if_noop", trueOrFalseSettingNoOracle},
    {"optimize_time_filter_with_preimage", trueOrFalseSetting},
    {"optimize_trivial_insert_select", trueOrFalseSetting},
    {"output_format_arrow_compression_method",
     CHSetting(
         [](RandomGenerator & rg, FuzzConfig &)
         {
             static const DB::Strings & choices = {"'lz4_frame'", "'zstd'", "'none'"};
             return rg.pickRandomly(choices);
         },
         {},
         false)},
    {"output_format_arrow_fixed_string_as_fixed_byte_array", trueOrFalseSettingNoOracle},
    {"output_format_arrow_low_cardinality_as_dictionary", trueOrFalseSettingNoOracle},
    {"output_format_arrow_string_as_string", trueOrFalseSettingNoOracle},
    {"output_format_arrow_use_64_bit_indexes_for_dictionary", trueOrFalseSettingNoOracle},
    {"output_format_arrow_use_signed_indexes_for_dictionary", trueOrFalseSettingNoOracle},
    {"output_format_avro_codec",
     CHSetting(
         [](RandomGenerator & rg, FuzzConfig &)
         {
             static const DB::Strings & choices = {"'null'", "'deflate'", "'snappy'", "'zstd'"};
             return rg.pickRandomly(choices);
         },
         {},
         false)},
    {"output_format_avro_sync_interval",
     CHSetting(
         [](RandomGenerator & rg, FuzzConfig &)
         { return std::to_string(rg.thresholdGenerator<uint64_t>(0.2, 0.2, 32, UINT32_C(10) * UINT32_C(1024) * UINT32_C(1024))); },
         {"32", "1024", "4096", "16384", "'10M'"},
         false)},
    {"output_format_binary_write_json_as_string", trueOrFalseSettingNoOracle},
    {"output_format_bson_string_as_string", trueOrFalseSettingNoOracle},
    {"output_format_compression_level",
     CHSetting(
         [](RandomGenerator & rg, FuzzConfig &) { return std::to_string(rg.thresholdGenerator<uint64_t>(0.2, 0.2, 1, 22)); }, {}, false)},
    {"output_format_csv_serialize_tuple_into_separate_columns", trueOrFalseSettingNoOracle},
    {"output_format_decimal_trailing_zeros", trueOrFalseSettingNoOracle},
    {"output_format_enable_streaming", trueOrFalseSettingNoOracle},
    {"output_format_json_array_of_rows", trueOrFalseSettingNoOracle},
    {"output_format_json_escape_forward_slashes", trueOrFalseSettingNoOracle},
    {"output_format_json_named_tuples_as_objects", trueOrFalseSettingNoOracle},
    {"output_format_json_pretty_print", trueOrFalseSettingNoOracle},
    {"output_format_json_quote_64bit_floats", trueOrFalseSettingNoOracle},
    {"output_format_json_quote_64bit_integers", trueOrFalseSettingNoOracle},
    {"output_format_json_quote_decimals", trueOrFalseSettingNoOracle},
    {"output_format_json_quote_denormals", trueOrFalseSettingNoOracle},
    {"output_format_json_skip_null_value_in_named_tuples", trueOrFalseSettingNoOracle},
    {"output_format_json_validate_utf8", trueOrFalseSettingNoOracle},
    {"output_format_markdown_escape_special_characters", trueOrFalseSettingNoOracle},
    {"output_format_native_use_flattened_dynamic_and_json_serialization", trueOrFalseSettingNoOracle},
    {"output_format_native_write_json_as_string", trueOrFalseSettingNoOracle},
    {"output_format_orc_compression_method",
     CHSetting(
         [](RandomGenerator & rg, FuzzConfig &)
         {
             static const DB::Strings & choices = {"'lz4'", "'snappy'", "'zlib'", "'zstd'", "'none'"};
             return rg.pickRandomly(choices);
         },
         {},
         false)},
    {"output_format_orc_string_as_string", trueOrFalseSettingNoOracle},
    {"output_format_parallel_formatting", trueOrFalseSetting},
    {"output_format_parquet_bloom_filter_bits_per_value",
     CHSetting(
         [](RandomGenerator & rg, FuzzConfig &) { return std::to_string(rg.thresholdGenerator<double>(0.2, 0.2, 0.0, 100.0)); },
         {},
         false)},
    {"output_format_parquet_bloom_filter_flush_threshold_bytes",
     CHSetting(
         [](RandomGenerator & rg, FuzzConfig &)
         { return std::to_string(rg.thresholdGenerator<uint64_t>(0.2, 0.2, 0, UINT32_C(1024) * UINT32_C(1024) * UINT32_C(1024))); },
         {},
         false)},
    {"output_format_parquet_compliant_nested_types", trueOrFalseSettingNoOracle},
    {"output_format_parquet_compression_method",
     CHSetting(
         [](RandomGenerator & rg, FuzzConfig &)
         {
             static const DB::Strings & choices = {"'snappy'", "'lz4'", "'brotli'", "'zstd'", "'gzip'", "'none'"};
             return rg.pickRandomly(choices);
         },
         {},
         false)},
    {"output_format_parquet_enum_as_byte_array", CHSetting(trueOrFalse, {}, false)},
    {"output_format_parquet_datetime_as_uint32", trueOrFalseSettingNoOracle},
    {"output_format_parquet_date_as_uint16", trueOrFalseSettingNoOracle},
    {"output_format_parquet_max_dictionary_size",
     CHSetting(
         [](RandomGenerator & rg, FuzzConfig &)
         { return std::to_string(rg.thresholdGenerator<uint32_t>(0.3, 0.3, 0, UINT32_C(1024) * UINT32_C(1024) * UINT32_C(1024))); },
         {},
         false)},
    {"output_format_parquet_fixed_string_as_fixed_byte_array", trueOrFalseSettingNoOracle},
    {"output_format_parquet_geometadata", trueOrFalseSettingNoOracle},
    {"output_format_parquet_parallel_encoding", trueOrFalseSettingNoOracle},
    {"output_format_parquet_string_as_string", trueOrFalseSettingNoOracle},
    {"output_format_parquet_use_custom_encoder", trueOrFalseSettingNoOracle},
    {"output_format_parquet_version",
     CHSetting(
         [](RandomGenerator & rg, FuzzConfig &)
         {
             static const DB::Strings & choices = {"'1.0'", "'2.4'", "'2.6'", "'2.latest'"};
             return rg.pickRandomly(choices);
         },
         {},
         false)},
    {"output_format_parquet_write_bloom_filter", trueOrFalseSettingNoOracle},
    {"output_format_parquet_write_page_index", trueOrFalseSettingNoOracle},
    {"output_format_pretty_color",
     CHSetting(
         [](RandomGenerator & rg, FuzzConfig &)
         {
             static const DB::Strings & choices = {"'0'", "'1'", "'auto'"};
             return rg.pickRandomly(choices);
         },
         {},
         false)},
    {"output_format_pretty_fallback_to_vertical", trueOrFalseSettingNoOracle},
    {"output_format_pretty_glue_chunks", trueOrFalseSettingNoOracle},
    {"output_format_pretty_grid_charset",
     CHSetting([](RandomGenerator & rg, FuzzConfig &) { return rg.nextBool() ? "'UTF-8'" : "'ASCII'"; }, {}, false)},
    {"output_format_pretty_highlight_digit_groups", trueOrFalseSettingNoOracle},
    {"output_format_pretty_multiline_fields", trueOrFalseSettingNoOracle},
    {"output_format_pretty_row_numbers", trueOrFalseSettingNoOracle},
    {"output_format_protobuf_nullables_with_google_wrappers", trueOrFalseSettingNoOracle},
    {"output_format_sql_insert_include_column_names", trueOrFalseSettingNoOracle},
    {"output_format_sql_insert_quote_names", trueOrFalseSettingNoOracle},
    {"output_format_sql_insert_use_replace", trueOrFalseSettingNoOracle},
    {"output_format_values_escape_quote_with_quote", trueOrFalseSettingNoOracle},
    {"output_format_write_statistics", trueOrFalseSettingNoOracle},
    {"page_cache_inject_eviction", trueOrFalseSetting},
    {"parallel_distributed_insert_select", CHSetting(zeroOneTwo, {}, false)},
    /// {"parallel_replica_offset", CHSetting([](RandomGenerator & rg, FuzzConfig &) { return std::to_string(rg.nextSmallNumber() - 1); }, {"0", "1", "2", "3", "4"})},
    {"parallel_replicas_allow_in_with_subquery", trueOrFalseSetting},
    /// {"parallel_replicas_count", CHSetting([](RandomGenerator & rg, FuzzConfig &) { return std::to_string(rg.nextSmallNumber() - 1); }, {"0", "1", "2", "3", "4"})},
    {"parallel_replicas_custom_key_range_lower", CHSetting(highRange, {}, false)},
    {"parallel_replicas_custom_key_range_upper", CHSetting(highRange, {}, false)},
    {"parallel_replicas_for_cluster_engines", trueOrFalseSetting},
    {"parallel_replicas_for_non_replicated_merge_tree", trueOrFalseSetting},
    {"parallel_replicas_index_analysis_only_on_coordinator", trueOrFalseSetting},
    {"parallel_replicas_insert_select_local_pipeline", trueOrFalseSettingNoOracle},
    {"parallel_replicas_local_plan", trueOrFalseSetting},
    {"parallel_replicas_mark_segment_size", CHSetting(highRange, {}, false)},
    {"parallel_replicas_min_number_of_rows_per_replica", CHSetting(highRange, {}, false)},
    {"parallel_replicas_mode",
     CHSetting(
         [](RandomGenerator & rg, FuzzConfig &)
         {
             static const DB::Strings & choices
                 = {"'sampling_key'", "'read_tasks'", "'custom_key_range'", "'custom_key_sampling'", "'auto'"};
             return rg.pickRandomly(choices);
         },
         {"'sampling_key'", "'read_tasks'", "'custom_key_range'", "'custom_key_sampling'", "'auto'"},
         false)},
    {"parallel_replicas_support_projection", trueOrFalseSetting},
    {"partial_result_on_first_cancel", trueOrFalseSettingNoOracle},
    {"parsedatetime_e_requires_space_padding", trueOrFalseSettingNoOracle},
    {"parsedatetime_parse_without_leading_zeros", trueOrFalseSettingNoOracle},
    {"per_part_index_stats", trueOrFalseSetting},
    {"precise_float_parsing", trueOrFalseSettingNoOracle},
    {"print_pretty_type_names", trueOrFalseSettingNoOracle},
    {"push_external_roles_in_interserver_queries", trueOrFalseSettingNoOracle},
    {"query_cache_compress_entries", trueOrFalseSetting},
    {"query_cache_share_between_users", trueOrFalseSettingNoOracle},
    {"query_cache_squash_partial_results", trueOrFalseSetting},
    {"query_condition_cache_store_conditions_as_plaintext", trueOrFalseSettingNoOracle},
    {"query_plan_display_internal_aliases", trueOrFalseSettingNoOracle},
    {"query_plan_max_step_description_length",
<<<<<<< HEAD
     CHSetting(
         [](RandomGenerator & rg, FuzzConfig &) { return std::to_string(rg.thresholdGenerator<uint64_t>(0.2, 0.2, 0, 1000)); }, {}, false)},
    {"query_plan_use_new_logical_join_step", trueOrFalseSetting},
=======
     CHSetting([](RandomGenerator & rg) { return std::to_string(rg.thresholdGenerator<uint64_t>(0.2, 0.2, 0, 1000)); }, {}, false)},
    {"query_plan_use_logical_join_step", trueOrFalseSetting},
>>>>>>> 42cd0ad5
    {"read_from_filesystem_cache_if_exists_otherwise_bypass_cache", trueOrFalseSetting},
    {"read_from_page_cache_if_exists_otherwise_bypass_cache", trueOrFalseSetting},
    {"read_overflow_mode", overflowSetting},
    {"read_through_distributed_cache", trueOrFalseSetting},
    {"regexp_dict_allow_hyperscan", trueOrFalseSetting},
    {"regexp_dict_flag_case_insensitive", trueOrFalseSettingNoOracle},
    {"regexp_dict_flag_dotall", trueOrFalseSettingNoOracle},
    /*{"remote_filesystem_read_method", Gives issues on cloud
     CHSetting([](RandomGenerator & rg, FuzzConfig &) { return rg.nextBool() ? "'read'" : "'threadpool'"; }, {"'read'", "'threadpool'"}, false)},*/
    {"reject_expensive_hyperscan_regexps", trueOrFalseSetting},
    {"remote_filesystem_read_prefetch", trueOrFalseSetting},
    {"replace_running_query", trueOrFalseSettingNoOracle},
    {"restore_replace_external_dictionary_source_to_null", trueOrFalseSettingNoOracle},
    {"restore_replace_external_engines_to_null", trueOrFalseSettingNoOracle},
    {"restore_replace_external_table_functions_to_null", trueOrFalseSettingNoOracle},
    {"restore_replicated_merge_tree_to_shared_merge_tree", trueOrFalseSettingNoOracle},
    {"result_overflow_mode", overflowSetting},
    {"read_overflow_mode_leaf", overflowSetting},
    {"rows_before_aggregation", trueOrFalseSetting},
    {"s3_allow_multipart_copy", trueOrFalseSetting},
    {"s3_allow_parallel_part_upload", trueOrFalseSettingNoOracle},
    {"s3_check_objects_after_upload", trueOrFalseSettingNoOracle},
    {"s3_create_new_file_on_insert", trueOrFalseSettingNoOracle},
    {"s3_disable_checksum", trueOrFalseSettingNoOracle},
    {"s3_ignore_file_doesnt_exist", trueOrFalseSettingNoOracle},
    {"s3_skip_empty_files", trueOrFalseSettingNoOracle},
    {"s3_slow_all_threads_after_network_error", trueOrFalseSettingNoOracle},
    {"s3_throw_on_zero_files_match", trueOrFalseSettingNoOracle},
    {"s3_truncate_on_insert", trueOrFalseSettingNoOracle},
    {"s3_use_adaptive_timeouts", trueOrFalseSettingNoOracle},
    {"s3_validate_request_settings", trueOrFalseSettingNoOracle},
    {"s3queue_enable_logging_to_s3queue_log", trueOrFalseSettingNoOracle},
    {"schema_inference_cache_require_modification_time_for_url", trueOrFalseSettingNoOracle},
    {"schema_inference_make_columns_nullable", trueOrFalseSettingNoOracle},
    {"schema_inference_make_json_columns_nullable", trueOrFalseSettingNoOracle},
    {"schema_inference_use_cache_for_file", trueOrFalseSettingNoOracle},
    {"schema_inference_use_cache_for_s3", trueOrFalseSettingNoOracle},
    {"schema_inference_use_cache_for_url", trueOrFalseSettingNoOracle},
    {"secondary_indices_enable_bulk_filtering", trueOrFalseSetting},
    {"select_sequential_consistency", trueOrFalseSetting},
    {"send_logs_level",
     CHSetting(
         [](RandomGenerator & rg, FuzzConfig &)
         {
             static const DB::Strings & choices
                 = {"'debug'", "'information'", "'trace'", "'error'", "'test'", "'warning'", "'fatal'", "'none'"};
             return rg.pickRandomly(choices);
         },
         {},
         false)},
    {"send_progress_in_http_headers", trueOrFalseSettingNoOracle},
    {"serialize_query_plan", trueOrFalseSetting},
    {"shared_merge_tree_sync_parts_on_partition_operations", trueOrFalseSettingNoOracle},
    {"short_circuit_function_evaluation_for_nulls", trueOrFalseSetting},
    {"short_circuit_function_evaluation_for_nulls_threshold", probRangeSetting},
    {"show_data_lake_catalogs_in_system_tables", trueOrFalseSettingNoOracle},
    {"show_create_query_identifier_quoting_rule",
     CHSetting(
         [](RandomGenerator & rg, FuzzConfig &)
         {
             static const DB::Strings & choices = {"'when_necessary'", "'always'", "'user_display'"};
             return rg.pickRandomly(choices);
         },
         {},
         false)},
    {"show_create_query_identifier_quoting_style",
     CHSetting(
         [](RandomGenerator & rg, FuzzConfig &)
         {
             static const DB::Strings & choices = {"'Backticks'", "'DoubleQuotes'", "'BackticksMySQL'"};
             return rg.pickRandomly(choices);
         },
         {},
         false)},
    {"show_table_uuid_in_table_create_query_if_not_nil", trueOrFalseSettingNoOracle},
    {"skip_download_if_exceeds_query_cache", trueOrFalseSetting},
    {"skip_redundant_aliases_in_udf", trueOrFalseSettingNoOracle},
    {"skip_unavailable_shards", trueOrFalseSettingNoOracle},
    {"set_overflow_mode", overflowSetting},
    {"sort_overflow_mode", overflowSetting},
    {"splitby_max_substrings_includes_remaining_string", trueOrFalseSettingNoOracle},
    {"storage_file_read_method",
     CHSetting(
         [](RandomGenerator & rg, FuzzConfig &)
         {
             static const DB::Strings & choices = {"'read'", "'pread'", "'mmap'"};
             return rg.pickRandomly(choices);
         },
         {},
         false)},
    {"stream_like_engine_allow_direct_select", trueOrFalseSetting},
    {"system_events_show_zero_values", trueOrFalseSettingNoOracle},
    /// ClickHouse cloud setting
    {"table_engine_read_through_distributed_cache", trueOrFalseSetting},
    {"table_function_remote_max_addresses",
     CHSetting(
         [](RandomGenerator & rg, FuzzConfig &) { return std::to_string(rg.thresholdGenerator<uint64_t>(0.3, 0.2, 1, 100)); }, {}, false)},
    {"throw_if_deduplication_in_dependent_materialized_views_enabled_with_async_insert", trueOrFalseSettingNoOracle},
    {"throw_if_no_data_to_insert", trueOrFalseSettingNoOracle},
    {"throw_on_error_from_cache_on_write_operations", trueOrFalseSettingNoOracle},
    {"throw_on_max_partitions_per_insert_block", trueOrFalseSettingNoOracle},
    {"throw_on_unsupported_query_inside_transaction", trueOrFalseSettingNoOracle},
    {"timeout_overflow_mode", overflowSetting},
    {"timeout_overflow_mode_leaf", overflowSetting},
    {"totals_auto_threshold", CHSetting(probRange, {}, false)},
    {"totals_mode",
     CHSetting(
         [](RandomGenerator & rg, FuzzConfig &)
         {
             static const DB::Strings & choices
                 = {"'before_having'", "'after_having_exclusive'", "'after_having_inclusive'", "'after_having_auto'"};
             return rg.pickRandomly(choices);
         },
         {},
         false)},
    {"trace_profile_events", trueOrFalseSettingNoOracle},
    {"transfer_overflow_mode", overflowSetting},
    {"traverse_shadow_remote_data_paths", trueOrFalseSettingNoOracle},
    {"type_json_skip_duplicated_paths", trueOrFalseSettingNoOracle},
    {"union_default_mode", setSetting},
    {"update_insert_deduplication_token_in_dependent_materialized_views", trueOrFalseSettingNoOracle},
    {"update_parallel_mode",
     CHSetting(
         [](RandomGenerator & rg, FuzzConfig &)
         {
             static const DB::Strings & choices = {"'sync'", "'auto'"};
             return rg.pickRandomly(choices);
         },
         {},
         false)},
    {"update_sequential_consistency", trueOrFalseSetting},
    {"use_async_executor_for_materialized_views", trueOrFalseSetting},
    {"use_cache_for_count_from_files", trueOrFalseSetting},
    {"use_client_time_zone", trueOrFalseSettingNoOracle},
    {"use_compact_format_in_distributed_parts_names", trueOrFalseSettingNoOracle},
    {"use_hedged_requests", trueOrFalseSetting},
    {"use_hive_partitioning", trueOrFalseSettingNoOracle},
    {"use_iceberg_metadata_files_cache", trueOrFalseSetting},
    {"use_legacy_to_time", trueOrFalseSettingNoOracle},
    {"use_page_cache_for_disks_without_file_cache", trueOrFalseSetting},
    {"use_query_cache", trueOrFalseSetting},
    {"use_roaring_bitmap_iceberg_positional_deletes", trueOrFalseSetting},
    {"use_skip_indexes_if_final_exact_mode", CHSetting(trueOrFalse, {"0", "1"}, true)},
    {"use_structure_from_insertion_table_in_table_functions", CHSetting(zeroOneTwo, {}, false)},
    {"use_variant_as_common_type", CHSetting(trueOrFalse, {"0", "1"}, true)},
    {"use_with_fill_by_sorting_prefix", trueOrFalseSetting},
    {"validate_enum_literals_in_operators", trueOrFalseSettingNoOracle},
    {"validate_experimental_and_suspicious_types_inside_nested_types", trueOrFalseSettingNoOracle},
    {"validate_mutation_query", trueOrFalseSettingNoOracle},
    {"validate_polygons", trueOrFalseSettingNoOracle},
    {"vector_search_filter_strategy",
     CHSetting(
         [](RandomGenerator & rg, FuzzConfig &)
         {
             static const DB::Strings & choices = {"'auto'", "'postfilter'", "'prefilter'"};
             return rg.pickRandomly(choices);
         },
         {"'auto'", "'postfilter'", "'prefilter'"},
         false)},
    {"vector_search_index_fetch_multiplier",
     CHSetting(
         [](RandomGenerator & rg, FuzzConfig &) { return std::to_string(rg.thresholdGenerator<double>(0.2, 0.2, 0.0, 4.0)); },
         {"0", "0.001", "0.01", "0.1", "0.5", "0.9", "0.99", "0.999", "1", "1.5", "2", "2.5"},
         false)},
    {"vector_search_with_rescoring", trueOrFalseSettingNoOracle},
    {"wait_changes_become_visible_after_commit_mode",
     CHSetting(
         [](RandomGenerator & rg, FuzzConfig &)
         {
             static const DB::Strings & choices = {"'async'", "'wait'", "'wait_unknown'"};
             return rg.pickRandomly(choices);
         },
         {},
         false)},
    /// {"wait_for_async_insert", trueOrFalseSettingNoOracle},
    {"write_full_path_in_iceberg_metadata", trueOrFalseSettingNoOracle},
    {"write_through_distributed_cache", trueOrFalseSettingNoOracle},
    {"zstd_window_log_max",
     CHSetting(
         [](RandomGenerator & rg, FuzzConfig &) { return std::to_string(rg.thresholdGenerator<uint64_t>(0.3, 0.2, -100, 100)); },
         {},
         false)}};

std::unordered_map<String, CHSetting> queryOracleSettings;

std::unordered_map<String, CHSetting> formatSettings;

void loadFuzzerServerSettings(const FuzzConfig & fc)
{
    if (!fc.clusters.empty())
    {
        serverSettings.insert(
            {{"cluster_for_parallel_replicas",
              CHSetting([&](RandomGenerator & rg, FuzzConfig &) { return "'" + rg.pickRandomly(fc.clusters) + "'"; }, {}, false)}});
    }
    if (!fc.caches.empty())
    {
        serverSettings.insert(
            {{"filesystem_cache_name",
              CHSetting([&](RandomGenerator & rg, FuzzConfig &) { return "'" + rg.pickRandomly(fc.caches) + "'"; }, {}, false)}});
    }
    for (const auto & setting : performanceSettings)
    {
        serverSettings.insert(setting);
    }
    for (auto & setting : serverSettings2)
    {
        serverSettings.emplace(std::move(setting));
    }

    /// When measuring performance use bigger block sizes
    /// Number of rows values
    for (const auto & entry :
         {"cross_join_min_rows_to_compress",
          "delta_lake_insert_max_rows_in_data_file",
          "distributed_plan_max_rows_to_broadcast",
          "external_storage_max_read_rows",
          "function_range_max_elements_in_block",
          "group_by_two_level_threshold",
          "hnsw_candidate_list_size_for_search",
          "join_output_by_rowlist_perkey_rows_threshold",
          "join_to_sort_maximum_table_rows",
          "join_to_sort_minimum_perkey_rows",
          "iceberg_insert_max_rows_in_data_file",
          "max_joined_block_size_rows",
          "max_limit_for_vector_search_queries",
          "max_number_of_partitions_for_independent_aggregation",
          "max_rows_to_transfer",
          "merge_tree_max_rows_to_use_cache",
          "merge_tree_min_read_task_size",
          "merge_tree_min_rows_for_concurrent_read",
          "merge_tree_min_rows_for_concurrent_read_for_remote_filesystem",
          "merge_tree_min_rows_for_seek",
          "min_external_table_block_size_rows",
          "min_insert_block_size_rows",
          "min_insert_block_size_rows_for_materialized_views",
          "min_joined_block_size_rows",
          "min_outstreams_per_resize_after_split",
          "output_format_parquet_batch_size",
          "output_format_parquet_data_page_size",
          "output_format_parquet_row_group_size",
          "output_format_pretty_max_rows",
          "page_cache_lookahead_blocks",
          "parallel_hash_join_threshold",
          "partial_merge_join_rows_in_right_blocks",
          "query_plan_max_limit_for_lazy_materialization"})
    {
        performanceSettings.insert({{entry, CHSetting(rowsRange, {"0", "512", "1024", "2048", "4096", "16384", "'10M'"}, false)}});
        serverSettings.insert({{entry, CHSetting(rowsRange, {"0", "4", "8", "32", "1024", "4096", "16384", "'10M'"}, false)}});
    }
    performanceSettings.insert({{"output_format_parquet_row_group_size", CHSetting(rowsRange, {}, false)}});
    serverSettings.insert({{"output_format_parquet_row_group_size", CHSetting(rowsRange, {}, false)}});

    /// Number of bytes values
    for (const auto & entry :
         {"aggregation_in_order_max_block_bytes",
          "async_insert_max_data_size",
          "azure_max_single_part_upload_size",
          "cross_join_min_bytes_to_compress",
          "default_max_bytes_in_join",
          "delta_lake_insert_max_bytes_in_data_file",
          "distributed_cache_alignment",
          "distributed_cache_min_bytes_for_seek",
          "distributed_cache_read_alignment",
          "external_storage_max_read_bytes",
          "filesystem_cache_boundary_alignment",
          "filesystem_cache_max_download_size",
          "filesystem_prefetch_max_memory_usage",
          "filesystem_prefetch_min_bytes_for_single_read_task",
          "filesystem_prefetch_step_bytes",
          "group_by_two_level_threshold_bytes",
          "input_format_max_block_size_bytes",
          "input_format_parquet_local_file_min_bytes_for_seek",
          "input_format_parquet_prefer_block_bytes",
          "input_format_parquet_memory_low_watermark",
          "input_format_parquet_memory_high_watermark",
          "join_runtime_bloom_filter_bytes",
          "max_bytes_before_external_group_by",
          "max_bytes_before_external_sort",
          "max_bytes_before_remerge_sort",
          "max_download_buffer_size",
          "iceberg_insert_max_bytes_in_data_file",
          "max_joined_block_size_bytes",
          "max_read_buffer_size",
          "max_read_buffer_size_local_fs",
          "max_read_buffer_size_remote_fs",
          "max_table_size_to_drop",
          "max_temporary_data_on_disk_size_for_query",
          "max_temporary_data_on_disk_size_for_user",
          "max_untracked_memory",
          "merge_tree_max_bytes_to_use_cache",
          "merge_tree_min_bytes_for_concurrent_read",
          "merge_tree_min_bytes_for_concurrent_read_for_remote_filesystem",
          "merge_tree_min_bytes_for_seek",
          "merge_tree_min_bytes_per_task_for_remote_reading",
          "min_bytes_to_use_direct_io",
          "min_bytes_to_use_mmap_io",
          "min_chunk_bytes_for_parallel_parsing",
          "min_external_table_block_size_bytes",
          "min_insert_block_size_bytes",
          "min_insert_block_size_bytes_for_materialized_views",
          "min_joined_block_size_bytes",
          "output_format_parquet_row_group_size_bytes",
          "page_cache_block_size",
          "partial_merge_join_left_table_buffer_bytes",
          "prefer_external_sort_block_bytes",
          "preferred_block_size_bytes",
          "preferred_max_column_in_block_size_bytes",
          "prefetch_buffer_size",
          "query_cache_max_size_in_bytes",
          "remote_read_min_bytes_for_seek",
          "write_through_distributed_cache_buffer_size"})
    {
        performanceSettings.insert({{entry, CHSetting(bytesRange, {"32768", "65536", "1048576", "4194304", "33554432", "'10M'"}, false)}});
        serverSettings.insert({{entry, CHSetting(bytesRange, {"0", "4", "8", "32", "1024", "4096", "16384", "'10M'"}, false)}});
    }
    /// Block size settings
    for (const auto & entry :
         {"input_format_parquet_max_block_size",
          "max_block_size",
          "max_compress_block_size",
          "max_insert_block_size",
          "min_compress_block_size"/*,
          "output_format_orc_compression_block_size" can give std::exception */})
    {
        performanceSettings.insert({{entry, CHSetting(highRange, {"1024", "2048", "4096", "8192", "16384", "'10M'"}, false)}});
        serverSettings.insert({{entry, CHSetting(highRange, {"4", "8", "32", "64", "1024", "4096", "16384", "'10M'"}, false)}});
    }
    if (!fc.timezones.empty())
    {
        const auto timeZones = [&](RandomGenerator & rg, FuzzConfig &) { return "'" + rg.pickRandomly(fc.timezones) + "'"; };

        serverSettings.insert({{"session_timezone", CHSetting(timeZones, {}, false)}});
        formatSettings.insert(
            {{"input_format_orc_reader_time_zone_name", CHSetting(timeZones, {}, false)},
             {"output_format_orc_writer_time_zone_name", CHSetting(timeZones, {}, false)}});
    }
    if (fc.enable_fault_injection_settings)
    {
        serverSettings.insert(
            {{"backup_restore_keeper_fault_injection_probability", CHSetting(probRange, {}, false)},
             {"create_replicated_merge_tree_fault_injection_probability", CHSetting(probRange, {}, false)},
             {"enforce_strict_identifier_format", trueOrFalseSettingNoOracle},
             {"input_format_values_interpret_expressions", trueOrFalseSettingNoOracle},
             {"insert_keeper_fault_injection_probability", CHSetting(probRange, {}, false)},
             {"memory_tracker_fault_probability", CHSetting(probRange, {}, false)},
             {"merge_tree_read_split_ranges_into_intersecting_and_non_intersecting_injection_probability", CHSetting(probRange, {}, false)},
             {"min_free_disk_bytes_to_perform_insert", CHSetting(bytesRange, {}, false)},
             {"min_free_disk_ratio_to_perform_insert", CHSetting(probRange, {}, false)},
             {"min_free_disk_space_for_temporary_data", CHSetting(bytesRange, {}, false)},
             {"postgresql_fault_injection_probability", CHSetting(probRange, {}, false)},
             {"unknown_packet_in_send_data",
              CHSetting(
                  [](RandomGenerator & rg, FuzzConfig &) { return std::to_string(rg.thresholdGenerator<uint64_t>(0.1, 0.1, 0, 16384)); },
                  {},
                  false)}});
    }
    if (fc.enable_force_settings)
    {
        serverSettings.insert(
            {{"force_aggregation_in_order", trueOrFalseSettingNoOracle},
             {"force_data_skipping_indices", trueOrFalseSettingNoOracle},
             {"force_index_by_date", trueOrFalseSettingNoOracle},
             {"force_optimize_projection", trueOrFalseSettingNoOracle},
             {"force_primary_key", trueOrFalseSettingNoOracle}});
    }

    /// Set hot settings
    for (const auto & entry : fc.hot_settings)
    {
        if (serverSettings.find(entry) == serverSettings.end())
        {
            throw DB::Exception(DB::ErrorCodes::BUZZHOUSE, "Unknown server setting: {}", entry);
        }
        const auto & next = serverSettings.at(entry);
        if (next.oracle_values.empty())
        {
            throw DB::Exception(DB::ErrorCodes::BUZZHOUSE, "Server setting {} can't be set as hot", entry);
        }
        hotSettings.insert({entry, next});
    }
    for (const auto & [key, value] : serverSettings)
    {
        if (!value.oracle_values.empty())
        {
            queryOracleSettings.insert({{key, value}});
        }
    }

    /// Format settings are to be used by the dump oracle when not looking for correctness
    for (const auto & setting : serverSettings)
    {
        formatSettings.insert(setting);
    }
    formatSettings.insert(
        {{"bool_false_representation", CHSetting(nastyStrings, {}, false)},
         {"bool_true_representation", CHSetting(nastyStrings, {}, false)},
         {"format_binary_max_array_size", CHSetting(rowsRange, {}, false)},
         {"format_binary_max_string_size", CHSetting(rowsRange, {}, false)},
         {"format_capn_proto_enum_comparising_mode",
          CHSetting(
              [](RandomGenerator & rg, FuzzConfig &)
              {
                  static const DB::Strings & choices = {"'by_names'", "'by_names_case_insensitive'", "'by_values'"};
                  return rg.pickRandomly(choices);
              },
              {},
              false)},
         {"format_csv_allow_double_quotes", trueOrFalseSettingNoOracle},
         {"format_csv_allow_single_quotes", trueOrFalseSettingNoOracle},
         {"format_csv_delimiter", CHSetting(nastyStrings, {}, false)},
         {"format_csv_null_representation", CHSetting(nastyStrings, {}, false)},
         {"format_custom_escaping_rule",
          CHSetting(
              [](RandomGenerator & rg, FuzzConfig &)
              {
                  static const DB::Strings & choices = {"'None'", "'Escaped'", "'Quoted'", "'CSV'", "'JSON'", "'XML'", "'Raw'"};
                  return rg.pickRandomly(choices);
              },
              {},
              false)},
         {"format_custom_field_delimiter", CHSetting(nastyStrings, {}, false)},
         {"format_custom_row_before_delimiter", CHSetting(nastyStrings, {}, false)},
         {"format_custom_row_after_delimiter", CHSetting(nastyStrings, {}, false)},
         {"format_custom_row_between_delimiter", CHSetting(nastyStrings, {}, false)},
         {"format_custom_result_before_delimiter", CHSetting(nastyStrings, {}, false)},
         {"format_custom_result_after_delimiter", CHSetting(nastyStrings, {}, false)},
         {"format_tsv_null_representation", CHSetting(nastyStrings, {}, false)},
         {"input_format_binary_decode_types_in_binary_format", trueOrFalseSettingNoOracle},
         {"input_format_csv_arrays_as_nested_csv", trueOrFalseSettingNoOracle},
         {"input_format_csv_detect_header", trueOrFalseSettingNoOracle},
         {"input_format_csv_enum_as_number", trueOrFalseSettingNoOracle},
         {"input_format_custom_detect_header", trueOrFalseSettingNoOracle},
         {"input_format_json_empty_as_default", trueOrFalseSettingNoOracle},
         {"input_format_json_infer_array_of_dynamic_from_array_of_different_types", trueOrFalseSettingNoOracle},
         {"input_format_json_map_as_array_of_tuples", trueOrFalseSettingNoOracle},
         {"input_format_json_max_depth", CHSetting(rowsRange, {}, false)},
         {"input_format_max_rows_to_read_for_schema_inference", CHSetting(rowsRange, {}, false)},
         {"input_format_max_bytes_to_read_for_schema_inference", CHSetting(bytesRange, {}, false)},
         {"input_format_msgpack_number_of_columns",
          CHSetting([](RandomGenerator & rg, FuzzConfig &) { return std::to_string(rg.randomInt<int32_t>(0, 20)); }, {}, false)},
         /// {"input_format_native_decode_types_in_binary_format", trueOrFalseSettingNoOracle}, may block the client
         {"input_format_orc_row_batch_size", CHSetting(rowsRange, {}, false)},
         {"input_format_tsv_crlf_end_of_line", trueOrFalseSettingNoOracle},
         {"input_format_tsv_detect_header", trueOrFalseSettingNoOracle},
         {"input_format_with_names_use_header", trueOrFalseSettingNoOracle},
         {"input_format_with_types_use_header", trueOrFalseSettingNoOracle},
         {"low_cardinality_allow_in_native_format", trueOrFalseSettingNoOracle},
         {"output_format_avro_rows_in_file", CHSetting(rowsRange, {}, false)},
         {"output_format_orc_dictionary_key_size_threshold",
          CHSetting(
              [](RandomGenerator & rg, FuzzConfig &) { return std::to_string(rg.thresholdGenerator<double>(0.2, 0.2, 0.0, 1.0)); },
              {},
              false)},
         {"output_format_orc_row_index_stride", CHSetting(rowsRange, {}, false)},
         {"output_format_binary_encode_types_in_binary_format", trueOrFalseSettingNoOracle},
         {"output_format_csv_crlf_end_of_line", trueOrFalseSettingNoOracle},
         {"output_format_json_map_as_array_of_tuples", trueOrFalseSettingNoOracle},
         {"output_format_msgpack_uuid_representation",
          CHSetting(
              [](RandomGenerator & rg, FuzzConfig &)
              {
                  static const DB::Strings & choices = {"'ext'", "'str'", "'bin'"};
                  return rg.pickRandomly(choices);
              },
              {},
              false)},
         /// {"output_format_native_encode_types_in_binary_format", trueOrFalseSettingNoOracle}, may block the client
         {"output_format_tsv_crlf_end_of_line", trueOrFalseSettingNoOracle}});

    /// Remove disallowed settings
    for (const auto & entry : fc.disallowed_settings)
    {
        hotSettings.erase(entry);
        serverSettings.erase(entry);
        performanceSettings.erase(entry);
        queryOracleSettings.erase(entry);
        formatSettings.erase(entry);
    }
    if (serverSettings.empty() || performanceSettings.empty() || queryOracleSettings.empty() || formatSettings.empty())
    {
        throw DB::Exception(DB::ErrorCodes::BUZZHOUSE, "Settings map can't be empty");
    }
}

std::unique_ptr<SQLType> size_tp, null_tp, string_tp;

std::vector<SystemTable> systemTables;

void loadSystemTables(FuzzConfig & fc)
{
    size_tp = std::make_unique<IntType>(64, true);
    null_tp = std::make_unique<BoolType>();
    string_tp = std::make_unique<StringType>(1);

    fc.loadSystemTables(systemTables);
}

}<|MERGE_RESOLUTION|>--- conflicted
+++ resolved
@@ -983,14 +983,9 @@
     {"query_condition_cache_store_conditions_as_plaintext", trueOrFalseSettingNoOracle},
     {"query_plan_display_internal_aliases", trueOrFalseSettingNoOracle},
     {"query_plan_max_step_description_length",
-<<<<<<< HEAD
      CHSetting(
          [](RandomGenerator & rg, FuzzConfig &) { return std::to_string(rg.thresholdGenerator<uint64_t>(0.2, 0.2, 0, 1000)); }, {}, false)},
-    {"query_plan_use_new_logical_join_step", trueOrFalseSetting},
-=======
-     CHSetting([](RandomGenerator & rg) { return std::to_string(rg.thresholdGenerator<uint64_t>(0.2, 0.2, 0, 1000)); }, {}, false)},
     {"query_plan_use_logical_join_step", trueOrFalseSetting},
->>>>>>> 42cd0ad5
     {"read_from_filesystem_cache_if_exists_otherwise_bypass_cache", trueOrFalseSetting},
     {"read_from_page_cache_if_exists_otherwise_bypass_cache", trueOrFalseSetting},
     {"read_overflow_mode", overflowSetting},
