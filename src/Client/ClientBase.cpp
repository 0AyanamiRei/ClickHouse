#include <Client/ClientBase.h>
#include <Client/LineReader.h>
#include <Client/ClientBaseHelpers.h>
#include <Client/TestHint.h>
#include <Client/InternalTextLogs.h>
#include <Client/TestTags.h>

#include <base/safeExit.h>
#include <Core/Block.h>
#include <Core/BaseSettingsProgramOptions.h>
#include <Core/Protocol.h>
#include <Common/DateLUT.h>
#include <Common/MemoryTracker.h>
#include <Common/scope_guard_safe.h>
#include <Common/Exception.h>
#include <Common/getNumberOfPhysicalCPUCores.h>
#include <Common/typeid_cast.h>
#include <Common/KeystrokeInterceptor.h>
#include <Common/TerminalSize.h>
#include <Common/StringUtils.h>
#include <Common/filesystemHelpers.h>
#include <Common/NetException.h>
#include <Common/SignalHandlers.h>
#include <Common/tryGetFileNameByFileDescriptor.h>
#include <Columns/ColumnString.h>
#include <Columns/ColumnsNumber.h>
#include <Formats/FormatFactory.h>

#include <Parsers/parseQuery.h>
#include <Parsers/ParserQuery.h>
#include <Parsers/formatAST.h>
#include <Parsers/ASTInsertQuery.h>
#include <Parsers/ASTCreateQuery.h>
#include <Parsers/ASTCreateFunctionQuery.h>
#include <Parsers/Access/ASTCreateUserQuery.h>
#include <Parsers/Access/ASTAuthenticationData.h>
#include <Parsers/ASTDropQuery.h>
#include <Parsers/ASTSelectQuery.h>
#include <Parsers/ASTSetQuery.h>
#include <Parsers/ASTUseQuery.h>
#include <Parsers/ASTSelectWithUnionQuery.h>
#include <Parsers/ASTQueryWithOutput.h>
#include <Parsers/ASTLiteral.h>
#include <Parsers/ASTIdentifier.h>
#include <Parsers/ASTColumnDeclaration.h>
#include <Parsers/ASTFunction.h>
#include <Parsers/PRQL/ParserPRQLQuery.h>
#include <Parsers/Kusto/ParserKQLStatement.h>
#include <Parsers/Kusto/parseKQLQuery.h>

#include <Processors/Formats/Impl/NullFormat.h>
#include <Processors/Formats/IInputFormat.h>
#include <Processors/QueryPlan/QueryPlan.h>
#include <Processors/QueryPlan/BuildQueryPipelineSettings.h>
#include <Processors/QueryPlan/Optimizations/QueryPlanOptimizationSettings.h>
#include <Processors/Executors/PullingAsyncPipelineExecutor.h>
#include <Processors/Transforms/AddingDefaultsTransform.h>
#include <QueryPipeline/QueryPipeline.h>
#include <QueryPipeline/QueryPipelineBuilder.h>
#include <Interpreters/ReplaceQueryParameterVisitor.h>
#include <Interpreters/ProfileEventsExt.h>
#include <Interpreters/InterpreterSetQuery.h>
#include <IO/WriteBufferFromOStream.h>
#include <IO/WriteBufferFromFileDescriptor.h>
#include <IO/CompressionMethod.h>
#include <IO/ForkWriteBuffer.h>

#include <Access/AccessControl.h>
#include <Storages/ColumnsDescription.h>

#include <boost/algorithm/string/case_conv.hpp>
#include <boost/algorithm/string/replace.hpp>
#include <iostream>
#include <filesystem>
#include <limits>
#include <map>
#include <memory>
#include <string_view>
#include <unordered_map>

#include <Common/config_version.h>
#include <base/find_symbols.h>
#include "config.h"
#include <IO/ReadHelpers.h>
#include <Processors/Formats/Impl/ValuesBlockInputFormat.h>

#if USE_GWP_ASAN
#    include <Common/GWPAsan.h>
#endif


namespace fs = std::filesystem;
using namespace std::literals;

namespace DB
{

namespace ErrorCodes
{
    extern const int BAD_ARGUMENTS;
    extern const int DEADLOCK_AVOIDED;
    extern const int CLIENT_OUTPUT_FORMAT_SPECIFIED;
    extern const int UNKNOWN_PACKET_FROM_SERVER;
    extern const int NO_DATA_TO_INSERT;
    extern const int UNEXPECTED_PACKET_FROM_SERVER;
    extern const int INVALID_USAGE_OF_INPUT;
    extern const int CANNOT_SET_SIGNAL_HANDLER;
    extern const int LOGICAL_ERROR;
    extern const int CANNOT_OPEN_FILE;
    extern const int FILE_ALREADY_EXISTS;
    extern const int USER_SESSION_LIMIT_EXCEEDED;
    extern const int NOT_IMPLEMENTED;
    extern const int CANNOT_READ_FROM_FILE_DESCRIPTOR;
    extern const int USER_EXPIRED;
}

}

namespace ProfileEvents
{
    extern const Event UserTimeMicroseconds;
    extern const Event SystemTimeMicroseconds;
}

namespace
{
constexpr UInt64 THREAD_GROUP_ID = 0;
}

namespace DB
{

ProgressOption toProgressOption(std::string progress)
{
    boost::to_upper(progress);

    if (progress == "OFF" || progress == "FALSE" || progress == "0" || progress == "NO")
        return ProgressOption::OFF;
    if (progress == "TTY" || progress == "ON" || progress == "TRUE" || progress == "1" || progress == "YES")
        return ProgressOption::TTY;
    if (progress == "ERR")
        return ProgressOption::ERR;
    if (progress == "DEFAULT")
        return ProgressOption::DEFAULT;

    throw boost::program_options::validation_error(boost::program_options::validation_error::invalid_option_value);
}

std::istream& operator>> (std::istream & in, ProgressOption & progress)
{
    std::string token;
    in >> token;
    progress = toProgressOption(token);
    return in;
}

static void incrementProfileEventsBlock(Block & dst, const Block & src)
{
    if (!dst)
    {
        dst = src.cloneEmpty();
    }

    assertBlocksHaveEqualStructure(src, dst, "ProfileEvents");

    std::unordered_map<String, size_t> name_pos;
    for (size_t i = 0; i < dst.columns(); ++i)
        name_pos[dst.getByPosition(i).name] = i;

    size_t dst_rows = dst.rows();
    MutableColumns mutable_columns = dst.mutateColumns();

    auto & dst_column_host_name = typeid_cast<ColumnString &>(*mutable_columns[name_pos["host_name"]]);
    auto & dst_array_current_time = typeid_cast<ColumnUInt32 &>(*mutable_columns[name_pos["current_time"]]).getData();
    auto & dst_array_type = typeid_cast<ColumnInt8 &>(*mutable_columns[name_pos["type"]]).getData();
    auto & dst_column_name = typeid_cast<ColumnString &>(*mutable_columns[name_pos["name"]]);
    auto & dst_array_value = typeid_cast<ColumnInt64 &>(*mutable_columns[name_pos["value"]]).getData();

    const auto & src_column_host_name = typeid_cast<const ColumnString &>(*src.getByName("host_name").column);
    const auto & src_array_current_time = typeid_cast<const ColumnUInt32 &>(*src.getByName("current_time").column).getData();
    const auto & src_array_thread_id = typeid_cast<const ColumnUInt64 &>(*src.getByName("thread_id").column).getData();
    const auto & src_column_name = typeid_cast<const ColumnString &>(*src.getByName("name").column);
    const auto & src_array_value = typeid_cast<const ColumnInt64 &>(*src.getByName("value").column).getData();

    struct Id
    {
        StringRef name;
        StringRef host_name;

        bool operator<(const Id & rhs) const
        {
            return std::tie(name, host_name)
                 < std::tie(rhs.name, rhs.host_name);
        }
    };
    std::map<Id, UInt64> rows_by_name;

    for (size_t src_row = 0; src_row < src.rows(); ++src_row)
    {
        /// Filter out threads stats, use stats from thread group
        /// Exactly stats from thread group is stored to the table system.query_log
        /// The stats from threads are less useful.
        /// They take more records, they need to be combined,
        /// there even could be several records from one thread.
        /// Server doesn't send it any more to the clients, so this code left for compatible
        auto thread_id = src_array_thread_id[src_row];
        if (thread_id != THREAD_GROUP_ID)
            continue;

        Id id{
            src_column_name.getDataAt(src_row),
            src_column_host_name.getDataAt(src_row),
        };
        rows_by_name[id] = src_row;
    }

    /// Merge src into dst.
    for (size_t dst_row = 0; dst_row < dst_rows; ++dst_row)
    {
        Id id{
            dst_column_name.getDataAt(dst_row),
            dst_column_host_name.getDataAt(dst_row),
        };

        if (auto it = rows_by_name.find(id); it != rows_by_name.end())
        {
            size_t src_row = it->second;

            dst_array_current_time[dst_row] = src_array_current_time[src_row];

            switch (static_cast<ProfileEvents::Type>(dst_array_type[dst_row]))
            {
                case ProfileEvents::Type::INCREMENT:
                    dst_array_value[dst_row] += src_array_value[src_row];
                    break;
                case ProfileEvents::Type::GAUGE:
                    dst_array_value[dst_row] = src_array_value[src_row];
                    break;
            }

            rows_by_name.erase(it);
        }
    }

    /// Copy rows from src that dst does not contains.
    for (const auto & [id, pos] : rows_by_name)
    {
        for (size_t col = 0; col < src.columns(); ++col)
        {
            mutable_columns[col]->insert((*src.getByPosition(col).column)[pos]);
        }
    }

    dst.setColumns(std::move(mutable_columns));
}

/// To cancel the query on local format error.
class LocalFormatError : public DB::Exception
{
public:
    using Exception::Exception;
};


ClientBase::~ClientBase() = default;

ClientBase::ClientBase(
    int in_fd_,
    int out_fd_,
    int err_fd_,
    std::istream & input_stream_,
    std::ostream & output_stream_,
    std::ostream & error_stream_
)
    : std_in(in_fd_)
    , std_out(out_fd_)
    , progress_indication(output_stream_, in_fd_, err_fd_)
    , in_fd(in_fd_)
    , out_fd(out_fd_)
    , err_fd(err_fd_)
    , input_stream(input_stream_)
    , output_stream(output_stream_)
    , error_stream(error_stream_)
{
    stdin_is_a_tty = isatty(in_fd);
    stdout_is_a_tty = isatty(out_fd);
    stderr_is_a_tty = isatty(err_fd);
    terminal_width = getTerminalWidth(in_fd, err_fd);
}

ASTPtr ClientBase::parseQuery(const char *& pos, const char * end, const Settings & settings, bool allow_multi_statements)
{
    std::unique_ptr<IParserBase> parser;
    ASTPtr res;

    size_t max_length = 0;

    if (!allow_multi_statements)
        max_length = settings.max_query_size;

    const Dialect & dialect = settings.dialect;

    if (dialect == Dialect::kusto)
        parser = std::make_unique<ParserKQLStatement>(end, settings.allow_settings_after_format_in_insert);
    else if (dialect == Dialect::prql)
        parser = std::make_unique<ParserPRQLQuery>(max_length, settings.max_parser_depth, settings.max_parser_backtracks);
    else
        parser = std::make_unique<ParserQuery>(end, settings.allow_settings_after_format_in_insert);

    if (is_interactive || ignore_error)
    {
        String message;
        if (dialect == Dialect::kusto)
            res = tryParseKQLQuery(*parser, pos, end, message, true, "", allow_multi_statements, max_length, settings.max_parser_depth, settings.max_parser_backtracks, true);
        else
            res = tryParseQuery(*parser, pos, end, message, true, "", allow_multi_statements, max_length, settings.max_parser_depth, settings.max_parser_backtracks, true);

        if (!res)
        {
            error_stream << std::endl << message << std::endl << std::endl;
            return nullptr;
        }
    }
    else
    {
        if (dialect == Dialect::kusto)
            res = parseKQLQueryAndMovePosition(*parser, pos, end, "", allow_multi_statements, max_length, settings.max_parser_depth, settings.max_parser_backtracks);
        else
            res = parseQueryAndMovePosition(*parser, pos, end, "", allow_multi_statements, max_length, settings.max_parser_depth, settings.max_parser_backtracks);
    }

    if (is_interactive)
    {
        output_stream << std::endl;
        WriteBufferFromOStream res_buf(output_stream, 4096);
        IAST::FormatSettings format_settings(res_buf, /* one_line */ false);
        format_settings.hilite = true;
        format_settings.show_secrets = true;
        format_settings.print_pretty_type_names = true;
        res->format(format_settings);
        res_buf.finalize();
        output_stream << std::endl << std::endl;
    }

    return res;
}


/// Consumes trailing semicolons and tries to consume the same-line trailing comment.
void ClientBase::adjustQueryEnd(const char *& this_query_end, const char * all_queries_end, uint32_t max_parser_depth, uint32_t max_parser_backtracks)
{
    // We have to skip the trailing semicolon that might be left
    // after VALUES parsing or just after a normal semicolon-terminated query.
    Tokens after_query_tokens(this_query_end, all_queries_end);
    IParser::Pos after_query_iterator(after_query_tokens, max_parser_depth, max_parser_backtracks);
    while (after_query_iterator.isValid() && after_query_iterator->type == TokenType::Semicolon)
    {
        this_query_end = after_query_iterator->end;
        ++after_query_iterator;
    }

    // Now we have to do some extra work to add the trailing
    // same-line comment to the query, but preserve the leading
    // comments of the next query. The trailing comment is important
    // because the test hints are usually written this way, e.g.:
    // select nonexistent_column; -- { serverError 12345 }.
    // The token iterator skips comments and whitespace, so we have
    // to find the newline in the string manually. If it's earlier
    // than the next significant token, it means that the text before
    // newline is some trailing whitespace or comment, and we should
    // add it to our query. There are also several special cases
    // that are described below.
    const auto * newline = find_first_symbols<'\n'>(this_query_end, all_queries_end);
    const char * next_query_begin = after_query_iterator->begin;

    // We include the entire line if the next query starts after
    // it. This is a generic case of trailing in-line comment.
    // The "equals" condition is for case of end of input (they both equal
    // all_queries_end);
    if (newline <= next_query_begin)
    {
        assert(newline >= this_query_end);
        this_query_end = newline;
    }
    else
    {
        // Many queries on one line, can't do anything. By the way, this
        // syntax is probably going to work as expected:
        // select nonexistent /* { serverError 12345 } */; select 1
    }
}


/// Convert external tables to ExternalTableData and send them using the connection.
void ClientBase::sendExternalTables(ASTPtr parsed_query)
{
    const auto * select = parsed_query->as<ASTSelectWithUnionQuery>();
    if (!select && !external_tables.empty())
        throw Exception(ErrorCodes::BAD_ARGUMENTS, "External tables could be sent only with select query");

    std::vector<ExternalTableDataPtr> data;
    for (auto & table : external_tables)
        data.emplace_back(table.getData(client_context));

    connection->sendExternalTablesData(data);
}


void ClientBase::onData(Block & block, ASTPtr parsed_query)
{
    if (!block)
        return;

    processed_rows += block.rows();
    /// Even if all blocks are empty, we still need to initialize the output stream to write empty resultset.
    initOutputFormat(block, parsed_query);

    /// The header block containing zero rows was used to initialize
    /// output_format, do not output it.
    /// Also do not output too much data if we're fuzzing.
    if (block.rows() == 0 || (query_fuzzer_runs != 0 && processed_rows >= 100))
        return;

    /// If results are written INTO OUTFILE, we can avoid clearing progress to avoid flicker.
    if (need_render_progress && tty_buf && (!select_into_file || select_into_file_and_stdout))
        progress_indication.clearProgressOutput(*tty_buf);
    if (need_render_progress_table && tty_buf && (!select_into_file || select_into_file_and_stdout))
        progress_table.clearTableOutput(*tty_buf);

    try
    {
        output_format->write(materializeBlock(block));
        written_first_block = true;
    }
    catch (const Exception &)
    {
        /// Catch client errors like NO_ROW_DELIMITER
        throw LocalFormatError(getCurrentExceptionMessageAndPattern(print_stack_trace), getCurrentExceptionCode());
    }

    /// Received data block is immediately displayed to the user.
    output_format->flush();

    /// Restore progress bar and progress table after data block.
    if (need_render_progress && tty_buf)
    {
        if (select_into_file && !select_into_file_and_stdout)
            error_stream << "\r";
        progress_indication.writeProgress(*tty_buf);
    }
    if (need_render_progress_table && tty_buf)
    {
        if (!need_render_progress && select_into_file && !select_into_file_and_stdout)
            error_stream << "\r";
        progress_table.writeTable(*tty_buf, show_progress_table.load());
    }
}


void ClientBase::onLogData(Block & block)
{
    initLogsOutputStream();
    if (need_render_progress && tty_buf)
        progress_indication.clearProgressOutput(*tty_buf);
    if (need_render_progress_table)
        progress_table.clearTableOutput(*tty_buf);
    logs_out_stream->writeLogs(block);
    logs_out_stream->flush();
}


void ClientBase::onTotals(Block & block, ASTPtr parsed_query)
{
    initOutputFormat(block, parsed_query);
    output_format->setTotals(materializeBlock(block));
}


void ClientBase::onExtremes(Block & block, ASTPtr parsed_query)
{
    initOutputFormat(block, parsed_query);
    output_format->setExtremes(materializeBlock(block));
}


void ClientBase::onReceiveExceptionFromServer(std::unique_ptr<Exception> && e)
{
    have_error = true;
    server_exception = std::move(e);
    resetOutput();
}


void ClientBase::onProfileInfo(const ProfileInfo & profile_info)
{
    if (profile_info.hasAppliedLimit() && output_format)
        output_format->setRowsBeforeLimit(profile_info.getRowsBeforeLimit());
    if (profile_info.hasAppliedAggregation() && output_format)
        output_format->setRowsBeforeAggregation(profile_info.getRowsBeforeAggregation());
}


void ClientBase::initOutputFormat(const Block & block, ASTPtr parsed_query)
try
{
    if (!output_format)
    {
        /// Ignore all results when fuzzing as they can be huge.
        if (query_fuzzer_runs)
        {
            output_format = std::make_shared<NullOutputFormat>(block);
            return;
        }

        WriteBuffer * out_buf = nullptr;
        if (!pager.empty())
        {
            if (SIG_ERR == signal(SIGPIPE, SIG_IGN))
                throw ErrnoException(ErrorCodes::CANNOT_SET_SIGNAL_HANDLER, "Cannot set signal handler for SIGPIPE");
            /// We need to reset signals that had been installed in the
            /// setupSignalHandler() since terminal will send signals to both
            /// processes and so signals will be delivered to the
            /// clickhouse-client/local as well, which will be terminated when
            /// signal will be delivered second time.
            if (SIG_ERR == signal(SIGINT, SIG_IGN))
                throw ErrnoException(ErrorCodes::CANNOT_SET_SIGNAL_HANDLER, "Cannot set signal handler for SIGINT");
            if (SIG_ERR == signal(SIGQUIT, SIG_IGN))
                throw ErrnoException(ErrorCodes::CANNOT_SET_SIGNAL_HANDLER, "Cannot set signal handler for SIGQUIT");

            ShellCommand::Config config(pager);
            config.pipe_stdin_only = true;
            pager_cmd = ShellCommand::execute(config);
            out_buf = &pager_cmd->in;
        }
        else
        {
            out_buf = &std_out;
        }

        String current_format = default_output_format;

        select_into_file = false;
        select_into_file_and_stdout = false;
        /// The query can specify output format or output file.
        if (const auto * query_with_output = dynamic_cast<const ASTQueryWithOutput *>(parsed_query.get()))
        {
            String out_file;
            if (query_with_output->out_file)
            {
                select_into_file = true;

                const auto & out_file_node = query_with_output->out_file->as<ASTLiteral &>();
                out_file = out_file_node.value.safeGet<std::string>();

                std::string compression_method_string;

                if (query_with_output->compression)
                {
                    const auto & compression_method_node = query_with_output->compression->as<ASTLiteral &>();
                    compression_method_string = compression_method_node.value.safeGet<std::string>();
                }

                CompressionMethod compression_method = chooseCompressionMethod(out_file, compression_method_string);
                UInt64 compression_level = 3;

                if (query_with_output->compression_level)
                {
                    const auto & compression_level_node = query_with_output->compression_level->as<ASTLiteral &>();
                    compression_level_node.value.tryGet<UInt64>(compression_level);
                }

                auto flags = O_WRONLY | O_EXCL;

                auto file_exists = fs::exists(out_file);
                if (file_exists && query_with_output->is_outfile_append)
                    flags |= O_APPEND;
                else if (file_exists && query_with_output->is_outfile_truncate)
                    flags |= O_TRUNC;
                else
                    flags |= O_CREAT;

                out_file_buf = wrapWriteBufferWithCompressionMethod(
                    std::make_unique<WriteBufferFromFile>(out_file, DBMS_DEFAULT_BUFFER_SIZE, flags),
                    compression_method,
                    static_cast<int>(compression_level)
                );

                if (query_with_output->is_into_outfile_with_stdout)
                {
                    select_into_file_and_stdout = true;
                    out_file_buf = std::make_unique<ForkWriteBuffer>(std::vector<WriteBufferPtr>{std::move(out_file_buf),
                            std::make_shared<WriteBufferFromFileDescriptor>(STDOUT_FILENO)});
                }

                // We are writing to file, so default format is the same as in non-interactive mode.
                if (is_interactive && is_default_format)
                    current_format = "TabSeparated";
            }
            if (query_with_output->format != nullptr)
            {
                if (has_vertical_output_suffix)
                    throw Exception(ErrorCodes::CLIENT_OUTPUT_FORMAT_SPECIFIED, "Output format already specified");
                const auto & id = query_with_output->format->as<ASTIdentifier &>();
                current_format = id.name();
            }
            else if (query_with_output->out_file)
            {
                auto format_name = FormatFactory::instance().tryGetFormatFromFileName(out_file);
                if (format_name)
                    current_format = *format_name;
            }
        }

        if (has_vertical_output_suffix)
            current_format = "Vertical";

        bool logs_into_stdout = server_logs_file == "-";
        bool extras_into_stdout = need_render_progress || logs_into_stdout;
        bool select_only_into_file = select_into_file && !select_into_file_and_stdout;

        if (!out_file_buf && default_output_compression_method != CompressionMethod::None)
            out_file_buf = wrapWriteBufferWithCompressionMethod(out_buf, default_output_compression_method, 3, 0);

        /// It is not clear how to write progress and logs
        /// intermixed with data with parallel formatting.
        /// It may increase code complexity significantly.
        if (!extras_into_stdout || select_only_into_file)
            output_format = client_context->getOutputFormatParallelIfPossible(
                current_format, out_file_buf ? *out_file_buf : *out_buf, block);
        else
            output_format = client_context->getOutputFormat(
                current_format, out_file_buf ? *out_file_buf : *out_buf, block);

        output_format->setAutoFlush();
    }
}
catch (...)
{
    throw LocalFormatError(getCurrentExceptionMessageAndPattern(print_stack_trace), getCurrentExceptionCode());
}


void ClientBase::initLogsOutputStream()
{
    if (!logs_out_stream)
    {
        WriteBuffer * wb = out_logs_buf.get();

        bool color_logs = false;
        if (!out_logs_buf)
        {
            if (server_logs_file.empty())
            {
                /// Use stderr by default
                out_logs_buf = std::make_unique<WriteBufferFromFileDescriptor>(STDERR_FILENO);
                wb = out_logs_buf.get();
                color_logs = stderr_is_a_tty;
            }
            else if (server_logs_file == "-")
            {
                /// Use stdout if --server_logs_file=- specified
                wb = &std_out;
                color_logs = stdout_is_a_tty;
            }
            else
            {
                out_logs_buf
                    = std::make_unique<WriteBufferFromFile>(server_logs_file, DBMS_DEFAULT_BUFFER_SIZE, O_WRONLY | O_APPEND | O_CREAT);
                wb = out_logs_buf.get();
            }
        }

        logs_out_stream = std::make_unique<InternalTextLogs>(*wb, color_logs);
    }
}

void ClientBase::adjustSettings()
{
    Settings settings = global_context->getSettingsCopy();

    /// NOTE: Do not forget to set changed=false to avoid sending it to the server (to avoid breakage read only profiles)

    /// Do not limit pretty format output in case of --pager specified or in case of stdout is not a tty.
    if (!pager.empty() || !stdout_is_a_tty)
    {
        if (!global_context->getSettingsRef().output_format_pretty_max_rows.changed)
        {
            settings.output_format_pretty_max_rows = std::numeric_limits<UInt64>::max();
            settings.output_format_pretty_max_rows.changed = false;
        }

        if (!global_context->getSettingsRef().output_format_pretty_max_value_width.changed)
        {
            settings.output_format_pretty_max_value_width = std::numeric_limits<UInt64>::max();
            settings.output_format_pretty_max_value_width.changed = false;
        }
    }

    global_context->setSettings(settings);
}

void ClientBase::initClientContext()
{
    client_context->setClientName(std::string(DEFAULT_CLIENT_NAME));
    client_context->setQuotaClientKey(getClientConfiguration().getString("quota_key", ""));
    client_context->setQueryKindInitial();
    client_context->setQueryKind(query_kind);
    client_context->setQueryParameters(query_parameters);
}

bool ClientBase::isRegularFile(int fd)
{
    struct stat file_stat;
    return fstat(fd, &file_stat) == 0 && S_ISREG(file_stat.st_mode);
}

void ClientBase::setDefaultFormatsAndCompressionFromConfiguration()
{
    if (getClientConfiguration().has("output-format"))
    {
        default_output_format = getClientConfiguration().getString("output-format");
        is_default_format = false;
    }
    else if (getClientConfiguration().has("format"))
    {
        default_output_format = getClientConfiguration().getString("format");
        is_default_format = false;
    }
    else if (getClientConfiguration().has("vertical"))
    {
        default_output_format = "Vertical";
        is_default_format = false;
    }
    else if (isRegularFile(STDOUT_FILENO))
    {
        std::optional<String> format_from_file_name = FormatFactory::instance().tryGetFormatFromFileDescriptor(STDOUT_FILENO);
        if (format_from_file_name)
            default_output_format = *format_from_file_name;
        else
            default_output_format = "TSV";

        std::optional<String> file_name = tryGetFileNameFromFileDescriptor(STDOUT_FILENO);
        if (file_name)
            default_output_compression_method = chooseCompressionMethod(*file_name, "");
    }
    else if (is_interactive)
    {
        default_output_format = "PrettyCompact";
    }
    else
    {
        default_output_format = "TSV";
    }

    if (getClientConfiguration().has("input-format"))
    {
        default_input_format = getClientConfiguration().getString("input-format");
    }
    else if (getClientConfiguration().has("format"))
    {
        default_input_format = getClientConfiguration().getString("format");
    }
    else if (getClientConfiguration().getString("table-file", "-") != "-")
    {
        auto file_name = getClientConfiguration().getString("table-file");
        std::optional<String> format_from_file_name = FormatFactory::instance().tryGetFormatFromFileName(file_name);
        if (format_from_file_name)
            default_input_format = *format_from_file_name;
        else
            default_input_format = "TSV";
    }
    else
    {
        std::optional<String> format_from_file_name = FormatFactory::instance().tryGetFormatFromFileDescriptor(STDIN_FILENO);
        if (format_from_file_name)
            default_input_format = *format_from_file_name;
        else
            default_input_format = "TSV";
    }

    format_max_block_size = getClientConfiguration().getUInt64("format_max_block_size",
        global_context->getSettingsRef().max_block_size);

    /// Setting value from cmd arg overrides one from config
    if (global_context->getSettingsRef().max_insert_block_size.changed)
    {
        insert_format_max_block_size = global_context->getSettingsRef().max_insert_block_size;
    }
    else
    {
        insert_format_max_block_size = getClientConfiguration().getUInt64("insert_format_max_block_size",
            global_context->getSettingsRef().max_insert_block_size);
    }
}

void ClientBase::initTTYBuffer(ProgressOption progress_option, ProgressOption progress_table_option)
{
    if (tty_buf)
        return;

    if (progress_option == ProgressOption::OFF || (!is_interactive && progress_option == ProgressOption::DEFAULT))
        need_render_progress = false;

    if (progress_table_option == ProgressOption::OFF || (!is_interactive && progress_table_option == ProgressOption::DEFAULT))
        need_render_progress_table = false;

    if (!need_render_progress && !need_render_progress_table)
        return;

    /// If need_render_progress and need_render_progress_table are enabled,
    /// use ProgressOption that was set for the progress bar for progress table as well.
    ProgressOption progress = progress_option ? progress_option : progress_table_option;

    static constexpr auto tty_file_name = "/dev/tty";

    /// Output all progress bar commands to terminal at once to avoid flicker.
    /// This size is usually greater than the window size.
    static constexpr size_t buf_size = 1024;

    if (is_interactive || progress == ProgressOption::TTY)
    {
        std::error_code ec;
        std::filesystem::file_status tty = std::filesystem::status(tty_file_name, ec);

        if (!ec && exists(tty) && is_character_file(tty)
            && (tty.permissions() & std::filesystem::perms::others_write) != std::filesystem::perms::none)
        {
            try
            {
                tty_buf = std::make_unique<WriteBufferFromFile>(tty_file_name, buf_size);

                /// It is possible that the terminal file has writeable permissions
                /// but we cannot write anything there. Check it with invisible character.
                tty_buf->write('\0');
                tty_buf->next();

                return;
            }
            catch (const Exception & e)
            {
                if (tty_buf)
                    tty_buf.reset();

                if (e.code() != ErrorCodes::CANNOT_OPEN_FILE)
                    throw;

                /// It is normal if file exists, indicated as writeable but still cannot be opened.
                /// Fallback to other options.
            }
        }
    }

    if (stderr_is_a_tty || progress == ProgressOption::ERR)
    {
        tty_buf = std::make_unique<WriteBufferFromFileDescriptor>(STDERR_FILENO, buf_size);
    }
    else
    {
        need_render_progress = false;
        need_render_progress_table = false;
    }
}

void ClientBase::initKeystrokeInterceptor()
{
    if (is_interactive && need_render_progress_table)
    {
        keystroke_interceptor = std::make_unique<KeystrokeInterceptor>(in_fd);
        keystroke_interceptor->registerCallback(' ', [this]() { show_progress_table = !show_progress_table; });

    }
}

void ClientBase::updateSuggest(const ASTPtr & ast)
{
    std::vector<std::string> new_words;

    if (auto * create = ast->as<ASTCreateQuery>())
    {
        if (create->database)
            new_words.push_back(create->getDatabase());
        new_words.push_back(create->getTable());

        if (create->columns_list && create->columns_list->columns)
        {
            for (const auto & elem : create->columns_list->columns->children)
            {
                if (const auto * column = elem->as<ASTColumnDeclaration>())
                    new_words.push_back(column->name);
            }
        }
    }

    if (const auto * create_function = ast->as<ASTCreateFunctionQuery>())
    {
        new_words.push_back(create_function->getFunctionName());
    }

    if (!new_words.empty())
        suggest->addWords(std::move(new_words));
}

bool ClientBase::isSyncInsertWithData(const ASTInsertQuery & insert_query, const ContextPtr & context)
{
    if (!insert_query.data)
        return false;

    auto settings = context->getSettingsCopy();
    if (insert_query.settings_ast)
        settings.applyChanges(insert_query.settings_ast->as<ASTSetQuery>()->changes);

    return !settings.async_insert;
}

void ClientBase::processTextAsSingleQuery(const String & full_query)
{
    /// Some parts of a query (result output and formatting) are executed
    /// client-side. Thus we need to parse the query.
    const char * begin = full_query.data();
    auto parsed_query = parseQuery(begin, begin + full_query.size(),
        client_context->getSettingsRef(),
        /*allow_multi_statements=*/ false);

    if (!parsed_query)
        return;

    String query_to_execute;

    /// Query will be parsed before checking the result because error does not
    /// always means a problem, i.e. if table already exists, and it is no a
    /// huge problem if suggestion will be added even on error, since this is
    /// just suggestion.
    ///
    /// Do not update suggest, until suggestion will be ready
    /// (this will avoid extra complexity)
    if (suggest)
        updateSuggest(parsed_query);

    /// An INSERT query may have the data that follows query text.
    /// Send part of the query without data, because data will be sent separately.
    /// But for asynchronous inserts we don't extract data, because it's needed
    /// to be done on server side in that case (for coalescing the data from multiple inserts on server side).
    const auto * insert = parsed_query->as<ASTInsertQuery>();
    if (insert && isSyncInsertWithData(*insert, client_context))
        query_to_execute = full_query.substr(0, insert->data - full_query.data());
    else
        query_to_execute = full_query;

    try
    {
        processParsedSingleQuery(full_query, query_to_execute, parsed_query, echo_queries);
    }
    catch (Exception & e)
    {
        if (server_exception)
            server_exception->rethrow();
        if (!is_interactive)
            e.addMessage("(in query: {})", full_query);
        throw;
    }

    if (have_error)
        processError(full_query);
}

void ClientBase::processOrdinaryQuery(const String & query_to_execute, ASTPtr parsed_query)
{
    auto query = query_to_execute;

    /// Rewrite query only when we have query parameters.
    /// Note that if query is rewritten, comments in query are lost.
    /// But the user often wants to see comments in server logs, query log, processlist, etc.
    /// For recent versions of the server query parameters will be transferred by network and applied on the server side.
    if (!query_parameters.empty()
        && connection->getServerRevision(connection_parameters.timeouts) < DBMS_MIN_PROTOCOL_VERSION_WITH_PARAMETERS)
    {
        /// Replace ASTQueryParameter with ASTLiteral for prepared statements.
        ReplaceQueryParameterVisitor visitor(query_parameters);
        visitor.visit(parsed_query);

        /// Get new query after substitutions.
        if (visitor.getNumberOfReplacedParameters())
            query = serializeAST(*parsed_query);
        chassert(!query.empty());
    }

    if (allow_merge_tree_settings && parsed_query->as<ASTCreateQuery>())
    {
        /// Rewrite query if new settings were added.
        if (addMergeTreeSettings(*parsed_query->as<ASTCreateQuery>()))
        {
            /// Replace query parameters because AST cannot be serialized otherwise.
            if (!query_parameters.empty())
            {
                ReplaceQueryParameterVisitor visitor(query_parameters);
                visitor.visit(parsed_query);
            }

            query = serializeAST(*parsed_query);
        }
    }

    // Run some local checks to make sure queries into output file will work before sending to server.
    if (const auto * query_with_output = dynamic_cast<const ASTQueryWithOutput *>(parsed_query.get()))
    {
        String out_file;
        if (query_with_output->out_file)
        {
            const auto & out_file_node = query_with_output->out_file->as<ASTLiteral &>();
            out_file = out_file_node.value.safeGet<std::string>();

            std::string compression_method_string;

            if (query_with_output->compression)
            {
                const auto & compression_method_node = query_with_output->compression->as<ASTLiteral &>();
                compression_method_string = compression_method_node.value.safeGet<std::string>();
            }

            CompressionMethod compression_method = chooseCompressionMethod(out_file, compression_method_string);
            UInt64 compression_level = 3;

            if (query_with_output->is_outfile_append && query_with_output->is_outfile_truncate)
            {
                throw Exception(
                    ErrorCodes::BAD_ARGUMENTS,
                    "Cannot use INTO OUTFILE with APPEND and TRUNCATE simultaneously.");
            }

            if (query_with_output->is_outfile_append && compression_method != CompressionMethod::None)
            {
                throw Exception(
                    ErrorCodes::BAD_ARGUMENTS,
                    "Cannot append to compressed file. Please use uncompressed file or remove APPEND keyword.");
            }

            if (query_with_output->compression_level)
            {
                const auto & compression_level_node = query_with_output->compression_level->as<ASTLiteral &>();
                bool res = compression_level_node.value.tryGet<UInt64>(compression_level);
                auto range = getCompressionLevelRange(compression_method);

                if (!res || compression_level < range.first || compression_level > range.second)
                    throw Exception(
                        ErrorCodes::BAD_ARGUMENTS,
                        "Invalid compression level, must be positive integer in range {}-{}",
                        range.first,
                        range.second);
            }

            if (fs::exists(out_file))
            {
                if (!query_with_output->is_outfile_append && !query_with_output->is_outfile_truncate)
                {
                    throw Exception(
                        ErrorCodes::FILE_ALREADY_EXISTS,
                        "File {} exists, consider using APPEND or TRUNCATE.",
                        out_file);
                }
            }
        }
    }

    const auto & settings = client_context->getSettingsRef();
    const Int32 signals_before_stop = settings.partial_result_on_first_cancel ? 2 : 1;

    int retries_left = 10;
    while (retries_left)
    {
        try
        {
            query_interrupt_handler.start(signals_before_stop);
            SCOPE_EXIT({ query_interrupt_handler.stop(); });

            try {
                connection->sendQuery(
                    connection_parameters.timeouts,
                    query,
                    query_parameters,
                    client_context->getCurrentQueryId(),
                    query_processing_stage,
                    &client_context->getSettingsRef(),
                    &client_context->getClientInfo(),
                    true,
                    [&](const Progress & progress) { onProgress(progress); });

                if (send_external_tables)
                    sendExternalTables(parsed_query);
            }
            catch (const NetException &)
            {
                // We still want to attempt to process whatever we already received or can receive (socket receive buffer can be not empty)
                receiveResult(parsed_query, signals_before_stop, settings.partial_result_on_first_cancel);
                throw;
            }

            receiveResult(parsed_query, signals_before_stop, settings.partial_result_on_first_cancel);

            break;
        }
        catch (const Exception & e)
        {
            /// Retry when the server said "Client should retry" and no rows
            /// has been received yet.
            if (processed_rows == 0 && e.code() == ErrorCodes::DEADLOCK_AVOIDED && --retries_left)
            {
                error_stream << "Got a transient error from the server, will"
                        << " retry (" << retries_left << " retries left)";
            }
            else
            {
                throw;
            }
        }
    }
    assert(retries_left > 0);
}


/// Receives and processes packets coming from server.
/// Also checks if query execution should be cancelled.
void ClientBase::receiveResult(ASTPtr parsed_query, Int32 signals_before_stop, bool partial_result_on_first_cancel)
{
    // TODO: get the poll_interval from commandline.
    const auto receive_timeout = connection_parameters.timeouts.receive_timeout;
    constexpr size_t default_poll_interval = 1000000; /// in microseconds
    constexpr size_t min_poll_interval = 5000; /// in microseconds
    const size_t poll_interval
        = std::max(min_poll_interval, std::min<size_t>(receive_timeout.totalMicroseconds(), default_poll_interval));

    bool break_on_timeout = connection->getConnectionType() != IServerConnection::Type::LOCAL;

    std::exception_ptr local_format_error;

    if (keystroke_interceptor)
        keystroke_interceptor->startIntercept();

    while (true)
    {
        Stopwatch receive_watch(CLOCK_MONOTONIC_COARSE);

        while (true)
        {
            /// Has the Ctrl+C been pressed and thus the query should be cancelled?
            /// If this is the case, inform the server about it and receive the remaining packets
            /// to avoid losing sync.
            if (!cancelled)
            {
                if (partial_result_on_first_cancel && query_interrupt_handler.cancelled_status() == signals_before_stop - 1)
                {
                    connection->sendCancel();
                    /// First cancel reading request was sent. Next requests will only be with a full cancel
                    partial_result_on_first_cancel = false;
                }
                else if (query_interrupt_handler.cancelled())
                {
                    cancelQuery();
                }
                else
                {
                    double elapsed = receive_watch.elapsedSeconds();
                    if (break_on_timeout && elapsed > receive_timeout.totalSeconds())
                    {
                        output_stream << "Timeout exceeded while receiving data from server."
                                    << " Waited for " << static_cast<size_t>(elapsed) << " seconds,"
                                    << " timeout is " << receive_timeout.totalSeconds() << " seconds." << std::endl;

                        cancelQuery();
                    }
                }
            }

            /// Poll for changes after a cancellation check, otherwise it never reached
            /// because of progress updates from server.

            if (connection->poll(poll_interval))
                break;
        }

        try
        {
            if (!receiveAndProcessPacket(parsed_query, cancelled))
                break;
        }
        catch (const LocalFormatError &)
        {
            /// Remember the first exception.
            if (!local_format_error)
                local_format_error = std::current_exception();
            connection->sendCancel();
        }
        catch (...)
        {
            if (keystroke_interceptor)
                keystroke_interceptor->stopIntercept();
            throw;
        }
    }

    if (keystroke_interceptor)
        keystroke_interceptor->stopIntercept();

    if (local_format_error)
        std::rethrow_exception(local_format_error);

    if (cancelled && is_interactive && !cancelled_printed.exchange(true))
        output_stream << "Query was cancelled." << std::endl;
}


/// Receive a part of the result, or progress info or an exception and process it.
/// Returns true if one should continue receiving packets.
/// Output of result is suppressed if query was cancelled.
bool ClientBase::receiveAndProcessPacket(ASTPtr parsed_query, bool cancelled_)
{
    Packet packet = connection->receivePacket();

    switch (packet.type)
    {
        case Protocol::Server::PartUUIDs:
            return true;

        case Protocol::Server::Data:
            if (!cancelled_)
                onData(packet.block, parsed_query);
            return true;

        case Protocol::Server::Progress:
            onProgress(packet.progress);
            return true;

        case Protocol::Server::ProfileInfo:
            onProfileInfo(packet.profile_info);
            return true;

        case Protocol::Server::Totals:
            if (!cancelled_)
                onTotals(packet.block, parsed_query);
            return true;

        case Protocol::Server::Extremes:
            if (!cancelled_)
                onExtremes(packet.block, parsed_query);
            return true;

        case Protocol::Server::Exception:
            onReceiveExceptionFromServer(std::move(packet.exception));
            return false;

        case Protocol::Server::Log:
            onLogData(packet.block);
            return true;

        case Protocol::Server::EndOfStream:
            onEndOfStream();
            return false;

        case Protocol::Server::ProfileEvents:
            onProfileEvents(packet.block);
            return true;

        case Protocol::Server::TimezoneUpdate:
            onTimezoneUpdate(packet.server_timezone);
            return true;

        default:
            throw Exception(
                ErrorCodes::UNKNOWN_PACKET_FROM_SERVER, "Unknown packet {} from server {}", packet.type, connection->getDescription());
    }
}


void ClientBase::onProgress(const Progress & value)
{
    if (!progress_indication.updateProgress(value))
    {
        // Just a keep-alive update.
        return;
    }

    if (output_format)
        output_format->onProgress(value);

    if (need_render_progress && tty_buf)
        progress_indication.writeProgress(*tty_buf);
}

void ClientBase::onTimezoneUpdate(const String & tz)
{
    client_context->setSetting("session_timezone", tz);
}


void ClientBase::onEndOfStream()
{
    if (need_render_progress && tty_buf)
        progress_indication.clearProgressOutput(*tty_buf);
    if (need_render_progress_table && tty_buf)
        progress_table.clearTableOutput(*tty_buf);

    if (output_format)
    {
        /// Do our best to estimate the start of the query so the output format matches the one reported by the server
        bool is_running = false;
        output_format->setStartTime(
            clock_gettime_ns(CLOCK_MONOTONIC) - static_cast<UInt64>(progress_indication.elapsedSeconds() * 1000000000), is_running);

        try
        {
            output_format->finalize();
        }
        catch (...)
        {
            /// Format should be reset to make it work for subsequent query
            /// (otherwise it will throw again in resetOutput())
            output_format.reset();
            throw;
        }
    }

    resetOutput();

    if (is_interactive)
    {
        if (cancelled && !cancelled_printed.exchange(true))
            output_stream << "Query was cancelled." << std::endl;
        else if (!written_first_block)
            output_stream << "Ok." << std::endl;
    }
}


void ClientBase::onProfileEvents(Block & block)
{
    const auto rows = block.rows();
    if (rows == 0)
        return;

    if (getName() == "local" || server_revision >= DBMS_MIN_PROTOCOL_VERSION_WITH_INCREMENTAL_PROFILE_EVENTS)
    {
        const auto & array_thread_id = typeid_cast<const ColumnUInt64 &>(*block.getByName("thread_id").column).getData();
        const auto & names = typeid_cast<const ColumnString &>(*block.getByName("name").column);
        const auto & host_names = typeid_cast<const ColumnString &>(*block.getByName("host_name").column);
        const auto & array_values = typeid_cast<const ColumnInt64 &>(*block.getByName("value").column).getData();

        const auto * user_time_name = ProfileEvents::getName(ProfileEvents::UserTimeMicroseconds);
        const auto * system_time_name = ProfileEvents::getName(ProfileEvents::SystemTimeMicroseconds);

        HostToTimesMap thread_times;
        for (size_t i = 0; i < rows; ++i)
        {
            auto thread_id = array_thread_id[i];
            auto host_name = host_names.getDataAt(i).toString();

            /// In ProfileEvents packets thread id 0 specifies common profiling information
            /// for all threads executing current query on specific host. So instead of summing per thread
            /// consumption it's enough to look for data with thread id 0.
            if (thread_id != THREAD_GROUP_ID)
                continue;

            auto event_name = names.getDataAt(i);
            auto value = array_values[i];

            /// Ignore negative time delta or memory usage just in case.
            if (value < 0)
                continue;

            if (event_name == user_time_name)
                thread_times[host_name].user_ms = value;
            else if (event_name == system_time_name)
                thread_times[host_name].system_ms = value;
            else if (event_name == MemoryTracker::USAGE_EVENT_NAME)
                thread_times[host_name].memory_usage = value;
            else if (event_name == MemoryTracker::PEAK_USAGE_EVENT_NAME)
                thread_times[host_name].peak_memory_usage = value;
        }
        progress_indication.updateThreadEventData(thread_times);
        progress_table.updateTable(block);

        if (need_render_progress && tty_buf)
            progress_indication.writeProgress(*tty_buf);
        if (need_render_progress_table && tty_buf)
            progress_table.writeTable(*tty_buf, show_progress_table.load());

        if (profile_events.print)
        {
            if (profile_events.watch.elapsedMilliseconds() >= profile_events.delay_ms)
            {
                /// We need to restart the watch each time we flushed these events
                profile_events.watch.restart();
                initLogsOutputStream();
                if (need_render_progress && tty_buf)
                    progress_indication.clearProgressOutput(*tty_buf);
                if (need_render_progress_table && tty_buf)
                    progress_table.clearTableOutput(*tty_buf);
                logs_out_stream->writeProfileEvents(block);
                logs_out_stream->flush();

                profile_events.last_block = {};
            }
            else
            {
                incrementProfileEventsBlock(profile_events.last_block, block);
            }
        }
    }
}


/// Flush all buffers.
void ClientBase::resetOutput()
{
    /// Order is important: format, compression, file

    if (output_format)
        output_format->finalize();
    output_format.reset();

    logs_out_stream.reset();

    if (out_file_buf)
    {
        out_file_buf->finalize();
        out_file_buf.reset();
    }

    if (pager_cmd)
    {
        pager_cmd->in.close();
        pager_cmd->wait();

        if (SIG_ERR == signal(SIGPIPE, SIG_DFL))
            throw ErrnoException(ErrorCodes::CANNOT_SET_SIGNAL_HANDLER, "Cannot set signal handler for SIGPIPE");
        if (SIG_ERR == signal(SIGINT, SIG_DFL))
            throw ErrnoException(ErrorCodes::CANNOT_SET_SIGNAL_HANDLER, "Cannot set signal handler for SIGINT");
        if (SIG_ERR == signal(SIGQUIT, SIG_DFL))
            throw ErrnoException(ErrorCodes::CANNOT_SET_SIGNAL_HANDLER, "Cannot set signal handler for SIGQUIT");

        setupSignalHandler();
    }
    pager_cmd = nullptr;

    if (out_logs_buf)
    {
        out_logs_buf->finalize();
        out_logs_buf.reset();
    }

    std_out.next();
}


/// Receive the block that serves as an example of the structure of table where data will be inserted.
bool ClientBase::receiveSampleBlock(Block & out, ColumnsDescription & columns_description, ASTPtr parsed_query)
{
    while (true)
    {
        Packet packet = connection->receivePacket();

        switch (packet.type)
        {
            case Protocol::Server::Data:
                out = packet.block;
                return true;

            case Protocol::Server::Exception:
                onReceiveExceptionFromServer(std::move(packet.exception));
                return false;

            case Protocol::Server::Log:
                onLogData(packet.block);
                break;

            case Protocol::Server::TableColumns:
                columns_description = ColumnsDescription::parse(packet.multistring_message[1]);
                return receiveSampleBlock(out, columns_description, parsed_query);

            case Protocol::Server::TimezoneUpdate:
                onTimezoneUpdate(packet.server_timezone);
                break;

            default:
                throw NetException(ErrorCodes::UNEXPECTED_PACKET_FROM_SERVER,
                    "Unexpected packet from server (expected Data, Exception, Log or TimezoneUpdate, got {})",
                    String(Protocol::Server::toString(packet.type)));
        }
    }
}


void ClientBase::setInsertionTable(const ASTInsertQuery & insert_query)
{
    if (!client_context->hasInsertionTable() && insert_query.table)
    {
        String table = insert_query.table->as<ASTIdentifier &>().shortName();
        if (!table.empty())
        {
            String database = insert_query.database ? insert_query.database->as<ASTIdentifier &>().shortName() : "";
            client_context->setInsertionTable(StorageID(database, table));
        }
    }
}


namespace
{
bool isStdinNotEmptyAndValid(ReadBufferFromFileDescriptor & std_in)
{
    try
    {
        return !std_in.eof();
    }
    catch (const Exception & e)
    {
        if (e.code() == ErrorCodes::CANNOT_READ_FROM_FILE_DESCRIPTOR)
            return false;
        throw;
    }
}
}


void ClientBase::processInsertQuery(const String & query_to_execute, ASTPtr parsed_query)
{
    auto query = query_to_execute;
    if (!query_parameters.empty()
        && connection->getServerRevision(connection_parameters.timeouts) < DBMS_MIN_PROTOCOL_VERSION_WITH_PARAMETERS)
    {
        /// Replace ASTQueryParameter with ASTLiteral for prepared statements.
        ReplaceQueryParameterVisitor visitor(query_parameters);
        visitor.visit(parsed_query);

        /// Get new query after substitutions.
        if (visitor.getNumberOfReplacedParameters())
            query = serializeAST(*parsed_query);
        chassert(!query.empty());
    }

    /// Process the query that requires transferring data blocks to the server.
    const auto & parsed_insert_query = parsed_query->as<ASTInsertQuery &>();
    if ((!parsed_insert_query.data && !parsed_insert_query.infile) && (is_interactive || (!stdin_is_a_tty && !isStdinNotEmptyAndValid(std_in))))
    {
        const auto & settings = client_context->getSettingsRef();
        if (settings.throw_if_no_data_to_insert)
            throw Exception(ErrorCodes::NO_DATA_TO_INSERT, "No data to insert");
        else
            return;
    }

    query_interrupt_handler.start();
    SCOPE_EXIT({ query_interrupt_handler.stop(); });

    connection->sendQuery(
        connection_parameters.timeouts,
        query,
        query_parameters,
        client_context->getCurrentQueryId(),
        query_processing_stage,
        &client_context->getSettingsRef(),
        &client_context->getClientInfo(),
        true,
        [&](const Progress & progress) { onProgress(progress); });

    if (send_external_tables)
        sendExternalTables(parsed_query);

    /// Receive description of table structure.
    Block sample;
    ColumnsDescription columns_description;
    if (receiveSampleBlock(sample, columns_description, parsed_query))
    {
        /// If structure was received (thus, server has not thrown an exception),
        /// send our data with that structure.
        setInsertionTable(parsed_insert_query);

        sendData(sample, columns_description, parsed_query);
        receiveEndOfQuery();
    }
}


void ClientBase::sendData(Block & sample, const ColumnsDescription & columns_description, ASTPtr parsed_query)
{
    /// Get columns description from variable or (if it was empty) create it from sample.
    auto columns_description_for_query = columns_description.empty() ? ColumnsDescription(sample.getNamesAndTypesList()) : columns_description;
    if (columns_description_for_query.empty())
    {
        throw Exception(ErrorCodes::LOGICAL_ERROR,
                        "Column description is empty and it can't be built from sample from table. "
                        "Cannot execute query.");
    }

    /// If INSERT data must be sent.
    auto * parsed_insert_query = parsed_query->as<ASTInsertQuery>();
    if (!parsed_insert_query)
        return;

    bool have_data_in_stdin = !is_interactive && !stdin_is_a_tty && isStdinNotEmptyAndValid(std_in);

    if (need_render_progress)
    {
        /// Set total_bytes_to_read for current fd.
        FileProgress file_progress(0, std_in.getFileSize());
        progress_indication.updateProgress(Progress(file_progress));

        /// Set callback to be called on file progress.
        if (tty_buf)
            progress_indication.setFileProgressCallback(client_context, *tty_buf);
    }

    /// If data fetched from file (maybe compressed file)
    if (parsed_insert_query->infile)
    {
        /// Get name of this file (path to file)
        const auto & in_file_node = parsed_insert_query->infile->as<ASTLiteral &>();
        const auto in_file = in_file_node.value.safeGet<std::string>();

        std::string compression_method;
        /// Compression method can be specified in query
        if (parsed_insert_query->compression)
        {
            const auto & compression_method_node = parsed_insert_query->compression->as<ASTLiteral &>();
            compression_method = compression_method_node.value.safeGet<std::string>();
        }

        String current_format = parsed_insert_query->format;
        if (current_format.empty())
            current_format = FormatFactory::instance().getFormatFromFileName(in_file);

        /// Create temporary storage file, to support globs and parallel reading
        /// StorageFile doesn't support ephemeral/materialized/alias columns.
        /// We should change ephemeral columns to ordinary and ignore materialized/alias columns.
        ColumnsDescription columns_for_storage_file;
        for (const auto & [name, _] : columns_description_for_query.getInsertable())
        {
            ColumnDescription column = columns_description_for_query.get(name);
            column.default_desc.kind = ColumnDefaultKind::Default;
            columns_for_storage_file.add(std::move(column));
        }

        StorageFile::CommonArguments args{
            WithContext(client_context),
            parsed_insert_query->table_id,
            current_format,
            getFormatSettings(client_context),
            compression_method,
            columns_for_storage_file,
            ConstraintsDescription{},
            String{},
            {},
            String{},
        };
        StoragePtr storage = std::make_shared<StorageFile>(in_file, client_context->getUserFilesPath(), args);
        storage->startup();
        SelectQueryInfo query_info;

        try
        {
            auto metadata = storage->getInMemoryMetadataPtr();
            QueryPlan plan;
            storage->read(
                plan,
                sample.getNames(),
                storage->getStorageSnapshot(metadata, client_context),
                query_info,
                client_context,
                {},
                client_context->getSettingsRef().max_block_size,
                getNumberOfPhysicalCPUCores());

            auto builder = plan.buildQueryPipeline(
                QueryPlanOptimizationSettings::fromContext(client_context),
                BuildQueryPipelineSettings::fromContext(client_context));

            QueryPlanResourceHolder resources;
            auto pipe = QueryPipelineBuilder::getPipe(std::move(*builder), resources);

            sendDataFromPipe(
                std::move(pipe),
                parsed_query,
                have_data_in_stdin);
        }
        catch (Exception & e)
        {
            e.addMessage("data for INSERT was parsed from file");
            throw;
        }

        if (have_data_in_stdin && !cancelled)
            sendDataFromStdin(sample, columns_description_for_query, parsed_query);
    }
    else if (parsed_insert_query->data)
    {
        /// Send data contained in the query.
        ReadBufferFromMemory data_in(parsed_insert_query->data, parsed_insert_query->end - parsed_insert_query->data);
        try
        {
            sendDataFrom(data_in, sample, columns_description_for_query, parsed_query, have_data_in_stdin);
            if (have_data_in_stdin && !cancelled)
                sendDataFromStdin(sample, columns_description_for_query, parsed_query);
        }
        catch (Exception & e)
        {
            /// The following query will use data from input
            //      "INSERT INTO data FORMAT TSV\n " < data.csv
            //  And may be pretty hard to debug, so add information about data source to make it easier.
            e.addMessage("data for INSERT was parsed from query");
            throw;
        }
        // Remember where the data ended. We use this info later to determine
        // where the next query begins.
        parsed_insert_query->end = parsed_insert_query->data + data_in.count();
    }
    else if (!is_interactive)
    {
        sendDataFromStdin(sample, columns_description_for_query, parsed_query);
    }
    else
        throw Exception(ErrorCodes::NO_DATA_TO_INSERT, "No data to insert");
}


void ClientBase::sendDataFrom(ReadBuffer & buf, Block & sample, const ColumnsDescription & columns_description, ASTPtr parsed_query, bool have_more_data)
{
    String current_format = "Values";

    /// Data format can be specified in the INSERT query.
    if (const auto * insert = parsed_query->as<ASTInsertQuery>())
    {
        if (!insert->format.empty())
            current_format = insert->format;
    }

    auto source = client_context->getInputFormat(current_format, buf, sample, insert_format_max_block_size);
    Pipe pipe(source);

    if (columns_description.hasDefaults())
    {
        pipe.addSimpleTransform([&](const Block & header)
        {
            return std::make_shared<AddingDefaultsTransform>(header, columns_description, *source, client_context);
        });
    }

    sendDataFromPipe(std::move(pipe), parsed_query, have_more_data);
}

void ClientBase::sendDataFromPipe(Pipe&& pipe, ASTPtr parsed_query, bool have_more_data)
try
{
    QueryPipeline pipeline(std::move(pipe));
    PullingAsyncPipelineExecutor executor(pipeline);

    if (need_render_progress)
    {
        pipeline.setProgressCallback([this](const Progress & progress){ onProgress(progress); });
    }

    Block block;
    while (executor.pull(block))
    {
        if (!cancelled && query_interrupt_handler.cancelled())
        {
            cancelQuery();
            executor.cancel();
            return;
        }

        /// Check if server send Log packet
        receiveLogsAndProfileEvents(parsed_query);

        /// Check if server send Exception packet
        auto packet_type = connection->checkPacket(0);
        if (packet_type && *packet_type == Protocol::Server::Exception)
        {
            /**
             * We're exiting with error, so it makes sense to kill the
             * input stream without waiting for it to complete.
             */
            executor.cancel();
            return;
        }

        if (block)
        {
            connection->sendData(block, /* name */"", /* scalar */false);
            processed_rows += block.rows();
        }
    }

    if (!have_more_data)
        connection->sendData({}, "", false);
}
catch (...)
{
    connection->sendCancel();
    receiveEndOfQuery();
    throw;
}

void ClientBase::sendDataFromStdin(Block & sample, const ColumnsDescription & columns_description, ASTPtr parsed_query)
{
    /// Send data read from stdin.
    try
    {
        sendDataFrom(std_in, sample, columns_description, parsed_query);
    }
    catch (Exception & e)
    {
        e.addMessage("data for INSERT was parsed from stdin");
        throw;
    }
}


/// Process Log packets, used when inserting data by blocks
void ClientBase::receiveLogsAndProfileEvents(ASTPtr parsed_query)
{
    auto packet_type = connection->checkPacket(0);

    while (packet_type && (*packet_type == Protocol::Server::Log
            || *packet_type == Protocol::Server::ProfileEvents
            || *packet_type == Protocol::Server::TimezoneUpdate))
    {
        receiveAndProcessPacket(parsed_query, false);
        packet_type = connection->checkPacket(0);
    }
}


/// Process Log packets, exit when receive Exception or EndOfStream
bool ClientBase::receiveEndOfQuery()
{
    while (true)
    {
        Packet packet = connection->receivePacket();

        switch (packet.type)
        {
            case Protocol::Server::EndOfStream:
                onEndOfStream();
                return true;

            case Protocol::Server::Exception:
                onReceiveExceptionFromServer(std::move(packet.exception));
                return false;

            case Protocol::Server::Log:
                onLogData(packet.block);
                break;

            case Protocol::Server::Progress:
                onProgress(packet.progress);
                break;

            case Protocol::Server::ProfileEvents:
                onProfileEvents(packet.block);
                break;

            case Protocol::Server::TimezoneUpdate:
                onTimezoneUpdate(packet.server_timezone);
                break;

            default:
                throw NetException(ErrorCodes::UNEXPECTED_PACKET_FROM_SERVER,
                    "Unexpected packet from server (expected Exception, EndOfStream, Log, Progress or ProfileEvents. Got {})",
                    String(Protocol::Server::toString(packet.type)));
        }
    }
}

void ClientBase::cancelQuery()
{
    connection->sendCancel();
    if (need_render_progress && tty_buf)
        progress_indication.clearProgressOutput(*tty_buf);
    if (need_render_progress_table && tty_buf)
        progress_table.clearTableOutput(*tty_buf);

    if (is_interactive)
        output_stream << "Cancelling query." << std::endl;

    cancelled = true;
}

void ClientBase::processParsedSingleQuery(const String & full_query, const String & query_to_execute,
        ASTPtr parsed_query, std::optional<bool> echo_query_, bool report_error)
{
    resetOutput();
    have_error = false;
    cancelled = false;
    cancelled_printed = false;
    client_exception.reset();
    server_exception.reset();

    if (echo_query_ && *echo_query_)
    {
        writeString(full_query, std_out);
        writeChar('\n', std_out);
        std_out.next();
    }

    if (is_interactive)
    {
        client_context->setCurrentQueryId("");
        // Generate a new query_id
        for (const auto & query_id_format : query_id_formats)
        {
            writeString(query_id_format.first, std_out);
            writeString(fmt::format(fmt::runtime(query_id_format.second), fmt::arg("query_id", client_context->getCurrentQueryId())), std_out);
            writeChar('\n', std_out);
            std_out.next();
        }
    }

    if (const auto * set_query = parsed_query->as<ASTSetQuery>())
    {
        const auto * logs_level_field = set_query->changes.tryGet(std::string_view{"send_logs_level"});
        if (logs_level_field)
        {
            auto logs_level = logs_level_field->safeGet<String>();
            /// Check that setting value is correct before updating logger level.
            SettingFieldLogsLevelTraits::fromString(logs_level);
            updateLoggerLevel(logs_level);
        }
    }

    if (const auto * create_user_query = parsed_query->as<ASTCreateUserQuery>())
    {
        if (!create_user_query->attach && create_user_query->auth_data)
        {
            if (const auto * auth_data = create_user_query->auth_data->as<ASTAuthenticationData>())
            {
                auto password = auth_data->getPassword();

                if (password)
                    client_context->getAccessControl().checkPasswordComplexityRules(*password);
            }
        }
    }

    processed_rows = 0;
    written_first_block = false;
    progress_indication.resetProgress();
    progress_table.resetTable();
    profile_events.watch.restart();

    {
        /// Temporarily apply query settings to the context.
        Settings old_settings = client_context->getSettingsCopy();
        SCOPE_EXIT_SAFE(
        {
            client_context->setSettings(old_settings);
        });
        InterpreterSetQuery::applySettingsFromQuery(parsed_query, client_context);

        if (!connection->checkConnected(connection_parameters.timeouts))
            connect();

        ASTPtr input_function;
        const auto * insert = parsed_query->as<ASTInsertQuery>();
        if (insert && insert->select)
            insert->tryFindInputFunction(input_function);

        bool is_async_insert_with_inlined_data = client_context->getSettingsRef().async_insert && insert && insert->hasInlinedData();

        if (is_async_insert_with_inlined_data)
        {
            bool have_data_in_stdin = !is_interactive && !stdin_is_a_tty && isStdinNotEmptyAndValid(std_in);
            bool have_external_data = have_data_in_stdin || insert->infile;

            if (have_external_data)
                throw Exception(ErrorCodes::NOT_IMPLEMENTED,
                    "Processing async inserts with both inlined and external data (from stdin or infile) is not supported");
        }

        /// INSERT query for which data transfer is needed (not an INSERT SELECT or input()) is processed separately.
        if (insert && (!insert->select || input_function) && !is_async_insert_with_inlined_data)
        {
            if (input_function && insert->format.empty())
                throw Exception(ErrorCodes::INVALID_USAGE_OF_INPUT, "FORMAT must be specified for function input()");

            processInsertQuery(query_to_execute, parsed_query);
        }
        else
            processOrdinaryQuery(query_to_execute, parsed_query);
    }

    /// Do not change context (current DB, settings) in case of an exception.
    if (!have_error)
    {
        if (const auto * set_query = parsed_query->as<ASTSetQuery>())
        {
            /// Save all changes in settings to avoid losing them if the connection is lost.
            for (const auto & change : set_query->changes)
            {
                if (change.name == "profile")
                    current_profile = change.value.safeGet<String>();
                else
                    client_context->applySettingChange(change);
            }
            client_context->resetSettingsToDefaultValue(set_query->default_settings);

            /// Query parameters inside SET queries should be also saved on the client side
            ///  to override their previous definitions set with --param_* arguments
            ///  and for substitutions to work inside INSERT ... VALUES queries
            for (const auto & [name, value] : set_query->query_parameters)
                query_parameters.insert_or_assign(name, value);

            client_context->addQueryParameters(NameToNameMap{set_query->query_parameters.begin(), set_query->query_parameters.end()});
        }
        if (const auto * use_query = parsed_query->as<ASTUseQuery>())
        {
            const String & new_database = use_query->getDatabase();
            /// If the client initiates the reconnection, it takes the settings from the config.
            getClientConfiguration().setString("database", new_database);
            /// If the connection initiates the reconnection, it uses its variable.
            connection->setDefaultDatabase(new_database);
        }
    }

    /// Always print last block (if it was not printed already)
    if (profile_events.last_block)
    {
        initLogsOutputStream();
        if (need_render_progress && tty_buf)
            progress_indication.clearProgressOutput(*tty_buf);
        if (need_render_progress_table && tty_buf)
            progress_table.clearTableOutput(*tty_buf);
        logs_out_stream->writeProfileEvents(profile_events.last_block);
        logs_out_stream->flush();

        profile_events.last_block = {};
    }

    if (is_interactive)
    {
        output_stream << std::endl;
        if (!server_exception || processed_rows != 0)
            output_stream << processed_rows << " row" << (processed_rows == 1 ? "" : "s") << " in set. ";
        output_stream << "Elapsed: " << progress_indication.elapsedSeconds() << " sec. ";
        progress_indication.writeFinalProgress();
        if (need_render_progress_table)
            progress_table.writeFinalTable();
        output_stream << std::endl << std::endl;
    }
    else
    {
        const auto & config = getClientConfiguration();
        if (config.getBool("print-time-to-stderr", false))
            error_stream << progress_indication.elapsedSeconds() << "\n";

        const auto & print_memory_mode = config.getString("print-memory-to-stderr", "");
        auto peak_memeory_usage = std::max<Int64>(progress_indication.getMemoryUsage().peak, 0);
        if (print_memory_mode == "default")
            error_stream << peak_memeory_usage << "\n";
        else if (print_memory_mode == "readable")
            error_stream << formatReadableSizeWithBinarySuffix(peak_memeory_usage) << "\n";
    }

    if (!is_interactive && getClientConfiguration().getBool("print-num-processed-rows", false))
    {
        output_stream << "Processed rows: " << processed_rows << "\n";
    }

    if (have_error && report_error)
        processError(full_query);
}


MultiQueryProcessingStage ClientBase::analyzeMultiQueryText(
    const char *& this_query_begin, const char *& this_query_end, const char * all_queries_end,
    String & query_to_execute, ASTPtr & parsed_query, const String & all_queries_text,
    std::unique_ptr<Exception> & current_exception)
{
    if (!is_interactive && cancelled)
        return MultiQueryProcessingStage::QUERIES_END;

    if (this_query_begin >= all_queries_end)
        return MultiQueryProcessingStage::QUERIES_END;

    // Remove leading empty newlines and other whitespace, because they
    // are annoying to filter in the query log. This is mostly relevant for
    // the tests.
    while (this_query_begin < all_queries_end && isWhitespaceASCII(*this_query_begin))
        ++this_query_begin;

    if (this_query_begin >= all_queries_end)
        return MultiQueryProcessingStage::QUERIES_END;

    unsigned max_parser_depth = static_cast<unsigned>(client_context->getSettingsRef().max_parser_depth);
    unsigned max_parser_backtracks = static_cast<unsigned>(client_context->getSettingsRef().max_parser_backtracks);

    // If there are only comments left until the end of file, we just
    // stop. The parser can't handle this situation because it always
    // expects that there is some query that it can parse.
    // We can get into this situation because the parser also doesn't
    // skip the trailing comments after parsing a query. This is because
    // they may as well be the leading comments for the next query,
    // and it makes more sense to treat them as such.
    {
        Tokens tokens(this_query_begin, all_queries_end);
        IParser::Pos token_iterator(tokens, max_parser_depth, max_parser_backtracks);
        if (!token_iterator.isValid())
            return MultiQueryProcessingStage::QUERIES_END;
    }

    this_query_end = this_query_begin;
    try
    {
        parsed_query = parseQuery(this_query_end, all_queries_end,
            client_context->getSettingsRef(),
            /*allow_multi_statements=*/ true);
    }
    catch (const Exception & e)
    {
        current_exception.reset(e.clone());
        return MultiQueryProcessingStage::PARSING_EXCEPTION;
    }

    if (!parsed_query)
    {
        if (ignore_error)
        {
            Tokens tokens(this_query_begin, all_queries_end);
            IParser::Pos token_iterator(tokens, max_parser_depth, max_parser_backtracks);
            while (token_iterator->type != TokenType::Semicolon && token_iterator.isValid())
                ++token_iterator;
            this_query_begin = token_iterator->end;

            return MultiQueryProcessingStage::CONTINUE_PARSING;
        }

        return MultiQueryProcessingStage::PARSING_FAILED;
    }

    // INSERT queries may have the inserted data in the query text that follow the query itself, e.g. "insert into t format CSV 1,2". They
    // need special handling.
    // - If the INSERT statement FORMAT is VALUES, we use the VALUES format parser to skip the inserted data until we reach the trailing single semicolon.
    // - Other formats (e.g. FORMAT CSV) are arbitrarily more complex and tricky to parse. For example, we may be unable to distinguish if the semicolon
    //   is part of the data or ends the statement. In this case, we simply assume that the end of the INSERT statement is determined by \n\n (two newlines).
    auto * insert_ast = parsed_query->as<ASTInsertQuery>();
    const char * query_to_execute_end = this_query_end;
    if (insert_ast && insert_ast->data)
    {
        if (insert_ast->format == "Values")
        {
            // Invoke the VALUES format parser to skip the inserted data
            ReadBufferFromMemory data_in(insert_ast->data, all_queries_end - insert_ast->data);
            skipBOMIfExists(data_in);
            do
            {
                skipWhitespaceIfAny(data_in);
                if (data_in.eof() || *data_in.position() == ';')
                    break;
            }
            while (ValuesBlockInputFormat::skipToNextRow(&data_in, 1, 0));
            // Handle the case of a comment followed by a semicolon
            //   Example: INSERT INTO tab VALUES xx; -- {serverError xx}
            // If we use this error hint, the next query should not be placed on the same line
            this_query_end = insert_ast->data + data_in.count();
            const auto * pos_newline = find_first_symbols<'\n'>(this_query_end, all_queries_end);
            if (pos_newline != this_query_end)
            {
                TestHint hint(String(this_query_end, pos_newline - this_query_end));
                if (hint.hasClientErrors() || hint.hasServerErrors())
                    this_query_end = pos_newline;
            }
        }
        else
        {
            // Handling of generic formats
            auto pos_newline = String(insert_ast->data, all_queries_end).find("\n\n");
            if (pos_newline != std::string::npos)
                this_query_end = insert_ast->data + pos_newline;
            else
                this_query_end = all_queries_end;
        }
        insert_ast->end = this_query_end;
        query_to_execute_end = isSyncInsertWithData(*insert_ast, client_context) ? insert_ast->data : this_query_end;
    }

    query_to_execute = all_queries_text.substr(this_query_begin - all_queries_text.data(), query_to_execute_end - this_query_begin);

    // Try to include the trailing comment with test hints. It is just
    // a guess for now, because we don't yet know where the query ends
    // if it is an INSERT query with inline data. We will do it again
    // after we have processed the query. But even this guess is
    // beneficial so that we see proper trailing comments in "echo" and
    // server log.
    adjustQueryEnd(this_query_end, all_queries_end, max_parser_depth, max_parser_backtracks);
    return MultiQueryProcessingStage::EXECUTE_QUERY;
}


bool ClientBase::executeMultiQuery(const String & all_queries_text)
{
    bool echo_query = echo_queries;

    {
        /// disable logs if expects errors
        TestHint test_hint(all_queries_text);
        if (test_hint.hasClientErrors() || test_hint.hasServerErrors())
            processTextAsSingleQuery("SET send_logs_level = 'fatal'");
    }

    /// Test tags are started with "--" so they are interpreted as comments anyway.
    /// But if the echo is enabled we have to remove the test tags from `all_queries_text`
    /// because we don't want test tags to be echoed.
    size_t test_tags_length = getTestTagsLength(all_queries_text);

    /// Several queries separated by ';'.
    /// INSERT data is ended by the empty line (\n\n), not ';'.
    /// Unnecessary semicolons may cause data to be parsed containing ';'
    /// e.g. 'insert into xx format csv val;' will insert "val;" instead of "val"
    ///      'insert into xx format csv val\n;' will insert "val" and ";"
    /// An exception is VALUES format where we also support semicolon in
    /// addition to end of line.
    const char * this_query_begin = all_queries_text.data() + test_tags_length;
    const char * this_query_end;
    const char * all_queries_end = all_queries_text.data() + all_queries_text.size();

    String full_query; // full_query is the query + inline INSERT data + trailing comments (the latter is our best guess for now).
    String query_to_execute;
    ASTPtr parsed_query;
    std::unique_ptr<Exception> current_exception;
    size_t retries_count = 0;
    bool is_first = true;

    while (true)
    {
        auto stage = analyzeMultiQueryText(this_query_begin, this_query_end, all_queries_end,
                                           query_to_execute, parsed_query, all_queries_text, current_exception);
        switch (stage)
        {
            case MultiQueryProcessingStage::QUERIES_END:
            {
                /// Compatible with old version when run interactive, e.g. "", "\ld"
                if (is_first && is_interactive)
                    processTextAsSingleQuery(all_queries_text);
                return true;
            }
            case MultiQueryProcessingStage::PARSING_FAILED:
            {
                return true;
            }
            case MultiQueryProcessingStage::CONTINUE_PARSING:
            {
                is_first = false;
                continue;
            }
            case MultiQueryProcessingStage::PARSING_EXCEPTION:
            {
                is_first = false;
                this_query_end = find_first_symbols<'\n'>(this_query_end, all_queries_end);

                // Try to find test hint for syntax error. We don't know where
                // the query ends because we failed to parse it, so we consume
                // the entire line.
                TestHint hint(String(this_query_begin, this_query_end - this_query_begin));
                if (hint.hasServerErrors())
                {
                    // Syntax errors are considered as client errors
                    current_exception->addMessage("\nExpected server error: {}.", hint.serverErrors());
                    current_exception->rethrow();
                }

                if (!hint.hasExpectedClientError(current_exception->code()))
                {
                    if (hint.hasClientErrors())
                        current_exception->addMessage("\nExpected client error: {}.", hint.clientErrors());

                    current_exception->rethrow();
                }

                /// It's expected syntax error, skip the line
                this_query_begin = this_query_end;
                current_exception.reset();

                continue;
            }
            case MultiQueryProcessingStage::EXECUTE_QUERY:
            {
                is_first = false;
                full_query = all_queries_text.substr(this_query_begin - all_queries_text.data(), this_query_end - this_query_begin);
                if (query_fuzzer_runs)
                {
                    if (!processWithFuzzing(full_query))
                        return false;

                    this_query_begin = this_query_end;
                    continue;
                }
                if (suggest)
                    updateSuggest(parsed_query);

                // Now we know for sure where the query ends.
                // Look for the hint in the text of query + insert data + trailing
                // comments, e.g. insert into t format CSV 'a' -- { serverError 123 }.
                // Use the updated query boundaries we just calculated.
                TestHint test_hint(full_query);

                // Echo all queries if asked; makes for a more readable reference file.
                echo_query = test_hint.echoQueries().value_or(echo_query);

                try
                {
                    processParsedSingleQuery(full_query, query_to_execute, parsed_query, echo_query, false);
                }
                catch (...)
                {
                    // Surprisingly, this is a client error. A server error would
                    // have been reported without throwing (see onReceiveExceptionFromServer()).
                    client_exception = std::make_unique<Exception>(getCurrentExceptionMessageAndPattern(print_stack_trace), getCurrentExceptionCode());
                    have_error = true;
                }

                // Check whether the error (or its absence) matches the test hints
                // (or their absence).
                bool error_matches_hint = true;
                bool need_retry = test_hint.needRetry(server_exception, &retries_count);
                if (need_retry)
                {
                    std::this_thread::sleep_for(std::chrono::seconds(1));
                }
                else if (have_error)
                {
                    if (test_hint.hasServerErrors())
                    {
                        if (!server_exception)
                        {
                            error_matches_hint = false;
                            fmt::print(stderr, "Expected server error code '{}' but got no server error (query: {}).\n",
                                       test_hint.serverErrors(), full_query);
                        }
                        else if (!test_hint.hasExpectedServerError(server_exception->code()))
                        {
                            error_matches_hint = false;
                            fmt::print(stderr, "Expected server error code: {} but got: {} (query: {}).\n",
                                       test_hint.serverErrors(), server_exception->code(), full_query);
                        }
                    }
                    if (test_hint.hasClientErrors())
                    {
                        if (!client_exception)
                        {
                            error_matches_hint = false;
                            fmt::print(stderr, "Expected client error code '{}' but got no client error (query: {}).\n",
                                       test_hint.clientErrors(), full_query);
                        }
                        else if (!test_hint.hasExpectedClientError(client_exception->code()))
                        {
                            error_matches_hint = false;
                            fmt::print(stderr, "Expected client error code '{}' but got '{}' (query: {}).\n",
                                       test_hint.clientErrors(), client_exception->code(), full_query);
                        }
                    }
                    if (!test_hint.hasClientErrors() && !test_hint.hasServerErrors())
                    {
                        // No error was expected but it still occurred. This is the
                        // default case without test hint, doesn't need additional
                        // diagnostics.
                        error_matches_hint = false;
                    }
                }
                else
                {
                    if (test_hint.hasClientErrors())
                    {
                        error_matches_hint = false;
                        fmt::print(stderr,
                                   "The query succeeded but the client error '{}' was expected (query: {}).\n",
                                   test_hint.clientErrors(), full_query);
                    }
                    if (test_hint.hasServerErrors())
                    {
                        error_matches_hint = false;
                        fmt::print(stderr,
                                   "The query succeeded but the server error '{}' was expected (query: {}).\n",
                                   test_hint.serverErrors(), full_query);
                    }
                }

                // If the error is expected, force reconnect and ignore it.
                if (have_error && error_matches_hint)
                {
                    client_exception.reset();
                    server_exception.reset();

                    have_error = false;

                    if (!connection->checkConnected(connection_parameters.timeouts))
                        connect();
                }

                // For INSERTs with inline data: use the end of inline data as
                // reported by the format parser (it is saved in sendData()).
                // This allows us to handle queries like:
                //   insert into t values (1); select 1
                // , where the inline data is delimited by semicolon and not by a
                // newline.
                auto * insert_ast = parsed_query->as<ASTInsertQuery>();
                if (insert_ast && isSyncInsertWithData(*insert_ast, client_context))
                {
                    this_query_end = insert_ast->end;
                    adjustQueryEnd(
                        this_query_end, all_queries_end,
                        static_cast<unsigned>(client_context->getSettingsRef().max_parser_depth),
                        static_cast<unsigned>(client_context->getSettingsRef().max_parser_backtracks));
                }

                // Report error.
                if (have_error)
                    processError(full_query);

                // Stop processing queries if needed.
                if (have_error && !ignore_error)
                    return is_interactive;

                if (!need_retry)
                    this_query_begin = this_query_end;
                break;
            }
        }
    }
}


bool ClientBase::processQueryText(const String & text)
{
    auto trimmed_input = trim(text, [](char c) { return isWhitespaceASCII(c) || c == ';'; });

    if (exit_strings.end() != exit_strings.find(trimmed_input))
        return false;

    if (trimmed_input.starts_with("\\i"))
    {
        size_t skip_prefix_size = std::strlen("\\i");
        auto file_name = trim(
            trimmed_input.substr(skip_prefix_size, trimmed_input.size() - skip_prefix_size),
            [](char c) { return isWhitespaceASCII(c); });

        return processMultiQueryFromFile(file_name);
    }

    if (query_fuzzer_runs)
    {
        processWithFuzzing(text);
        return true;
    }

    return executeMultiQuery(text);
}


String ClientBase::prompt() const
{
    return prompt_by_server_display_name;
}


void ClientBase::initQueryIdFormats()
{
    if (!query_id_formats.empty())
        return;

    /// Initialize query_id_formats if any
    if (getClientConfiguration().has("query_id_formats"))
    {
        Poco::Util::AbstractConfiguration::Keys keys;
        getClientConfiguration().keys("query_id_formats", keys);
        for (const auto & name : keys)
            query_id_formats.emplace_back(name + ":", getClientConfiguration().getString("query_id_formats." + name));
    }

    if (query_id_formats.empty())
        query_id_formats.emplace_back("Query id:", " {query_id}\n");
}


bool ClientBase::addMergeTreeSettings(ASTCreateQuery & ast_create)
{
    if (ast_create.attach
        || !ast_create.storage
        || !ast_create.storage->isExtendedStorageDefinition()
        || !ast_create.storage->engine
        || ast_create.storage->engine->name.find("MergeTree") == std::string::npos)
        return false;

    auto all_changed = cmd_merge_tree_settings.allChanged();
    if (all_changed.begin() == all_changed.end())
        return false;

    if (!ast_create.storage->settings)
    {
        auto settings_ast = std::make_shared<ASTSetQuery>();
        settings_ast->is_standalone = false;
        ast_create.storage->set(ast_create.storage->settings, settings_ast);
    }

    auto & storage_settings = *ast_create.storage->settings;
    bool added_new_setting = false;

    for (const auto & setting : all_changed)
    {
        if (!storage_settings.changes.tryGet(setting.getName()))
        {
            storage_settings.changes.emplace_back(setting.getName(), setting.getValue());
            added_new_setting = true;
        }
    }

    return added_new_setting;
}

void ClientBase::runInteractive()
{
    if (getClientConfiguration().has("query_id"))
        throw Exception(ErrorCodes::BAD_ARGUMENTS, "query_id could be specified only in non-interactive mode");
    if (getClientConfiguration().getBool("print-time-to-stderr", false))
        throw Exception(ErrorCodes::BAD_ARGUMENTS, "time option could be specified only in non-interactive mode");

    initQueryIdFormats();

    /// Initialize DateLUT here to avoid counting time spent here as query execution time.
    const auto local_tz = DateLUT::instance().getTimeZone();

    suggest.emplace();
    if (load_suggestions)
    {
        /// Load suggestion data from the server.
        if (client_context->getApplicationType() == Context::ApplicationType::CLIENT)
            suggest->load<Connection>(client_context, connection_parameters, getClientConfiguration().getInt("suggestion_limit"), wait_for_suggestions_to_load);
        else if (client_context->getApplicationType() == Context::ApplicationType::LOCAL)
            suggest->load<LocalConnection>(client_context, connection_parameters, getClientConfiguration().getInt("suggestion_limit"), wait_for_suggestions_to_load);
    }

    if (home_path.empty())
    {
        const char * home_path_cstr = getenv("HOME"); // NOLINT(concurrency-mt-unsafe)
        if (home_path_cstr)
            home_path = home_path_cstr;
    }

    /// Load command history if present.
    if (getClientConfiguration().has("history_file"))
        history_file = getClientConfiguration().getString("history_file");
    else
    {
        auto * history_file_from_env = getenv("CLICKHOUSE_HISTORY_FILE"); // NOLINT(concurrency-mt-unsafe)
        if (history_file_from_env)
            history_file = history_file_from_env;
        else if (!home_path.empty())
            history_file = home_path + "/.clickhouse-client-history";
    }

    if (!history_file.empty() && !fs::exists(history_file))
    {
        /// Avoid TOCTOU issue.
        try
        {
            FS::createFile(history_file);
        }
        catch (const ErrnoException & e)
        {
            if (e.getErrno() != EEXIST)
            {
                error_stream << getCurrentExceptionMessage(false) << '\n';
            }
        }
    }

    LineReader::Patterns query_extenders = {"\\"};
    LineReader::Patterns query_delimiters = {";", "\\G", "\\G;"};
    char word_break_characters[] = " \t\v\f\a\b\r\n`~!@#$%^&*()-=+[{]}\\|;:'\",<.>/?";

#if USE_REPLXX
    replxx::Replxx::highlighter_callback_t highlight_callback{};
    if (getClientConfiguration().getBool("highlight", true))
        highlight_callback = highlight;

    ReplxxLineReader lr(
        *suggest,
        history_file,
        getClientConfiguration().has("multiline"),
        query_extenders,
        query_delimiters,
        word_break_characters,
        highlight_callback);
#else
    (void)word_break_characters;
    LineReader lr(
        history_file,
        getClientConfiguration().has("multiline"),
        query_extenders,
        query_delimiters);
#endif

    static const std::initializer_list<std::pair<String, String>> backslash_aliases =
        {
            { "\\l", "SHOW DATABASES" },
            { "\\d", "SHOW TABLES" },
            { "\\c", "USE" },
        };

    static const std::initializer_list<String> repeat_last_input_aliases =
        {
            ".",  /// Vim shortcut
            "/"   /// Oracle SQL Plus shortcut
        };

    String last_input;

    do
    {
        String input;
        {
            /// Enable bracketed-paste-mode so that we are able to paste multiline queries as a whole.
            /// But keep it disabled outside of query input, because it breaks password input
            /// (e.g. if we need to reconnect and show a password prompt).
            /// (Alternatively, we could make the password input ignore the control sequences.)
            lr.enableBracketedPaste();
            SCOPE_EXIT({ lr.disableBracketedPaste(); });

            input = lr.readLine(prompt(), ":-] ");
        }

        if (input.empty())
            break;

        has_vertical_output_suffix = false;
        if (input.ends_with("\\G") || input.ends_with("\\G;"))
        {
            if (input.ends_with("\\G"))
                input.resize(input.size() - 2);
            else if (input.ends_with("\\G;"))
                input.resize(input.size() - 3);

            has_vertical_output_suffix = true;
        }

        for (const auto & [alias, command] : backslash_aliases)
        {
            auto it = std::search(input.begin(), input.end(), alias.begin(), alias.end());
            if (it != input.end() && std::all_of(input.begin(), it, isWhitespaceASCII))
            {
                it += alias.size();
                if (it == input.end() || isWhitespaceASCII(*it))
                {
                    String new_input = command;
                    // append the rest of input to the command
                    // for parameters support, e.g. \c db_name -> USE db_name
                    new_input.append(it, input.end());
                    input = std::move(new_input);
                    break;
                }
            }
        }

        for (const auto & alias : repeat_last_input_aliases)
        {
            if (input == alias)
            {
                input  = last_input;
                break;
            }
        }

        if (suggest && suggest->getLastError() == ErrorCodes::USER_SESSION_LIMIT_EXCEEDED)
        {
            // If a separate connection loading suggestions failed to open a new session,
            // use the main session to receive them.
            suggest->load(*connection, connection_parameters.timeouts, getClientConfiguration().getInt("suggestion_limit"), client_context->getClientInfo());
        }

        try
        {
            if (!processQueryText(input))
                break;
            last_input = input;
        }
        catch (const Exception & e)
        {
            if (e.code() == ErrorCodes::USER_EXPIRED)
                break;

            /// We don't need to handle the test hints in the interactive mode.
            error_stream << "Exception on client:" << std::endl << getExceptionMessage(e, print_stack_trace, true) << std::endl << std::endl;
            client_exception.reset(e.clone());
        }

        if (client_exception)
        {
            /// client_exception may have been set above or elsewhere.
            /// Client-side exception during query execution can result in the loss of
            /// sync in the connection protocol.
            /// So we reconnect and allow to enter the next query.
            if (!connection->checkConnected(connection_parameters.timeouts))
                connect();
        }
    }
    while (true);

    if (isNewYearMode())
        output_stream << "Happy new year." << std::endl;
    else if (isChineseNewYearMode(local_tz))
        output_stream << "Happy Chinese new year. 春节快乐!" << std::endl;
    else
        output_stream << "Bye." << std::endl;
}


bool ClientBase::processMultiQueryFromFile(const String & file_name)
{
    String queries_from_file;

    ReadBufferFromFile in(file_name);
    readStringUntilEOF(queries_from_file, in);

    if (!getClientConfiguration().has("log_comment"))
    {
        Settings settings = client_context->getSettingsCopy();
        /// NOTE: cannot use even weakly_canonical() since it fails for /dev/stdin due to resolving of "pipe:[X]"
        settings.log_comment = fs::absolute(fs::path(file_name));
        client_context->setSettings(settings);
    }

    return executeMultiQuery(queries_from_file);
}


void ClientBase::runNonInteractive()
{
    if (delayed_interactive)
        initQueryIdFormats();

    if (!queries_files.empty())
    {
        for (const auto & queries_file : queries_files)
        {
            for (const auto & interleave_file : interleave_queries_files)
                if (!processMultiQueryFromFile(interleave_file))
                    return;

            if (!processMultiQueryFromFile(queries_file))
                return;
        }

        return;
    }

    if (!queries.empty())
    {
        for (const auto & query : queries)
        {
            if (query_fuzzer_runs)
            {
                if (!processWithFuzzing(query))
                    return;
            }
            else
            {
                if (!processQueryText(query))
                    return;
            }
        }
    }
    else
    {
        /// If 'query' parameter is not set, read a query from stdin.
        /// The query is read entirely into memory (streaming is disabled).
        ReadBufferFromFileDescriptor in(STDIN_FILENO);
        String text;
        readStringUntilEOF(text, in);
        if (query_fuzzer_runs)
            processWithFuzzing(text);
        else
            processQueryText(text);
    }
}


#if defined(FUZZING_MODE)
extern "C" int LLVMFuzzerRunDriver(int * argc, char *** argv, int (*callback)(const uint8_t * data, size_t size));
ClientBase * app;

void ClientBase::runLibFuzzer()
{
    app = this;
    std::vector<String> fuzzer_args_holder;

    if (const char * fuzzer_args_env = getenv("FUZZER_ARGS")) // NOLINT(concurrency-mt-unsafe)
        boost::split(fuzzer_args_holder, fuzzer_args_env, isWhitespaceASCII, boost::token_compress_on);

    std::vector<char *> fuzzer_args;
    fuzzer_args.push_back(argv0);
    for (auto & arg : fuzzer_args_holder)
        fuzzer_args.emplace_back(arg.data());

    int fuzzer_argc = static_cast<int>(fuzzer_args.size());
    char ** fuzzer_argv = fuzzer_args.data();

    LLVMFuzzerRunDriver(&fuzzer_argc, &fuzzer_argv, [](const uint8_t * data, size_t size)
    {
        try
        {
            String query(reinterpret_cast<const char *>(data), size);
            app->processQueryText(query);
        }
        catch (...)
        {
            return -1;
        }

        return 0;
    });
}
#else
void ClientBase::runLibFuzzer() {}
#endif

void ClientBase::clearTerminal()
{
    /// Clear from cursor until end of screen.
    /// It is needed if garbage is left in terminal.
    /// Show cursor. It can be left hidden by invocation of previous programs.
    /// A test for this feature: perl -e 'print "x"x100000'; echo -ne '\033[0;0H\033[?25l'; clickhouse-client
    output_stream << "\033[0J" "\033[?25h";
}

void ClientBase::showClientVersion()
{
    output_stream << VERSION_NAME << " " + getName() + " version " << VERSION_STRING << VERSION_OFFICIAL << "." << std::endl;
}

<<<<<<< HEAD
namespace
{

/// Define transparent hash to we can use
/// std::string_view with the containers
struct TransparentStringHash
{
    using is_transparent = void;
    size_t operator()(std::string_view txt) const
    {
        return std::hash<std::string_view>{}(txt);
    }
};

/*
 * This functor is used to parse command line arguments and replace dashes with underscores,
 * allowing options to be specified using either dashes or underscores.
 */
class OptionsAliasParser
{
public:
    explicit OptionsAliasParser(const boost::program_options::options_description& options)
    {
        options_names.reserve(options.options().size());
        for (const auto& option : options.options())
            options_names.insert(option->long_name());
    }

    /*
     * Parses arguments by replacing dashes with underscores, and matches the resulting name with known options
     * Implements boost::program_options::ext_parser logic
     */
    std::pair<std::string, std::string> operator()(const std::string & token) const
    {
        if (!token.starts_with("--"))
            return {};
        std::string arg = token.substr(2);

        // divide token by '=' to separate key and value if options style=long_allow_adjacent
        auto pos_eq = arg.find('=');
        std::string key = arg.substr(0, pos_eq);

        if (options_names.contains(key))
            // option does not require any changes, because it is already correct
            return {};

        std::replace(key.begin(), key.end(), '-', '_');
        if (!options_names.contains(key))
            // after replacing '-' with '_' argument is still unknown
            return {};

        std::string value;
        if (pos_eq != std::string::npos && pos_eq < arg.size())
            value = arg.substr(pos_eq + 1);

        return {key, value};
    }

private:
    std::unordered_set<std::string> options_names;
};

}

/// Enable optimizations even in debug builds because otherwise options parsing becomes extremely slow affecting .sh tests
#if defined(__clang__)
#pragma clang optimize on
#endif
void ClientBase::parseAndCheckOptions(OptionsDescription & options_description, po::variables_map & options, Arguments & arguments)
{
    if (allow_repeated_settings)
        addProgramOptionsAsMultitokens(cmd_settings, options_description.main_description.value());
    else
        addProgramOptions(cmd_settings, options_description.main_description.value());

    if (allow_merge_tree_settings)
    {
        /// Add merge tree settings manually, because names of some settings
        /// may clash. Query settings have higher priority and we just
        /// skip ambiguous merge tree settings.
        auto & main_options = options_description.main_description.value();

        std::unordered_set<std::string, TransparentStringHash, std::equal_to<>> main_option_names;
        for (const auto & option : main_options.options())
            main_option_names.insert(option->long_name());

        for (const auto & setting : cmd_merge_tree_settings.all())
        {
            const auto add_setting = [&](const std::string_view name)
            {
                if (auto it = main_option_names.find(name); it != main_option_names.end())
                    return;

                if (allow_repeated_settings)
                    addProgramOptionAsMultitoken(cmd_merge_tree_settings, main_options, name, setting);
                else
                    addProgramOption(cmd_merge_tree_settings, main_options, name, setting);
            };

            const auto & setting_name = setting.getName();

            add_setting(setting_name);

            const auto & settings_to_aliases = MergeTreeSettings::Traits::settingsToAliases();
            if (auto it = settings_to_aliases.find(setting_name); it != settings_to_aliases.end())
            {
                for (const auto alias : it->second)
                {
                    add_setting(alias);
                }
            }
        }
    }

    /// Parse main commandline options.
    auto parser = po::command_line_parser(arguments)
                      .options(options_description.main_description.value())
                      .extra_parser(OptionsAliasParser(options_description.main_description.value()))
                      .allow_unregistered();
    po::parsed_options parsed = parser.run();

    /// Check unrecognized options without positional options.
    auto unrecognized_options = po::collect_unrecognized(parsed.options, po::collect_unrecognized_mode::exclude_positional);
    if (!unrecognized_options.empty())
    {
        auto hints = this->getHints(unrecognized_options[0]);
        if (!hints.empty())
            throw Exception(ErrorCodes::UNRECOGNIZED_ARGUMENTS, "Unrecognized option '{}'. Maybe you meant {}",
                            unrecognized_options[0], toString(hints));

        throw Exception(ErrorCodes::UNRECOGNIZED_ARGUMENTS, "Unrecognized option '{}'", unrecognized_options[0]);
    }

    /// Check positional options.
    for (const auto & op : parsed.options)
    {
        if (!op.unregistered && op.string_key.empty() && !op.original_tokens[0].starts_with("--")
            && !op.original_tokens[0].empty() && !op.value.empty())
        {
            /// Two special cases for better usability:
            /// - if the option contains a whitespace, it might be a query: clickhouse "SELECT 1"
            /// These are relevant for interactive usage - user-friendly, but questionable in general.
            /// In case of ambiguity or for scripts, prefer using proper options.

            const auto & token = op.original_tokens[0];
            po::variable_value value(boost::any(op.value), false);

            const char * option;
            if (token.contains(' '))
                option = "query";
            else
                throw Exception(ErrorCodes::BAD_ARGUMENTS, "Positional option `{}` is not supported.", token);

            if (!options.emplace(option, value).second)
                throw Exception(ErrorCodes::BAD_ARGUMENTS, "Positional option `{}` is not supported.", token);
        }
    }

    po::store(parsed, options);
}


void ClientBase::init(int argc, char ** argv)
{
    namespace po = boost::program_options;

    /// Don't parse options with Poco library, we prefer neat boost::program_options.
    stopOptionsProcessing();

    stdin_is_a_tty = isatty(STDIN_FILENO);
    stdout_is_a_tty = isatty(STDOUT_FILENO);
    stderr_is_a_tty = isatty(STDERR_FILENO);
    terminal_width = getTerminalWidth();

    std::vector<Arguments> external_tables_arguments;
    Arguments common_arguments = {""}; /// 0th argument is ignored.
    std::vector<Arguments> hosts_and_ports_arguments;

    if (argc)
        argv0 = argv[0];
    readArguments(argc, argv, common_arguments, external_tables_arguments, hosts_and_ports_arguments);

    /// Support for Unicode dashes
    /// Interpret Unicode dashes as default double-hyphen
    for (auto & arg : common_arguments)
    {
        // replace em-dash(U+2014)
        boost::replace_all(arg, "—", "--");
        // replace en-dash(U+2013)
        boost::replace_all(arg, "–", "--");
        // replace mathematical minus(U+2212)
        boost::replace_all(arg, "−", "--");
    }


    OptionsDescription options_description;
    options_description.main_description.emplace(createOptionsDescription("Main options", terminal_width));

    /// Common options for clickhouse-client and clickhouse-local.
    options_description.main_description->add_options()
        ("help", "print usage summary, combine with --verbose to display all options")
        ("verbose", "print query and other debugging info")
        ("version,V", "print version information and exit")
        ("version-clean", "print version in machine-readable format and exit")

        ("config-file,C", po::value<std::string>(), "config-file path")

        ("query,q", po::value<std::vector<std::string>>()->multitoken(), R"(query; can be specified multiple times (--query "SELECT 1" --query "SELECT 2"...))")
        ("queries-file", po::value<std::vector<std::string>>()->multitoken(), "file path with queries to execute; multiple files can be specified (--queries-file file1 file2...)")
        ("multiquery,n", "If specified, multiple queries separated by semicolons can be listed after --query. For convenience, it is also possible to omit --query and pass the queries directly after --multiquery.")
        ("multiline,m", "If specified, allow multiline queries (do not send the query on Enter)")
        ("database,d", po::value<std::string>(), "database")
        ("query_kind", po::value<std::string>()->default_value("initial_query"), "One of initial_query/secondary_query/no_query")
        ("query_id", po::value<std::string>(), "query_id")

        ("history_file", po::value<std::string>(), "path to history file")

        ("stage", po::value<std::string>()->default_value("complete"), "Request query processing up to specified stage: complete,fetch_columns,with_mergeable_state,with_mergeable_state_after_aggregation,with_mergeable_state_after_aggregation_and_limit")
        ("progress", po::value<ProgressOption>()->implicit_value(ProgressOption::TTY, "tty")->default_value(ProgressOption::DEFAULT, "default"), "Print progress of queries execution - to TTY: tty|on|1|true|yes; to STDERR non-interactive mode: err; OFF: off|0|false|no; DEFAULT - interactive to TTY, non-interactive is off")
        ("progress-table", po::value<ProgressOption>()->implicit_value(ProgressOption::TTY, "tty")->default_value(ProgressOption::DEFAULT, "default"), "Print progress table with main metrics of queries execution - to TTY: tty|on|1|true|yes; to STDERR non-interactive mode: err; OFF: off|0|false|no; DEFAULT - interactive to TTY, non-interactive is off")

        ("disable_suggestion,A", "Disable loading suggestion data. Note that suggestion data is loaded asynchronously through a second connection to ClickHouse server. Also it is reasonable to disable suggestion if you want to paste a query with TAB characters. Shorthand option -A is for those who get used to mysql client.")
        ("wait_for_suggestions_to_load", "Load suggestion data synchonously.")
        ("time,t", "print query execution time to stderr in non-interactive mode (for benchmarks)")
        ("memory-usage", po::value<std::string>()->implicit_value("default")->default_value("none"), "print memory usage to stderr in non-interactive mode (for benchmarks). Values: 'none', 'default', 'readable'")

        ("echo", "in batch mode, print query before execution")

        ("log-level", po::value<std::string>(), "log level")
        ("server_logs_file", po::value<std::string>(), "put server logs into specified file")

        ("suggestion_limit", po::value<int>()->default_value(10000), "Suggestion limit for how many databases, tables and columns to fetch.")

        ("format,f", po::value<std::string>(), "default output format (and input format for clickhouse-local)")
        ("output-format", po::value<std::string>(), "default output format (this option has preference over --format)")

        ("vertical,E", "vertical output format, same as --format=Vertical or FORMAT Vertical or \\G at end of command")
        ("highlight", po::value<bool>()->default_value(true), "enable or disable basic syntax highlight in interactive command line")

        ("ignore-error", "do not stop processing in multiquery mode")
        ("stacktrace", "print stack traces of exceptions")
        ("hardware-utilization", "print hardware utilization information in progress bar")
        ("print-profile-events", po::value(&profile_events.print)->zero_tokens(), "Printing ProfileEvents packets")
        ("profile-events-delay-ms", po::value<UInt64>()->default_value(profile_events.delay_ms), "Delay between printing `ProfileEvents` packets (-1 - print only totals, 0 - print every single packet)")
        ("processed-rows", "print the number of locally processed rows")

        ("interactive", "Process queries-file or --query query and start interactive mode")
        ("pager", po::value<std::string>(), "Pipe all output into this command (less or similar)")
        ("max_memory_usage_in_client", po::value<std::string>(), "Set memory limit in client/local server")

        ("fuzzer-args", po::value<std::string>(), "Command line arguments for the LLVM's libFuzzer driver. Only relevant if the application is compiled with libFuzzer.")

        ("client_logs_file", po::value<std::string>(), "Path to a file for writing client logs. Currently we only have fatal logs (when the client crashes)")
    ;

    addOptions(options_description);

    OptionsDescription options_description_non_verbose = options_description;

    auto getter = [](const auto & op)
    {
        String op_long_name = op->long_name();
        return "--" + String(op_long_name);
    };

    if (options_description.main_description)
    {
        const auto & main_options = options_description.main_description->options();
        std::transform(main_options.begin(), main_options.end(), std::back_inserter(cmd_options), getter);
    }

    if (options_description.external_description)
    {
        const auto & external_options = options_description.external_description->options();
        std::transform(external_options.begin(), external_options.end(), std::back_inserter(cmd_options), getter);
    }

    po::variables_map options;
    parseAndCheckOptions(options_description, options, common_arguments);
    po::notify(options);

    if (options.count("version") || options.count("V"))
    {
        showClientVersion();
        exit(0); // NOLINT(concurrency-mt-unsafe)
    }

    if (options.count("version-clean"))
    {
        output_stream << VERSION_STRING;
        exit(0); // NOLINT(concurrency-mt-unsafe)
    }

    if (options.count("verbose"))
        getClientConfiguration().setBool("verbose", true);

    /// Output of help message.
    if (options.count("help")
        || (options.count("host") && options["host"].as<std::string>() == "elp")) /// If user writes -help instead of --help.
    {
        if (getClientConfiguration().getBool("verbose", false))
            printHelpMessage(options_description, true);
        else
            printHelpMessage(options_description_non_verbose, false);
        exit(0); // NOLINT(concurrency-mt-unsafe)
    }

    /// Common options for clickhouse-client and clickhouse-local.

    /// Output execution time to stderr in batch mode.
    if (options.count("time"))
        getClientConfiguration().setBool("print-time-to-stderr", true);
    if (options.count("memory-usage"))
    {
        const auto & memory_usage_mode = options["memory-usage"].as<std::string>();
        if (memory_usage_mode != "none" && memory_usage_mode != "default" && memory_usage_mode != "readable")
            throw Exception(ErrorCodes::BAD_ARGUMENTS, "Unknown memory-usage mode: {}", memory_usage_mode);
        getClientConfiguration().setString("print-memory-to-stderr", memory_usage_mode);
    }

    if (options.count("query"))
        queries = options["query"].as<std::vector<std::string>>();
    if (options.count("query_id"))
        getClientConfiguration().setString("query_id", options["query_id"].as<std::string>());
    if (options.count("database"))
        getClientConfiguration().setString("database", options["database"].as<std::string>());
    if (options.count("config-file"))
        getClientConfiguration().setString("config-file", options["config-file"].as<std::string>());
    if (options.count("queries-file"))
        queries_files = options["queries-file"].as<std::vector<std::string>>();
    if (options.count("multiline"))
        getClientConfiguration().setBool("multiline", true);
    if (options.count("multiquery"))
        getClientConfiguration().setBool("multiquery", true);
    if (options.count("ignore-error"))
        getClientConfiguration().setBool("ignore-error", true);
    if (options.count("format"))
        getClientConfiguration().setString("format", options["format"].as<std::string>());
    if (options.count("output-format"))
        getClientConfiguration().setString("output-format", options["output-format"].as<std::string>());
    if (options.count("vertical"))
        getClientConfiguration().setBool("vertical", true);
    if (options.count("stacktrace"))
        getClientConfiguration().setBool("stacktrace", true);
    if (options.count("print-profile-events"))
        getClientConfiguration().setBool("print-profile-events", true);
    if (options.count("profile-events-delay-ms"))
        getClientConfiguration().setUInt64("profile-events-delay-ms", options["profile-events-delay-ms"].as<UInt64>());
    /// Whether to print the number of processed rows at
    if (options.count("processed-rows"))
        getClientConfiguration().setBool("print-num-processed-rows", true);
    if (options.count("progress"))
    {
        switch (options["progress"].as<ProgressOption>())
        {
            case DEFAULT:
                getClientConfiguration().setString("progress", "default");
                break;
            case OFF:
                getClientConfiguration().setString("progress", "off");
                break;
            case TTY:
                getClientConfiguration().setString("progress", "tty");
                break;
            case ERR:
                getClientConfiguration().setString("progress", "err");
                break;
        }
    }
    if (options.count("progress-table"))
    {
        switch (options["progress-table"].as<ProgressOption>())
        {
            case DEFAULT:
                config().setString("progress-table", "default");
                break;
            case OFF:
                config().setString("progress-table", "off");
                break;
            case TTY:
                config().setString("progress-table", "tty");
                break;
            case ERR:
                config().setString("progress-table", "err");
                break;
        }
    }
    if (options.count("echo"))
        getClientConfiguration().setBool("echo", true);
    if (options.count("disable_suggestion"))
        getClientConfiguration().setBool("disable_suggestion", true);
    if (options.count("wait_for_suggestions_to_load"))
        getClientConfiguration().setBool("wait_for_suggestions_to_load", true);
    if (options.count("suggestion_limit"))
        getClientConfiguration().setInt("suggestion_limit", options["suggestion_limit"].as<int>());
    if (options.count("highlight"))
        getClientConfiguration().setBool("highlight", options["highlight"].as<bool>());
    if (options.count("history_file"))
        getClientConfiguration().setString("history_file", options["history_file"].as<std::string>());
    if (options.count("interactive"))
        getClientConfiguration().setBool("interactive", true);
    if (options.count("pager"))
        getClientConfiguration().setString("pager", options["pager"].as<std::string>());

    if (options.count("log-level"))
        Poco::Logger::root().setLevel(options["log-level"].as<std::string>());
    if (options.count("server_logs_file"))
        server_logs_file = options["server_logs_file"].as<std::string>();

    query_processing_stage = QueryProcessingStage::fromString(options["stage"].as<std::string>());
    query_kind = parseQueryKind(options["query_kind"].as<std::string>());
    profile_events.print = options.count("print-profile-events");
    profile_events.delay_ms = options["profile-events-delay-ms"].as<UInt64>();

    processOptions(options_description, options, external_tables_arguments, hosts_and_ports_arguments);
    {
        std::unordered_set<std::string> alias_names;
        alias_names.reserve(options_description.main_description->options().size());
        for (const auto& option : options_description.main_description->options())
            alias_names.insert(option->long_name());
        argsToConfig(common_arguments, getClientConfiguration(), 100, &alias_names);
    }

    clearPasswordFromCommandLine(argc, argv);

    /// Limit on total memory usage
    std::string max_client_memory_usage = getClientConfiguration().getString("max_memory_usage_in_client", "0" /*default value*/);
    if (max_client_memory_usage != "0")
    {
        UInt64 max_client_memory_usage_int = parseWithSizeSuffix<UInt64>(max_client_memory_usage.c_str(), max_client_memory_usage.length());

        total_memory_tracker.setHardLimit(max_client_memory_usage_int);
        total_memory_tracker.setDescription("(total)");
        total_memory_tracker.setMetric(CurrentMetrics::MemoryTracking);
    }

    /// Print stacktrace in case of crash
    HandledSignals::instance().setupTerminateHandler();
    HandledSignals::instance().setupCommonDeadlySignalHandlers();
    /// We don't setup signal handlers for SIGINT, SIGQUIT, SIGTERM because we don't
    /// have an option for client to shutdown gracefully.

    fatal_channel_ptr = new Poco::SplitterChannel;
    fatal_console_channel_ptr = new Poco::ConsoleChannel;
    fatal_channel_ptr->addChannel(fatal_console_channel_ptr);
    if (options.count("client_logs_file"))
    {
        fatal_file_channel_ptr = new Poco::SimpleFileChannel(options["client_logs_file"].as<std::string>());
        fatal_channel_ptr->addChannel(fatal_file_channel_ptr);
    }

    fatal_log = createLogger("ClientBase", fatal_channel_ptr.get(), Poco::Message::PRIO_FATAL);
    signal_listener = std::make_unique<SignalListener>(nullptr, fatal_log);
    signal_listener_thread.start(*signal_listener);
}

=======
>>>>>>> 97cc2c36
}<|MERGE_RESOLUTION|>--- conflicted
+++ resolved
@@ -2833,463 +2833,4 @@
     output_stream << VERSION_NAME << " " + getName() + " version " << VERSION_STRING << VERSION_OFFICIAL << "." << std::endl;
 }
 
-<<<<<<< HEAD
-namespace
-{
-
-/// Define transparent hash to we can use
-/// std::string_view with the containers
-struct TransparentStringHash
-{
-    using is_transparent = void;
-    size_t operator()(std::string_view txt) const
-    {
-        return std::hash<std::string_view>{}(txt);
-    }
-};
-
-/*
- * This functor is used to parse command line arguments and replace dashes with underscores,
- * allowing options to be specified using either dashes or underscores.
- */
-class OptionsAliasParser
-{
-public:
-    explicit OptionsAliasParser(const boost::program_options::options_description& options)
-    {
-        options_names.reserve(options.options().size());
-        for (const auto& option : options.options())
-            options_names.insert(option->long_name());
-    }
-
-    /*
-     * Parses arguments by replacing dashes with underscores, and matches the resulting name with known options
-     * Implements boost::program_options::ext_parser logic
-     */
-    std::pair<std::string, std::string> operator()(const std::string & token) const
-    {
-        if (!token.starts_with("--"))
-            return {};
-        std::string arg = token.substr(2);
-
-        // divide token by '=' to separate key and value if options style=long_allow_adjacent
-        auto pos_eq = arg.find('=');
-        std::string key = arg.substr(0, pos_eq);
-
-        if (options_names.contains(key))
-            // option does not require any changes, because it is already correct
-            return {};
-
-        std::replace(key.begin(), key.end(), '-', '_');
-        if (!options_names.contains(key))
-            // after replacing '-' with '_' argument is still unknown
-            return {};
-
-        std::string value;
-        if (pos_eq != std::string::npos && pos_eq < arg.size())
-            value = arg.substr(pos_eq + 1);
-
-        return {key, value};
-    }
-
-private:
-    std::unordered_set<std::string> options_names;
-};
-
-}
-
-/// Enable optimizations even in debug builds because otherwise options parsing becomes extremely slow affecting .sh tests
-#if defined(__clang__)
-#pragma clang optimize on
-#endif
-void ClientBase::parseAndCheckOptions(OptionsDescription & options_description, po::variables_map & options, Arguments & arguments)
-{
-    if (allow_repeated_settings)
-        addProgramOptionsAsMultitokens(cmd_settings, options_description.main_description.value());
-    else
-        addProgramOptions(cmd_settings, options_description.main_description.value());
-
-    if (allow_merge_tree_settings)
-    {
-        /// Add merge tree settings manually, because names of some settings
-        /// may clash. Query settings have higher priority and we just
-        /// skip ambiguous merge tree settings.
-        auto & main_options = options_description.main_description.value();
-
-        std::unordered_set<std::string, TransparentStringHash, std::equal_to<>> main_option_names;
-        for (const auto & option : main_options.options())
-            main_option_names.insert(option->long_name());
-
-        for (const auto & setting : cmd_merge_tree_settings.all())
-        {
-            const auto add_setting = [&](const std::string_view name)
-            {
-                if (auto it = main_option_names.find(name); it != main_option_names.end())
-                    return;
-
-                if (allow_repeated_settings)
-                    addProgramOptionAsMultitoken(cmd_merge_tree_settings, main_options, name, setting);
-                else
-                    addProgramOption(cmd_merge_tree_settings, main_options, name, setting);
-            };
-
-            const auto & setting_name = setting.getName();
-
-            add_setting(setting_name);
-
-            const auto & settings_to_aliases = MergeTreeSettings::Traits::settingsToAliases();
-            if (auto it = settings_to_aliases.find(setting_name); it != settings_to_aliases.end())
-            {
-                for (const auto alias : it->second)
-                {
-                    add_setting(alias);
-                }
-            }
-        }
-    }
-
-    /// Parse main commandline options.
-    auto parser = po::command_line_parser(arguments)
-                      .options(options_description.main_description.value())
-                      .extra_parser(OptionsAliasParser(options_description.main_description.value()))
-                      .allow_unregistered();
-    po::parsed_options parsed = parser.run();
-
-    /// Check unrecognized options without positional options.
-    auto unrecognized_options = po::collect_unrecognized(parsed.options, po::collect_unrecognized_mode::exclude_positional);
-    if (!unrecognized_options.empty())
-    {
-        auto hints = this->getHints(unrecognized_options[0]);
-        if (!hints.empty())
-            throw Exception(ErrorCodes::UNRECOGNIZED_ARGUMENTS, "Unrecognized option '{}'. Maybe you meant {}",
-                            unrecognized_options[0], toString(hints));
-
-        throw Exception(ErrorCodes::UNRECOGNIZED_ARGUMENTS, "Unrecognized option '{}'", unrecognized_options[0]);
-    }
-
-    /// Check positional options.
-    for (const auto & op : parsed.options)
-    {
-        if (!op.unregistered && op.string_key.empty() && !op.original_tokens[0].starts_with("--")
-            && !op.original_tokens[0].empty() && !op.value.empty())
-        {
-            /// Two special cases for better usability:
-            /// - if the option contains a whitespace, it might be a query: clickhouse "SELECT 1"
-            /// These are relevant for interactive usage - user-friendly, but questionable in general.
-            /// In case of ambiguity or for scripts, prefer using proper options.
-
-            const auto & token = op.original_tokens[0];
-            po::variable_value value(boost::any(op.value), false);
-
-            const char * option;
-            if (token.contains(' '))
-                option = "query";
-            else
-                throw Exception(ErrorCodes::BAD_ARGUMENTS, "Positional option `{}` is not supported.", token);
-
-            if (!options.emplace(option, value).second)
-                throw Exception(ErrorCodes::BAD_ARGUMENTS, "Positional option `{}` is not supported.", token);
-        }
-    }
-
-    po::store(parsed, options);
-}
-
-
-void ClientBase::init(int argc, char ** argv)
-{
-    namespace po = boost::program_options;
-
-    /// Don't parse options with Poco library, we prefer neat boost::program_options.
-    stopOptionsProcessing();
-
-    stdin_is_a_tty = isatty(STDIN_FILENO);
-    stdout_is_a_tty = isatty(STDOUT_FILENO);
-    stderr_is_a_tty = isatty(STDERR_FILENO);
-    terminal_width = getTerminalWidth();
-
-    std::vector<Arguments> external_tables_arguments;
-    Arguments common_arguments = {""}; /// 0th argument is ignored.
-    std::vector<Arguments> hosts_and_ports_arguments;
-
-    if (argc)
-        argv0 = argv[0];
-    readArguments(argc, argv, common_arguments, external_tables_arguments, hosts_and_ports_arguments);
-
-    /// Support for Unicode dashes
-    /// Interpret Unicode dashes as default double-hyphen
-    for (auto & arg : common_arguments)
-    {
-        // replace em-dash(U+2014)
-        boost::replace_all(arg, "—", "--");
-        // replace en-dash(U+2013)
-        boost::replace_all(arg, "–", "--");
-        // replace mathematical minus(U+2212)
-        boost::replace_all(arg, "−", "--");
-    }
-
-
-    OptionsDescription options_description;
-    options_description.main_description.emplace(createOptionsDescription("Main options", terminal_width));
-
-    /// Common options for clickhouse-client and clickhouse-local.
-    options_description.main_description->add_options()
-        ("help", "print usage summary, combine with --verbose to display all options")
-        ("verbose", "print query and other debugging info")
-        ("version,V", "print version information and exit")
-        ("version-clean", "print version in machine-readable format and exit")
-
-        ("config-file,C", po::value<std::string>(), "config-file path")
-
-        ("query,q", po::value<std::vector<std::string>>()->multitoken(), R"(query; can be specified multiple times (--query "SELECT 1" --query "SELECT 2"...))")
-        ("queries-file", po::value<std::vector<std::string>>()->multitoken(), "file path with queries to execute; multiple files can be specified (--queries-file file1 file2...)")
-        ("multiquery,n", "If specified, multiple queries separated by semicolons can be listed after --query. For convenience, it is also possible to omit --query and pass the queries directly after --multiquery.")
-        ("multiline,m", "If specified, allow multiline queries (do not send the query on Enter)")
-        ("database,d", po::value<std::string>(), "database")
-        ("query_kind", po::value<std::string>()->default_value("initial_query"), "One of initial_query/secondary_query/no_query")
-        ("query_id", po::value<std::string>(), "query_id")
-
-        ("history_file", po::value<std::string>(), "path to history file")
-
-        ("stage", po::value<std::string>()->default_value("complete"), "Request query processing up to specified stage: complete,fetch_columns,with_mergeable_state,with_mergeable_state_after_aggregation,with_mergeable_state_after_aggregation_and_limit")
-        ("progress", po::value<ProgressOption>()->implicit_value(ProgressOption::TTY, "tty")->default_value(ProgressOption::DEFAULT, "default"), "Print progress of queries execution - to TTY: tty|on|1|true|yes; to STDERR non-interactive mode: err; OFF: off|0|false|no; DEFAULT - interactive to TTY, non-interactive is off")
-        ("progress-table", po::value<ProgressOption>()->implicit_value(ProgressOption::TTY, "tty")->default_value(ProgressOption::DEFAULT, "default"), "Print progress table with main metrics of queries execution - to TTY: tty|on|1|true|yes; to STDERR non-interactive mode: err; OFF: off|0|false|no; DEFAULT - interactive to TTY, non-interactive is off")
-
-        ("disable_suggestion,A", "Disable loading suggestion data. Note that suggestion data is loaded asynchronously through a second connection to ClickHouse server. Also it is reasonable to disable suggestion if you want to paste a query with TAB characters. Shorthand option -A is for those who get used to mysql client.")
-        ("wait_for_suggestions_to_load", "Load suggestion data synchonously.")
-        ("time,t", "print query execution time to stderr in non-interactive mode (for benchmarks)")
-        ("memory-usage", po::value<std::string>()->implicit_value("default")->default_value("none"), "print memory usage to stderr in non-interactive mode (for benchmarks). Values: 'none', 'default', 'readable'")
-
-        ("echo", "in batch mode, print query before execution")
-
-        ("log-level", po::value<std::string>(), "log level")
-        ("server_logs_file", po::value<std::string>(), "put server logs into specified file")
-
-        ("suggestion_limit", po::value<int>()->default_value(10000), "Suggestion limit for how many databases, tables and columns to fetch.")
-
-        ("format,f", po::value<std::string>(), "default output format (and input format for clickhouse-local)")
-        ("output-format", po::value<std::string>(), "default output format (this option has preference over --format)")
-
-        ("vertical,E", "vertical output format, same as --format=Vertical or FORMAT Vertical or \\G at end of command")
-        ("highlight", po::value<bool>()->default_value(true), "enable or disable basic syntax highlight in interactive command line")
-
-        ("ignore-error", "do not stop processing in multiquery mode")
-        ("stacktrace", "print stack traces of exceptions")
-        ("hardware-utilization", "print hardware utilization information in progress bar")
-        ("print-profile-events", po::value(&profile_events.print)->zero_tokens(), "Printing ProfileEvents packets")
-        ("profile-events-delay-ms", po::value<UInt64>()->default_value(profile_events.delay_ms), "Delay between printing `ProfileEvents` packets (-1 - print only totals, 0 - print every single packet)")
-        ("processed-rows", "print the number of locally processed rows")
-
-        ("interactive", "Process queries-file or --query query and start interactive mode")
-        ("pager", po::value<std::string>(), "Pipe all output into this command (less or similar)")
-        ("max_memory_usage_in_client", po::value<std::string>(), "Set memory limit in client/local server")
-
-        ("fuzzer-args", po::value<std::string>(), "Command line arguments for the LLVM's libFuzzer driver. Only relevant if the application is compiled with libFuzzer.")
-
-        ("client_logs_file", po::value<std::string>(), "Path to a file for writing client logs. Currently we only have fatal logs (when the client crashes)")
-    ;
-
-    addOptions(options_description);
-
-    OptionsDescription options_description_non_verbose = options_description;
-
-    auto getter = [](const auto & op)
-    {
-        String op_long_name = op->long_name();
-        return "--" + String(op_long_name);
-    };
-
-    if (options_description.main_description)
-    {
-        const auto & main_options = options_description.main_description->options();
-        std::transform(main_options.begin(), main_options.end(), std::back_inserter(cmd_options), getter);
-    }
-
-    if (options_description.external_description)
-    {
-        const auto & external_options = options_description.external_description->options();
-        std::transform(external_options.begin(), external_options.end(), std::back_inserter(cmd_options), getter);
-    }
-
-    po::variables_map options;
-    parseAndCheckOptions(options_description, options, common_arguments);
-    po::notify(options);
-
-    if (options.count("version") || options.count("V"))
-    {
-        showClientVersion();
-        exit(0); // NOLINT(concurrency-mt-unsafe)
-    }
-
-    if (options.count("version-clean"))
-    {
-        output_stream << VERSION_STRING;
-        exit(0); // NOLINT(concurrency-mt-unsafe)
-    }
-
-    if (options.count("verbose"))
-        getClientConfiguration().setBool("verbose", true);
-
-    /// Output of help message.
-    if (options.count("help")
-        || (options.count("host") && options["host"].as<std::string>() == "elp")) /// If user writes -help instead of --help.
-    {
-        if (getClientConfiguration().getBool("verbose", false))
-            printHelpMessage(options_description, true);
-        else
-            printHelpMessage(options_description_non_verbose, false);
-        exit(0); // NOLINT(concurrency-mt-unsafe)
-    }
-
-    /// Common options for clickhouse-client and clickhouse-local.
-
-    /// Output execution time to stderr in batch mode.
-    if (options.count("time"))
-        getClientConfiguration().setBool("print-time-to-stderr", true);
-    if (options.count("memory-usage"))
-    {
-        const auto & memory_usage_mode = options["memory-usage"].as<std::string>();
-        if (memory_usage_mode != "none" && memory_usage_mode != "default" && memory_usage_mode != "readable")
-            throw Exception(ErrorCodes::BAD_ARGUMENTS, "Unknown memory-usage mode: {}", memory_usage_mode);
-        getClientConfiguration().setString("print-memory-to-stderr", memory_usage_mode);
-    }
-
-    if (options.count("query"))
-        queries = options["query"].as<std::vector<std::string>>();
-    if (options.count("query_id"))
-        getClientConfiguration().setString("query_id", options["query_id"].as<std::string>());
-    if (options.count("database"))
-        getClientConfiguration().setString("database", options["database"].as<std::string>());
-    if (options.count("config-file"))
-        getClientConfiguration().setString("config-file", options["config-file"].as<std::string>());
-    if (options.count("queries-file"))
-        queries_files = options["queries-file"].as<std::vector<std::string>>();
-    if (options.count("multiline"))
-        getClientConfiguration().setBool("multiline", true);
-    if (options.count("multiquery"))
-        getClientConfiguration().setBool("multiquery", true);
-    if (options.count("ignore-error"))
-        getClientConfiguration().setBool("ignore-error", true);
-    if (options.count("format"))
-        getClientConfiguration().setString("format", options["format"].as<std::string>());
-    if (options.count("output-format"))
-        getClientConfiguration().setString("output-format", options["output-format"].as<std::string>());
-    if (options.count("vertical"))
-        getClientConfiguration().setBool("vertical", true);
-    if (options.count("stacktrace"))
-        getClientConfiguration().setBool("stacktrace", true);
-    if (options.count("print-profile-events"))
-        getClientConfiguration().setBool("print-profile-events", true);
-    if (options.count("profile-events-delay-ms"))
-        getClientConfiguration().setUInt64("profile-events-delay-ms", options["profile-events-delay-ms"].as<UInt64>());
-    /// Whether to print the number of processed rows at
-    if (options.count("processed-rows"))
-        getClientConfiguration().setBool("print-num-processed-rows", true);
-    if (options.count("progress"))
-    {
-        switch (options["progress"].as<ProgressOption>())
-        {
-            case DEFAULT:
-                getClientConfiguration().setString("progress", "default");
-                break;
-            case OFF:
-                getClientConfiguration().setString("progress", "off");
-                break;
-            case TTY:
-                getClientConfiguration().setString("progress", "tty");
-                break;
-            case ERR:
-                getClientConfiguration().setString("progress", "err");
-                break;
-        }
-    }
-    if (options.count("progress-table"))
-    {
-        switch (options["progress-table"].as<ProgressOption>())
-        {
-            case DEFAULT:
-                config().setString("progress-table", "default");
-                break;
-            case OFF:
-                config().setString("progress-table", "off");
-                break;
-            case TTY:
-                config().setString("progress-table", "tty");
-                break;
-            case ERR:
-                config().setString("progress-table", "err");
-                break;
-        }
-    }
-    if (options.count("echo"))
-        getClientConfiguration().setBool("echo", true);
-    if (options.count("disable_suggestion"))
-        getClientConfiguration().setBool("disable_suggestion", true);
-    if (options.count("wait_for_suggestions_to_load"))
-        getClientConfiguration().setBool("wait_for_suggestions_to_load", true);
-    if (options.count("suggestion_limit"))
-        getClientConfiguration().setInt("suggestion_limit", options["suggestion_limit"].as<int>());
-    if (options.count("highlight"))
-        getClientConfiguration().setBool("highlight", options["highlight"].as<bool>());
-    if (options.count("history_file"))
-        getClientConfiguration().setString("history_file", options["history_file"].as<std::string>());
-    if (options.count("interactive"))
-        getClientConfiguration().setBool("interactive", true);
-    if (options.count("pager"))
-        getClientConfiguration().setString("pager", options["pager"].as<std::string>());
-
-    if (options.count("log-level"))
-        Poco::Logger::root().setLevel(options["log-level"].as<std::string>());
-    if (options.count("server_logs_file"))
-        server_logs_file = options["server_logs_file"].as<std::string>();
-
-    query_processing_stage = QueryProcessingStage::fromString(options["stage"].as<std::string>());
-    query_kind = parseQueryKind(options["query_kind"].as<std::string>());
-    profile_events.print = options.count("print-profile-events");
-    profile_events.delay_ms = options["profile-events-delay-ms"].as<UInt64>();
-
-    processOptions(options_description, options, external_tables_arguments, hosts_and_ports_arguments);
-    {
-        std::unordered_set<std::string> alias_names;
-        alias_names.reserve(options_description.main_description->options().size());
-        for (const auto& option : options_description.main_description->options())
-            alias_names.insert(option->long_name());
-        argsToConfig(common_arguments, getClientConfiguration(), 100, &alias_names);
-    }
-
-    clearPasswordFromCommandLine(argc, argv);
-
-    /// Limit on total memory usage
-    std::string max_client_memory_usage = getClientConfiguration().getString("max_memory_usage_in_client", "0" /*default value*/);
-    if (max_client_memory_usage != "0")
-    {
-        UInt64 max_client_memory_usage_int = parseWithSizeSuffix<UInt64>(max_client_memory_usage.c_str(), max_client_memory_usage.length());
-
-        total_memory_tracker.setHardLimit(max_client_memory_usage_int);
-        total_memory_tracker.setDescription("(total)");
-        total_memory_tracker.setMetric(CurrentMetrics::MemoryTracking);
-    }
-
-    /// Print stacktrace in case of crash
-    HandledSignals::instance().setupTerminateHandler();
-    HandledSignals::instance().setupCommonDeadlySignalHandlers();
-    /// We don't setup signal handlers for SIGINT, SIGQUIT, SIGTERM because we don't
-    /// have an option for client to shutdown gracefully.
-
-    fatal_channel_ptr = new Poco::SplitterChannel;
-    fatal_console_channel_ptr = new Poco::ConsoleChannel;
-    fatal_channel_ptr->addChannel(fatal_console_channel_ptr);
-    if (options.count("client_logs_file"))
-    {
-        fatal_file_channel_ptr = new Poco::SimpleFileChannel(options["client_logs_file"].as<std::string>());
-        fatal_channel_ptr->addChannel(fatal_file_channel_ptr);
-    }
-
-    fatal_log = createLogger("ClientBase", fatal_channel_ptr.get(), Poco::Message::PRIO_FATAL);
-    signal_listener = std::make_unique<SignalListener>(nullptr, fatal_log);
-    signal_listener_thread.start(*signal_listener);
-}
-
-=======
->>>>>>> 97cc2c36
 }