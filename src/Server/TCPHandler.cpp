--- conflicted
+++ resolved
@@ -297,11 +297,7 @@
             });
 
             /// Processing Query
-<<<<<<< HEAD
-            state.io = executeQuery(state.query, *query_context, false, state.stage);
-=======
-            state.io = executeQuery(state.query, query_context, false, state.stage, may_have_embedded_data);
->>>>>>> 57f61c95
+            state.io = executeQuery(state.query, query_context, false, state.stage);
 
             after_check_cancelled.restart();
             after_send_progress.restart();
