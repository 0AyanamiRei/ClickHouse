--- conflicted
+++ resolved
@@ -1212,7 +1212,7 @@
     return pipeline;
 }
 
-static std::shared_ptr<const ActionsDAG> getFilterFromQuery(const ASTPtr & ast, ContextPtr context)
+static std::optional<ActionsDAG> getFilterFromQuery(const ASTPtr & ast, ContextPtr context)
 {
     QueryPlan plan;
     SelectQueryOptions options;
@@ -1256,7 +1256,7 @@
     }
 
     if (!source)
-        return nullptr;
+        return {};
 
     return source->detachFilterActionsDAG();
 }
@@ -1302,11 +1302,7 @@
     /// Select query is needed for pruining on virtual columns
     auto number_of_replicas = static_cast<UInt64>(cluster->getShardsInfo().size());
     auto extension = src_storage_cluster.getTaskIteratorExtension(
-<<<<<<< HEAD
-        predicate, filter.get(), local_context, number_of_replicas);
-=======
         predicate, filter.has_value() ? &filter.value() : nullptr, local_context, number_of_replicas);
->>>>>>> 2040e3f2
 
     /// Here we take addresses from destination cluster and assume source table exists on these nodes
     size_t replica_index = 0;
