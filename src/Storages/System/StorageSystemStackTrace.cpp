--- conflicted
+++ resolved
@@ -280,13 +280,8 @@
 public:
     StackTraceSource(
         const Names & column_names,
-<<<<<<< HEAD
         SharedHeader header_,
-        std::optional<ActionsDAG> filter_dag_,
-=======
-        Block header_,
         std::shared_ptr<const ActionsDAG> filter_dag_,
->>>>>>> bdae49ab
         ContextPtr context_,
         UInt64 max_block_size_,
         LoggerPtr log_)
@@ -431,13 +426,8 @@
 
 private:
     ContextPtr context;
-<<<<<<< HEAD
     SharedHeader header;
-    const std::optional<ActionsDAG> filter_dag;
-=======
-    Block header;
     const std::shared_ptr<const ActionsDAG> filter_dag;
->>>>>>> bdae49ab
     const ActionsDAG::Node * predicate;
 
     const size_t max_block_size;
