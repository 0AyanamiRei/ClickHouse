#pragma once
#include <Core/SchemaInferenceMode.h>
#include <Disks/ObjectStorages/IObjectStorage.h>
#include <Formats/FormatSettings.h>
#include <Interpreters/ActionsDAG.h>
#include <Interpreters/Context_fwd.h>
#include <Parsers/IAST_fwd.h>
#include <Processors/Formats/IInputFormat.h>
#include <Processors/ISimpleTransform.h>
#include <Storages/ColumnsDescription.h>
#include <Storages/IStorage.h>
#include <Storages/ObjectStorage/DataLakes/DataLakeStorageSettings.h>
#include <Storages/ObjectStorage/DataLakes/IDataLakeMetadata.h>
#include <Storages/ObjectStorage/IObjectIterator.h>
#include <Storages/prepareReadingFromFormat.h>
#include <Common/threadPoolCallbackRunner.h>

#include <memory>

namespace DB
{

class ReadBufferIterator;
class SchemaCache;
class NamedCollection;
struct StorageObjectStorageSettings;
using StorageObjectStorageSettingsPtr = std::shared_ptr<StorageObjectStorageSettings>;

namespace ErrorCodes
{
extern const int NOT_IMPLEMENTED;
}


/**
 * A general class containing implementation for external table engines
 * such as StorageS3, StorageAzure, StorageHDFS.
 * Works with an object of IObjectStorage class.
 */
class StorageObjectStorage : public IStorage
{
public:
    class Configuration;
    using ConfigurationPtr = std::shared_ptr<Configuration>;
    using ConfigurationObserverPtr = std::weak_ptr<Configuration>;
    using ObjectInfo = RelativePathWithMetadata;
    using ObjectInfoPtr = std::shared_ptr<ObjectInfo>;
    using ObjectInfos = std::vector<ObjectInfoPtr>;

    struct QuerySettings
    {
        /// Insert settings:
        bool truncate_on_insert;
        bool create_new_file_on_insert;

        /// Schema inference settings:
        bool schema_inference_use_cache;
        SchemaInferenceMode schema_inference_mode;

        /// List settings:
        bool skip_empty_files;
        size_t list_object_keys_size;
        bool throw_on_zero_files_match;
        bool ignore_non_existent_file;
    };

    StorageObjectStorage(
        ConfigurationPtr configuration_,
        ObjectStoragePtr object_storage_,
        ContextPtr context_,
        const StorageID & table_id_,
        const ColumnsDescription & columns_,
        const ConstraintsDescription & constraints_,
        const String & comment,
        std::optional<FormatSettings> format_settings_,
        LoadingStrictnessLevel mode,
        bool distributed_processing_ = false,
        ASTPtr partition_by_ = nullptr,
        bool is_table_function_ = false,
        bool lazy_init = false);

    String getName() const override;

    void read(
        QueryPlan & query_plan,
        const Names & column_names,
        const StorageSnapshotPtr & storage_snapshot,
        SelectQueryInfo & query_info,
        ContextPtr local_context,
        QueryProcessingStage::Enum processed_stage,
        size_t max_block_size,
        size_t num_streams) override;

    SinkToStoragePtr
    write(const ASTPtr & query, const StorageMetadataPtr & metadata_snapshot, ContextPtr context, bool async_insert) override;

    void truncate(
        const ASTPtr & query, const StorageMetadataPtr & metadata_snapshot, ContextPtr local_context, TableExclusiveLockHolder &) override;

    bool supportsPartitionBy() const override { return true; }

    bool supportsSubcolumns() const override { return true; }

    bool supportsDynamicSubcolumns() const override { return true; }

    bool supportsTrivialCountOptimization(const StorageSnapshotPtr &, ContextPtr) const override { return true; }

    bool supportsSubsetOfColumns(const ContextPtr & context) const;

    bool prefersLargeBlocks() const override;

    bool parallelizeOutputAfterReading(ContextPtr context) const override;

    static SchemaCache & getSchemaCache(const ContextPtr & context, const std::string & storage_type_name);

    static ColumnsDescription resolveSchemaFromData(
        const ObjectStoragePtr & object_storage,
        const ConfigurationPtr & configuration,
        const std::optional<FormatSettings> & format_settings,
        std::string & sample_path,
        const ContextPtr & context);

    static std::string resolveFormatFromData(
        const ObjectStoragePtr & object_storage,
        const ConfigurationPtr & configuration,
        const std::optional<FormatSettings> & format_settings,
        std::string & sample_path,
        const ContextPtr & context);

    static std::pair<ColumnsDescription, std::string> resolveSchemaAndFormatFromData(
        const ObjectStoragePtr & object_storage,
        const ConfigurationPtr & configuration,
        const std::optional<FormatSettings> & format_settings,
        std::string & sample_path,
        const ContextPtr & context);

    void addInferredEngineArgsToCreateQuery(ASTs & args, const ContextPtr & context) const override;

    bool updateExternalDynamicMetadataIfExists(ContextPtr query_context) override;

    IDataLakeMetadata * getExternalMetadata(ContextPtr query_context);

    std::optional<UInt64> totalRows(ContextPtr query_context) const override;
    std::optional<UInt64> totalBytes(ContextPtr query_context) const override;

protected:
    /// Get path sample for hive partitioning implementation.
    String getPathSample(ContextPtr context);

    /// Creates ReadBufferIterator for schema inference implementation.
    static std::unique_ptr<ReadBufferIterator> createReadBufferIterator(
        const ObjectStoragePtr & object_storage,
        const ConfigurationPtr & configuration,
        const std::optional<FormatSettings> & format_settings,
        ObjectInfos & read_keys,
        const ContextPtr & context);

    /// Storage configuration (S3, Azure, HDFS, Local, DataLake).
    /// Contains information about table engine configuration
    /// and underlying storage access.
    ConfigurationPtr configuration;
    /// `object_storage` to allow direct access to data storage.
    const ObjectStoragePtr object_storage;
    const std::optional<FormatSettings> format_settings;
    /// Partition by expression from CREATE query.
    const ASTPtr partition_by;
    /// Whether this engine is a part of according Cluster engine implementation.
    /// (One of the reading replicas, not the initiator).
    const bool distributed_processing;
    /// Whether we need to call `configuration->update()`
    /// (e.g. refresh configuration) on each read() method call.
    bool update_configuration_on_read_write = true;

    LoggerPtr log;
};

class StorageObjectStorage::Configuration
{
public:
    Configuration() = default;
    virtual ~Configuration() = default;

    using Path = std::string;
    using Paths = std::vector<Path>;

<<<<<<< HEAD
    static void
    initialize(Configuration & configuration_to_initialize, ASTs & engine_args, ContextPtr local_context, bool with_table_structure);
=======
    /// Initialize configuration from either AST or NamedCollection.
    static void initialize(
        Configuration & configuration_to_initialize,
        ASTs & engine_args,
        ContextPtr local_context,
        bool with_table_structure);
>>>>>>> 40e02022

    /// Storage type: s3, hdfs, azure, local.
    virtual ObjectStorageType getType() const = 0;
    virtual std::string getTypeName() const = 0;
    /// Engine name: S3, HDFS, Azure.
    virtual std::string getEngineName() const = 0;
    /// Sometimes object storages have something similar to chroot or namespace, for example
    /// buckets in S3. If object storage doesn't have any namepaces return empty string.
    virtual std::string getNamespaceType() const { return "namespace"; }

    virtual Path getFullPath() const { return ""; }
    virtual Path getPath() const = 0;
    virtual void setPath(const Path & path) = 0;

    virtual const Paths & getPaths() const = 0;
    virtual void setPaths(const Paths & paths) = 0;

    virtual String getDataSourceDescription() const = 0;
    virtual String getNamespace() const = 0;

    virtual StorageObjectStorage::QuerySettings getQuerySettings(const ContextPtr &) const = 0;

    /// Add/replace structure and format arguments in the AST arguments if they have 'auto' values.
    virtual void addStructureAndFormatToArgsIfNeeded(
        ASTs & args, const String & structure_, const String & format_, ContextPtr context, bool with_structure)
        = 0;

    bool withPartitionWildcard() const;
    bool withGlobs() const { return isPathWithGlobs() || isNamespaceWithGlobs(); }
    bool withGlobsIgnorePartitionWildcard() const;
    bool isPathWithGlobs() const;
    bool isNamespaceWithGlobs() const;
    virtual std::string getPathWithoutGlobs() const;

    virtual bool isArchive() const { return false; }
    bool isPathInArchiveWithGlobs() const;
    virtual std::string getPathInArchive() const;

    virtual void check(ContextPtr context) const;
    virtual void validateNamespace(const String & /* name */) const { }

    virtual ObjectStoragePtr createObjectStorage(ContextPtr context, bool is_readonly) = 0;
    virtual bool isStaticConfiguration() const { return true; }

    virtual bool isDataLakeConfiguration() const { return false; }

    virtual std::optional<size_t> totalRows() { return {}; }
    virtual std::optional<size_t> totalBytes() { return {}; }

    virtual bool hasExternalDynamicMetadata() { return false; }

    virtual IDataLakeMetadata * getExternalMetadata() { return nullptr; }

    virtual std::shared_ptr<NamesAndTypesList> getInitialSchemaByPath(const String &) const { return {}; }

    virtual std::shared_ptr<const ActionsDAG> getSchemaTransformer(const String &) const { return {}; }

<<<<<<< HEAD
    virtual ColumnsDescription updateAndGetCurrentSchema(ObjectStoragePtr, ContextPtr)
    {
        throw Exception(ErrorCodes::NOT_IMPLEMENTED, "Method updateAndGetCurrentSchema is not supported by storage {}", getEngineName());
    }

    virtual void modifyFormatSettings(FormatSettings &) const { }

    virtual bool hasDataTransformer(const ObjectInfoPtr & /*object_info*/) const { return false; }
    virtual std::shared_ptr<ISimpleTransform> getDataTransformer(
        const ObjectInfoPtr & /*object_info*/,
        const Block & /*header*/,
        const std::optional<FormatSettings> & /*format_settings*/,
        ContextPtr /*context*/) const
    {
        return {};
    }
=======
    virtual void modifyFormatSettings(FormatSettings &) const {}
>>>>>>> 40e02022

    virtual ReadFromFormatInfo prepareReadingFromFormat(
        ObjectStoragePtr object_storage,
        const Strings & requested_columns,
        const StorageSnapshotPtr & storage_snapshot,
        bool supports_subset_of_columns,
        ContextPtr local_context);

    virtual std::optional<ColumnsDescription> tryGetTableStructureFromMetadata() const;

    virtual bool supportsFileIterator() const { return false; }
    virtual bool supportsWrites() const { return true; }

<<<<<<< HEAD
    virtual ObjectIterator
    iterate(const ActionsDAG * /* filter_dag */, std::function<void(FileProgress)> /* callback */, size_t /* list_batch_size */)
=======
    virtual ObjectIterator iterate(
        const ActionsDAG * /* filter_dag */,
        std::function<void(FileProgress)> /* callback */,
        size_t /* list_batch_size */,
        ContextPtr /*context*/)
>>>>>>> 40e02022
    {
        throw Exception(ErrorCodes::NOT_IMPLEMENTED, "Method iterate() is not implemented for configuration type {}", getTypeName());
    }

    /// Returns true, if metadata is of the latest version, false if unknown.
    virtual bool update(
        ObjectStoragePtr object_storage,
        ContextPtr local_context,
        bool if_not_updated_before,
        bool check_consistent_with_previous_metadata);

    virtual const DataLakeStorageSettings & getDataLakeSettings() const
    {
        throw Exception(
            ErrorCodes::NOT_IMPLEMENTED, "Method getDataLakeSettings() is not implemented for configuration type {}", getTypeName());
    }

    String format = "auto";
    String compression_method = "auto";
    String structure = "auto";

protected:
    virtual void fromNamedCollection(const NamedCollection & collection, ContextPtr context) = 0;
    virtual void fromAST(ASTs & args, ContextPtr context, bool with_structure) = 0;

    void assertInitialized() const;

    bool initialized = false;
};

}<|MERGE_RESOLUTION|>--- conflicted
+++ resolved
@@ -137,7 +137,6 @@
     void addInferredEngineArgsToCreateQuery(ASTs & args, const ContextPtr & context) const override;
 
     bool updateExternalDynamicMetadataIfExists(ContextPtr query_context) override;
-
     IDataLakeMetadata * getExternalMetadata(ContextPtr query_context);
 
     std::optional<UInt64> totalRows(ContextPtr query_context) const override;
@@ -183,17 +182,12 @@
     using Path = std::string;
     using Paths = std::vector<Path>;
 
-<<<<<<< HEAD
-    static void
-    initialize(Configuration & configuration_to_initialize, ASTs & engine_args, ContextPtr local_context, bool with_table_structure);
-=======
     /// Initialize configuration from either AST or NamedCollection.
     static void initialize(
         Configuration & configuration_to_initialize,
         ASTs & engine_args,
         ContextPtr local_context,
         bool with_table_structure);
->>>>>>> 40e02022
 
     /// Storage type: s3, hdfs, azure, local.
     virtual ObjectStorageType getType() const = 0;
@@ -251,26 +245,7 @@
 
     virtual std::shared_ptr<const ActionsDAG> getSchemaTransformer(const String &) const { return {}; }
 
-<<<<<<< HEAD
-    virtual ColumnsDescription updateAndGetCurrentSchema(ObjectStoragePtr, ContextPtr)
-    {
-        throw Exception(ErrorCodes::NOT_IMPLEMENTED, "Method updateAndGetCurrentSchema is not supported by storage {}", getEngineName());
-    }
-
-    virtual void modifyFormatSettings(FormatSettings &) const { }
-
-    virtual bool hasDataTransformer(const ObjectInfoPtr & /*object_info*/) const { return false; }
-    virtual std::shared_ptr<ISimpleTransform> getDataTransformer(
-        const ObjectInfoPtr & /*object_info*/,
-        const Block & /*header*/,
-        const std::optional<FormatSettings> & /*format_settings*/,
-        ContextPtr /*context*/) const
-    {
-        return {};
-    }
-=======
     virtual void modifyFormatSettings(FormatSettings &) const {}
->>>>>>> 40e02022
 
     virtual ReadFromFormatInfo prepareReadingFromFormat(
         ObjectStoragePtr object_storage,
@@ -284,16 +259,11 @@
     virtual bool supportsFileIterator() const { return false; }
     virtual bool supportsWrites() const { return true; }
 
-<<<<<<< HEAD
-    virtual ObjectIterator
-    iterate(const ActionsDAG * /* filter_dag */, std::function<void(FileProgress)> /* callback */, size_t /* list_batch_size */)
-=======
     virtual ObjectIterator iterate(
         const ActionsDAG * /* filter_dag */,
         std::function<void(FileProgress)> /* callback */,
         size_t /* list_batch_size */,
         ContextPtr /*context*/)
->>>>>>> 40e02022
     {
         throw Exception(ErrorCodes::NOT_IMPLEMENTED, "Method iterate() is not implemented for configuration type {}", getTypeName());
     }
@@ -305,6 +275,19 @@
         bool if_not_updated_before,
         bool check_consistent_with_previous_metadata);
 
+    virtual bool hasDataTransformer(const ObjectInfoPtr & /*object_info*/) const {
+        return false;
+    }
+
+    virtual std::shared_ptr<ISimpleTransform> getDataTransformer(
+        const ObjectInfoPtr & /*object_info*/,
+        const Block & /*header*/,
+        const std::optional<FormatSettings> & /*format_settings*/,
+        ContextPtr /*context_*/) const {
+            throw Exception(
+                ErrorCodes::NOT_IMPLEMENTED, "Method getDataTransformer() is not implemented for configuration type {}", getTypeName());
+    }
+
     virtual const DataLakeStorageSettings & getDataLakeSettings() const
     {
         throw Exception(
