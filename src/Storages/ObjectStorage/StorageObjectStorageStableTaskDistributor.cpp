#include <Storages/ObjectStorage/StorageObjectStorageStableTaskDistributor.h>
#include <Common/SipHash.h>
#include <consistent_hashing.h>
#include <optional>

namespace DB
{

namespace ErrorCodes
{
    extern const int LOGICAL_ERROR;
}

StorageObjectStorageStableTaskDistributor::StorageObjectStorageStableTaskDistributor(
    std::shared_ptr<IObjectIterator> iterator_,
    size_t number_of_replicas_,
    bool send_over_whole_archive_)
    : iterator(std::move(iterator_))
    , send_over_whole_archive(send_over_whole_archive_)
    , connection_to_files(number_of_replicas_)
    , iterator_exhausted(false)
{
}

ObjectInfoPtr StorageObjectStorageStableTaskDistributor::getNextTask(size_t number_of_current_replica)
{
    LOG_TRACE(log, "Received request from replica {} looking for a file", number_of_current_replica);

    if (connection_to_files.size() <= number_of_current_replica)
        throw Exception(
            ErrorCodes::LOGICAL_ERROR,
            "Received request with invalid replica number {}, max possible replica number {}",
            number_of_current_replica,
            connection_to_files.size() - 1);

    // 1. Check pre-queued files first
    if (auto file = getPreQueuedFile(number_of_current_replica))
        return file;

    // 2. Try to find a matching file from the iterator
    if (auto file = getMatchingFileFromIterator(number_of_current_replica))
        return file;

    // 3. Process unprocessed files if iterator is exhausted
    return getAnyUnprocessedFile(number_of_current_replica);
}

size_t StorageObjectStorageStableTaskDistributor::getReplicaForFile(const String & file_path)
{
    return ConsistentHashing(sipHash64(file_path), connection_to_files.size());
}

ObjectInfoPtr StorageObjectStorageStableTaskDistributor::getPreQueuedFile(size_t number_of_current_replica)
{
    std::lock_guard lock(mutex);

    auto & files = connection_to_files[number_of_current_replica];

    while (!files.empty())
    {
        auto next_file = files.back();
        files.pop_back();

        auto it = unprocessed_files.find(next_file->getPath());
        if (it == unprocessed_files.end())
            continue;

        unprocessed_files.erase(it);

        LOG_TRACE(
            log,
            "Assigning pre-queued file {} to replica {}",
            next_file->getPath(),
            number_of_current_replica
        );

        return next_file;
    }

    return {};
}

ObjectInfoPtr StorageObjectStorageStableTaskDistributor::getMatchingFileFromIterator(size_t number_of_current_replica)
{
    {
        std::lock_guard lock(mutex);
        if (iterator_exhausted)
            return {};
    }

    while (true)
    {
        ObjectInfoPtr object_info;

        {
            std::lock_guard lock(mutex);
            object_info = iterator->next(0);

            if (!object_info)
            {
                LOG_TEST(log, "Iterator is exhausted");
                iterator_exhausted = true;
                break;
            }
        }

<<<<<<< HEAD
        String file_path;
        if (send_over_whole_archive)
        {
            auto archive_object_info = std::dynamic_pointer_cast<StorageObjectStorageSource::ArchiveIterator::ObjectInfoInArchive>(object_info);
            if (archive_object_info)
            {
                file_path = archive_object_info->getPathToArchive();
                LOG_TEST(log, "Will send over the whole archive {} to replicas. "
                         "This will be suboptimal, consider turning on "
                         "cluster_function_with_archives_send_over_whole_archive setting", file_path);
            }
        }

        if (file_path.empty())
            file_path = object_info->getPath();
=======
        std::string path;
        if (auto archive_object_info = std::dynamic_pointer_cast<StorageObjectStorageSource::ArchiveIterator::ObjectInfoInArchive>(object_info);
            archive_object_info != nullptr)
        {
            path = archive_object_info->getPathToArchive();
        }
        else
        {
            path = object_info->getPath();
        }
>>>>>>> db15a655

        size_t file_replica_idx = getReplicaForFile(path);
        if (file_replica_idx == number_of_current_replica)
        {
            LOG_TRACE(
                log, "Found file {} for replica {}",
                path, number_of_current_replica
            );

            return object_info;
        }
        LOG_TEST(
            log,
            "Found file {} for replica {} (number of current replica: {})",
            file_path,
            file_replica_idx,
            number_of_current_replica
        );

        // Queue file for its assigned replica
        {
            std::lock_guard lock(mutex);
            unprocessed_files.emplace(object_info->getPath(), object_info);
            connection_to_files[file_replica_idx].push_back(object_info);
        }
    }

    return {};
}

ObjectInfoPtr StorageObjectStorageStableTaskDistributor::getAnyUnprocessedFile(size_t number_of_current_replica)
{
    std::lock_guard lock(mutex);

    if (!unprocessed_files.empty())
    {
        auto it = unprocessed_files.begin();
        auto next_file = it->second;
        unprocessed_files.erase(it);

        LOG_TRACE(
            log,
            "Iterator exhausted. Assigning unprocessed file {} to replica {}",
            next_file->getPath(),
            number_of_current_replica
        );

        return next_file;
    }

    return {};
}

}<|MERGE_RESOLUTION|>--- conflicted
+++ resolved
@@ -104,7 +104,6 @@
             }
         }
 
-<<<<<<< HEAD
         String file_path;
         if (send_over_whole_archive)
         {
@@ -120,18 +119,6 @@
 
         if (file_path.empty())
             file_path = object_info->getPath();
-=======
-        std::string path;
-        if (auto archive_object_info = std::dynamic_pointer_cast<StorageObjectStorageSource::ArchiveIterator::ObjectInfoInArchive>(object_info);
-            archive_object_info != nullptr)
-        {
-            path = archive_object_info->getPathToArchive();
-        }
-        else
-        {
-            path = object_info->getPath();
-        }
->>>>>>> db15a655
 
         size_t file_replica_idx = getReplicaForFile(path);
         if (file_replica_idx == number_of_current_replica)
