#include <Storages/ObjectStorage/DataLakes/DeltaLake/ExpressionVisitor.h>
#include <Functions/FunctionFactory.h>

#if USE_DELTA_KERNEL_RS

#include <Analyzer/FunctionNode.h>
#include <DataTypes/DataTypeString.h>
#include <DataTypes/DataTypeTuple.h>
#include <DataTypes/DataTypeArray.h>
#include <DataTypes/DataTypeFixedString.h>
#include <DataTypes/DataTypesDecimal.h>
#include <DataTypes/DataTypeDateTime64.h>
#include <DataTypes/DataTypeNothing.h>
#include <DataTypes/DataTypeMap.h>

#include <Functions/IFunctionAdaptors.h>
#include <Functions/FunctionsLogical.h>
#include <Functions/tuple.h>
#include <Functions/isNull.h>

#include <Interpreters/ActionsDAG.h>
#include <Interpreters/SetSerialization.h>
#include <Interpreters/Context.h>
#include <IO/WriteHelpers.h>
#include <Processors/Chunk.h>

#include <Common/DateLUTImpl.h>
#include <Common/LocalDate.h>
#include <Common/logger_useful.h>
#include <Columns/ColumnNullable.h>

#include <Parsers/ASTLiteral.h>
#include <Parsers/ASTIdentifier.h>
#include <Parsers/ASTExpressionList.h>

#include <fmt/ranges.h>
#include <Storages/ObjectStorage/DataLakes/DeltaLake/KernelUtils.h>
#include "delta_kernel_ffi.hpp"


namespace DB::ErrorCodes
{
    extern const int LOGICAL_ERROR;
    extern const int NOT_IMPLEMENTED;
}

namespace DeltaLake
{
/// delta-kernel-rs provides ExpressionVisitor API.
/// It requires for us to implement visitor functions:
/// 1. Literal visitors: visitStringLiteral, visitDateTimeLiteral, etc
/// 2. Identifier visitor: visitColumnExpression.
/// 3. Operator visitors: visitIn, visitAnd, visitGreater, etc
/// 4. Function visitors: visitAdd, etc
///
/// This ExpressionVisitor API uses "lists" to represent the expression structure.
/// To explain what it is, let's take this simple example,
/// which we will have in ScanCallback's transform expression,
/// when a table only has ordinary (a, b, d) and partition columns (c - Array(DateLiteral()), e - Tuple(String, Array(Int))):
/// structExpression(
///     ColumnExpr(a),
///     ColumnExpr(b),
///     ArrayLiteral(DateLiteral('2025-12-12'), DateLiteral('2025-01-01')),
///     ColumnExpr(d),
///     TupleLiteral(StringLiteral('Amsterdam'), ArrayLiteral(IntLiteral(12), IntLiteral(1), IntLiteral(2))))
/// So in delta-kernel's "lists" it will look like:
///
///                                       [StructExpression(child_list_id = 1)] -- list_id = 0
///                                                         |
///                                                         |
/// [ColumnExpr(a), ColumnExpr(b), ArrayLiteral(child_list_id = 2), ColumnExpr(c), TupleLiteral(child_list_id = 3)] <-- list_id = 1
///                                     |                              |
///                                     |                              |
///            DateLiteral('2025-12-12'), DateLiteral('2025-01-01')] <----- list_id = 2
///                                                                    |
///                                          [StringLiteral('Amstedam'), ArrayLiteral(child_list_id = 4)] <-- list_id = 3
///                                                                            |
///                                                                            |
///                                                      [IntLiteral(12), IntLiteral{1}, IntLiteral(2)] <-- list_id = 4

/// ExpressionVisitorData holds a state of ExpressionVisitor.
class ExpressionVisitorData
{
private:
    LoggerPtr log = getLogger("DeltaLakeExpressionVisitor");
    /// A counter for expression node lists,
    /// which represent an intermediate parsing result.
    size_t list_counter = 0;
    /// Counter used to form const column names
    /// as temporary names for constant columns at first.
    /// Actual names will be assigned to them once the result expression is formed.
    size_t literal_counter = 0;
    /// Result expression schema.
    const DB::NamesAndTypesList & schema;

    const bool enable_logging;

    /// Final parsing result.
    std::shared_ptr<DB::ActionsDAG> dag;
    /// Intermediate parsing result.
    std::map<size_t, DB::ActionsDAG::NodeRawConstPtrs> node_lists;
    /// First exception thrown from visitor functions.
    std::exception_ptr visitor_exception;

    DB::ContextPtr context; /// TODO: pass query context

public:
    /// `schema` is the expression schema of result expression.
    explicit ExpressionVisitorData(const DB::NamesAndTypesList & schema_, bool enable_logging_)
        : schema(schema_)
        , enable_logging(enable_logging_)
        , dag(std::make_shared<DB::ActionsDAG>())
        , context(DB::Context::getGlobalContextInstance())
    {
    }

    bool enableLogging() const { return enable_logging; }

    DB::ContextPtr getContext() const { return context; }

    /// Get result of a parsed scanCallback expression.
    /// Its result is always a Tuple.
    std::shared_ptr<DB::ActionsDAG> getScanCallbackExpressionResult()
    {
        /// In the process of parsing `node_lists` can have size > 1,
        /// but once parsing is finished -
        /// it must have been formed into a single list with a single element.
        if (node_lists.size() != 1)
        {
            throw DB::Exception(
                DB::ErrorCodes::LOGICAL_ERROR,
                "Unexpected size of a result expression: {}",
                node_lists.size());
        }
        if (node_lists[0].size() != 1)
        {
            throw DB::Exception(
                DB::ErrorCodes::LOGICAL_ERROR,
                "Unexpected size of a result expression at root node: {}",
                node_lists[0].size());
        }

        const auto & nodes = node_lists[0][0]->children;
        if (nodes.size() != schema.size())
        {
            throw DB::Exception(
                DB::ErrorCodes::LOGICAL_ERROR,
                "Unexpected size of expression list: {} (expected: {})",
                nodes.size(), schema.size());
        }

        auto schema_it = schema.begin();

        DB::ColumnsWithTypeAndName result_columns;

        /// Finalize the result in result_dag with requested schema.
        for (const auto & node : nodes)
        {
<<<<<<< HEAD
            //LOG_TEST(log, "Node type: {}, result name: {}", node->type, node->result_name);
=======
            if (enable_logging)
                LOG_TEST(log, "Node type: {}, result name: {}", node->type, node->result_name);
>>>>>>> 0e7977a0

            /// During parsing we assigned temporary const_{i} names
            /// to constant expressions,
            /// because we do not know their names at the moment of parsing,
            /// but once the result expression is formed -
            /// its schema must conform with `schema` passed to constructor of ExpressionVisitorData
            /// (only nullability of types can differ,
            /// because when we parse non-null values, they are assigned non-nullable types).
            /// So we substitute constant column names here.
            DB::ColumnWithTypeAndName column_with_type_and_name;
            if (node->type == DB::ActionsDAG::ActionType::COLUMN)
            {
                DB::ColumnPtr column;
                DB::DataTypePtr type;
                if (schema_it->type->isNullable())
                {
                    type = DB::makeNullable(node->result_type);
                    column = DB::makeNullable(node->column);
                }
                else
                {
                    type = node->result_type;
                    column = node->column;
                }
                column_with_type_and_name = DB::ColumnWithTypeAndName(column, type, schema_it->name);
            }
            else
            {
                column_with_type_and_name = DB::ColumnWithTypeAndName(node->column, node->result_type, node->result_name);
            }

<<<<<<< HEAD
            //LOG_TEST(
            //    log, "Added output: {}, type: {}",
            //    column_with_type_and_name.name, column_with_type_and_name.type->getTypeId());
=======
            if (enable_logging)
                LOG_TEST(
                    log, "Added output: {}, type: {}",
                    column_with_type_and_name.name, column_with_type_and_name.type->getTypeId());
>>>>>>> 0e7977a0

            result_columns.push_back(column_with_type_and_name);
            ++schema_it;
        }

        auto result_dag = std::make_shared<DB::ActionsDAG>(result_columns);

        DB::FunctionOverloadResolverPtr function =
            std::make_unique<DB::FunctionToOverloadResolverAdaptor>(
                std::make_shared<DB::FunctionTuple>());
        result_dag->addFunction(function, result_dag->getOutputs(), {});

        return result_dag;
    }

    const LoggerPtr & logger() const { return log; }

    /// Get (the first) exception, which happened during parsing.
    std::exception_ptr getException() const { return visitor_exception; }

    /// Set parsing expression.
    void setException(std::exception_ptr exception)
    {
        if (!visitor_exception)
            visitor_exception = exception;
    }

    /// Create a new node list and return its id.
    size_t makeNewList(size_t capacity_hint)
    {
        size_t id = list_counter++;
        auto [it, inserted] = node_lists.emplace(id, DB::ActionsDAG::NodeRawConstPtrs{});
        chassert(inserted);
        if (capacity_hint > 0)
            it->second.reserve(capacity_hint);
        return id;
    }

    /// Add literal (constant) value to the list by `list_id`.
    void addLiteral(size_t list_id, DB::Field value, DB::DataTypePtr type)
    {
        chassert(type);
        auto col = type->createColumnConst(1, value);
        auto column = DB::ColumnWithTypeAndName(
            col,
            type,
            /* name */"const_" + DB::toString(literal_counter++));

        const auto & node = dag->addColumn(std::move(column));

        node_lists[list_id].push_back(&node);
<<<<<<< HEAD
        //LOG_TEST(log, "Added list id {}", list_id);
=======

        if (enable_logging)
            LOG_TEST(log, "Added list id {}", list_id);
>>>>>>> 0e7977a0
    }

    /// Add identifier (column name) node to the list by `list_id`.
    void addIdentifier(size_t list_id, const std::string & name)
    {
        std::string column_name;
        if (name.starts_with("`") && name.ends_with("`"))
            column_name = name.substr(1, name.size() - 2);
        else
            column_name = name;

        auto name_and_type = schema.tryGetByName(column_name);
        if (!name_and_type.has_value())
        {
            throw DB::Exception(
                DB::ErrorCodes::LOGICAL_ERROR,
                "Cannot find column {} in schema ({})",
                name, schema.toString());
        }

        auto column = DB::ColumnWithTypeAndName(
            name_and_type->type->createColumn(),
            name_and_type->type,
            name_and_type->name);

        const auto & node = dag->addInput(std::move(column));

        node_lists[list_id].push_back(&node);
<<<<<<< HEAD
        //LOG_TEST(log, "Added list id {}", list_id);
=======

        if (enable_logging)
            LOG_TEST(log, "Added list id {}", list_id);
>>>>>>> 0e7977a0
    }

    /// Add function node to the list by `list_id`.
    /// `child_list_id` is the id of the list which contains function arguments.
    /// So we will extract that child list, remove it from node_lists
    /// and insert back as a part of FunctionNode.
    void addFunction(size_t list_id, size_t child_list_id, DB::FunctionOverloadResolverPtr function)
    {
        auto it = node_lists.find(child_list_id);
        if (it == node_lists.end())
        {
            throw DB::Exception(
                DB::ErrorCodes::LOGICAL_ERROR,
                "Cannot find child list id {}", child_list_id);
        }

        const auto & node = dag->addFunction(function, std::move(it->second), {});

        node_lists.erase(child_list_id);
<<<<<<< HEAD
        //LOG_TEST(log, "Removed list id {}", child_list_id);

        node_lists[list_id].push_back(&node);
        //LOG_TEST(log, "Added list id {}", list_id);
=======

        if (enable_logging)
            LOG_TEST(log, "Removed list id {}", child_list_id);

        node_lists[list_id].push_back(&node);

        if (enable_logging)
            LOG_TEST(log, "Added list id {}", list_id);
>>>>>>> 0e7977a0
    }

    /// Once a list by id `list_id` is fully formed
    /// and if this list fully contains literal (constant) arguments,
    /// we might use this list as whole to construct Array or Tuple elements.
    /// In this case we need to extract this list from the node_lists and remove it,
    /// as afterwards it will be inserted as a part of Array(Tuple)Literal via addLiteral().
    template <typename ValueContainer>
    std::pair<ValueContainer, DB::DataTypes> extractLiteralList(size_t list_id)
    {
        auto it = node_lists.find(list_id);
        if (it == node_lists.end())
        {
            throw DB::Exception(
                DB::ErrorCodes::LOGICAL_ERROR,
                "Cannot find list id {}", list_id);
        }

        ValueContainer values;
        values.reserve(it->second.size());

        DB::DataTypes types;
        types.reserve(it->second.size());

        for (const auto & node : it->second)
        {
            if (node->type != DB::ActionsDAG::ActionType::COLUMN)
            {
                throw DB::Exception(
                    DB::ErrorCodes::LOGICAL_ERROR,
                    "Not a constant column: {} (list id: {})",
                    magic_enum::enum_name(node->type), list_id);
            }

            DB::Field value;
            node->column->get(0, value);
            values.push_back(std::move(value));
            types.push_back(node->result_type);
        }

        node_lists.erase(it);
<<<<<<< HEAD
        //LOG_TEST(log, "Removed list id {}", list_id);
=======

        if (enable_logging)
            LOG_TEST(log, "Removed list id {}", list_id);
>>>>>>> 0e7977a0

        return std::pair(values, types);
    }
};

class ExpressionVisitor
{
public:
    static void visit(const ffi::Expression * expression, ExpressionVisitorData & data)
    {
        auto visitor = createVisitor(data);
        [[maybe_unused]] uintptr_t result = ffi::visit_expression_ref(expression, &visitor);
        chassert(result == 0, "Unexpected result: " + DB::toString(result));

        if (auto e = data.getException())
            std::rethrow_exception(e);
    }

    static void visit(ffi::SharedExpression * expression, ExpressionVisitorData & data)
    {
        auto visitor = createVisitor(data);
        [[maybe_unused]] uintptr_t result = ffi::visit_expression(&expression, &visitor);
        chassert(result == 0, "Unexpected result: " + DB::toString(result));

        if (auto e = data.getException())
            std::rethrow_exception(e);
    }

private:
    /// At this moment ExpressionVisitor is used only for partition columns,
    /// where only identifier expressions are allowed (only PARTITION BY col_name, ...),
    /// therefore we leave several visitor function as not implemented
    /// (see throwNotImplemented in createVisitor() below).
    /// They will be implemented once we start using statistics feature from delta-kernel.
    enum NotImplementedMethod
    {
        LT,
        //LE,
        GT,
        //GE,
        EQ,
        //NE,
        DISTINCT,
        IN,
        //NOT_IN,
        ADD,
        MINUS,
        MULTIPLY,
        DIVIDE,
    };
    static ffi::EngineExpressionVisitor createVisitor(ExpressionVisitorData & data)
    {
        ffi::EngineExpressionVisitor visitor;
        visitor.data = &data;
        visitor.make_field_list = &makeFieldList;

        visitor.visit_literal_bool = &visitSimpleLiteral<bool, DB::DataTypeUInt8>;
        visitor.visit_literal_byte = &visitSimpleLiteral<int8_t, DB::DataTypeInt8>;
        visitor.visit_literal_short = &visitSimpleLiteral<int16_t, DB::DataTypeInt16>;
        visitor.visit_literal_int = &visitSimpleLiteral<int32_t, DB::DataTypeInt32>;
        visitor.visit_literal_long = &visitSimpleLiteral<int64_t, DB::DataTypeInt64>;
        visitor.visit_literal_float = &visitSimpleLiteral<float, DB::DataTypeFloat32>;
        visitor.visit_literal_double = &visitSimpleLiteral<double, DB::DataTypeFloat64>;

        visitor.visit_literal_string = &visitStringLiteral;
        visitor.visit_literal_decimal = &visitDecimalLiteral;

        visitor.visit_literal_timestamp = &visitTimestampLiteral;
        visitor.visit_literal_timestamp_ntz = &visitTimestampNtzLiteral;
        visitor.visit_literal_date = &visitDateLiteral;
        visitor.visit_literal_binary = &visitBinaryLiteral;
        visitor.visit_literal_null = &visitNullLiteral;
        visitor.visit_literal_array = &visitArrayLiteral;
        visitor.visit_literal_struct = &visitStructLiteral;
        visitor.visit_literal_map = &visitMapLiteral;

        visitor.visit_column = &visitColumnExpression;
        visitor.visit_struct_expr = &visitStructExpression;

        visitor.visit_or = &visitFunction<DB::FunctionOr>;
        visitor.visit_and = &visitFunction<DB::FunctionAnd>;
        visitor.visit_not = &visitFunction<DB::FunctionNot>;

        visitor.visit_is_null = &visitFunction<DB::FunctionIsNull>;

        visitor.visit_lt = &throwNotImplemented<LT>;
        visitor.visit_gt = &throwNotImplemented<GT>;
        visitor.visit_eq = &throwNotImplemented<EQ>;
        visitor.visit_distinct = &throwNotImplemented<DISTINCT>;
        visitor.visit_in = &throwNotImplemented<IN>;
        visitor.visit_add = &throwNotImplemented<ADD>;
        visitor.visit_minus = &throwNotImplemented<MINUS>;
        visitor.visit_multiply = &throwNotImplemented<MULTIPLY>;
        visitor.visit_divide = &throwNotImplemented<DIVIDE>;

        return visitor;
    }

    static uintptr_t makeFieldList(void * data, uintptr_t capacity_hint)
    {
        ExpressionVisitorData * state = static_cast<ExpressionVisitorData *>(data);
        return state->makeNewList(capacity_hint);
    }

    template <typename Func>
    static void visitorImpl(ExpressionVisitorData & data, Func func)
    {
        try
        {
            func();
        }
        catch (...)
        {
            /// We cannot allow to throw exceptions from visitor functions,
            /// otherwise delta-kernel will panic and call terminate.
            data.setException(std::current_exception());
            DB::tryLogCurrentException(__PRETTY_FUNCTION__);
        }
    }

    template <NotImplementedMethod method>
    static void throwNotImplemented(
        void * data,
        uintptr_t sibling_list_id,
        uintptr_t child_list_id)
    {
        UNUSED(sibling_list_id);
        UNUSED(child_list_id);

        ExpressionVisitorData * state = static_cast<ExpressionVisitorData *>(data);
        visitorImpl(*state, [&]()
        {
            throw DB::Exception(
                DB::ErrorCodes::NOT_IMPLEMENTED,
                "Method {} not implemented", magic_enum::enum_name(method));
        });
    }

    template <typename Func>
    static void visitFunction(
        void * data,
        uintptr_t sibling_list_id,
        uintptr_t child_list_id)
    {
        ExpressionVisitorData * state = static_cast<ExpressionVisitorData *>(data);
        visitorImpl(*state, [&]()
        {
<<<<<<< HEAD
            //LOG_TEST(
            //    state->logger(),
            //    "List id: {}, child list id: {}, type: Function {}",
            //    sibling_list_id, child_list_id, Func::name);
=======
            if (state->enableLogging())
                LOG_TEST(
                    state->logger(),
                    "List id: {}, child list id: {}, type: Function {}",
                    sibling_list_id, child_list_id, Func::name);
>>>>>>> 0e7977a0

            DB::FunctionOverloadResolverPtr function = DB::FunctionFactory::instance().get(Func::name, state->getContext());
            state->addFunction(sibling_list_id, child_list_id, std::move(function));
        });
    }

    static void visitColumnExpression(void * data, uintptr_t sibling_list_id, ffi::KernelStringSlice name)
    {
        ExpressionVisitorData * state = static_cast<ExpressionVisitorData *>(data);
        visitorImpl(*state, [&]()
        {
            const auto name_str = KernelUtils::fromDeltaString(name);
<<<<<<< HEAD
            //LOG_TEST(state->logger(), "List id: {}, name: {}, type: Column", sibling_list_id, name_str);
=======

            if (state->enableLogging())
                LOG_TEST(state->logger(), "List id: {}, name: {}, type: Column", sibling_list_id, name_str);
>>>>>>> 0e7977a0

            state->addIdentifier(sibling_list_id, name_str);
        });
    }

    static void visitStructExpression(
        void * data,
        uintptr_t sibling_list_id,
        uintptr_t child_list_id)
    {
        ExpressionVisitorData * state = static_cast<ExpressionVisitorData *>(data);
        visitorImpl(*state, [&]()
        {
<<<<<<< HEAD
            //LOG_TEST(
            //    state->logger(),
            //    "List id: {}, child list id: {}, type: StructExpression",
            //    sibling_list_id, child_list_id);
=======
            if (state->enableLogging())
                LOG_TEST(
                    state->logger(),
                    "List id: {}, child list id: {}, type: StructExpression",
                    sibling_list_id, child_list_id);
>>>>>>> 0e7977a0


            DB::FunctionOverloadResolverPtr function =
                std::make_unique<DB::FunctionToOverloadResolverAdaptor>(
                    std::make_shared<DB::FunctionTuple>());

            state->addFunction(sibling_list_id, child_list_id, std::move(function));
        });
    }

    template <typename T, typename DataType>
    static void visitSimpleLiteral(void * data, uintptr_t sibling_list_id, T value)
    {
        ExpressionVisitorData * state = static_cast<ExpressionVisitorData *>(data);
        visitorImpl(*state, [&]()
        {
<<<<<<< HEAD
            //LOG_TEST(state->logger(), "List id: {}, type: {}", sibling_list_id, DataType::type_id);
=======
            if (state->enableLogging())
                LOG_TEST(state->logger(), "List id: {}, type: {}", sibling_list_id, DataType::type_id);

>>>>>>> 0e7977a0
            state->addLiteral(sibling_list_id, value, std::make_shared<DataType>());
        });
    }

    static void visitStringLiteral(void * data, uintptr_t sibling_list_id, ffi::KernelStringSlice value)
    {
        ExpressionVisitorData * state = static_cast<ExpressionVisitorData *>(data);
        visitorImpl(*state, [&]()
        {
            auto value_str = KernelUtils::fromDeltaString(value);
            visitSimpleLiteral<std::string, DB::DataTypeString>(data, sibling_list_id, value_str);
        });
    }

    static void visitDecimalLiteral(
        void * data,
        uintptr_t sibling_list_id,
        int64_t value_ms,
        uint64_t value_ls,
        uint8_t precision,
        uint8_t scale)
    {
        ExpressionVisitorData * state = static_cast<ExpressionVisitorData *>(data);
        visitorImpl(*state, [&]()
        {
            /// From delta-kernel-rs:
            /// "The 128bit integer
            /// is split into the most significant 64 bits in `value_ms`, and the least significant 64
            /// bits in `value_ls`"
            /// Also in clickhouse decimal is in little endian, so we switch the order for Decimal128.

            DB::Field value;
            if (precision <= DB::DecimalUtils::max_precision<DB::Decimal32>)
            {
                value = DB::DecimalField<DB::Decimal32>(value_ls, scale);
                state->addLiteral(sibling_list_id, value, std::make_shared<DB::DataTypeDecimal32>(precision, scale));
            }
            else if (precision <= DB::DecimalUtils::max_precision<DB::Decimal64>)
            {
                value = DB::DecimalField<DB::Decimal64>(value_ls, scale);
                state->addLiteral(sibling_list_id, value, std::make_shared<DB::DataTypeDecimal64>(precision, scale));
            }
            else if (precision <= DB::DecimalUtils::max_precision<DB::Decimal128>)
            {
                Int128 combined_value = (static_cast<DB::Int128>(value_ls) << 64) | value_ms;
                value = DB::DecimalField<DB::Decimal128>(combined_value, scale);
                state->addLiteral(sibling_list_id, value, std::make_shared<DB::DataTypeDecimal128>(precision, scale));
            }

<<<<<<< HEAD
            //LOG_TEST(state->logger(), "List id: {}, type: Decimal", sibling_list_id);
=======
            if (state->enableLogging())
                LOG_TEST(state->logger(), "List id: {}, type: Decimal", sibling_list_id);
>>>>>>> 0e7977a0
        });
    }

    static void visitDateLiteral(void * data, uintptr_t sibling_list_id, int32_t value)
    {
        ExpressionVisitorData * state = static_cast<ExpressionVisitorData *>(data);
        visitorImpl(*state, [&]()
        {
<<<<<<< HEAD
            //LOG_TEST(state->logger(), "List id: {}, type: Date", sibling_list_id);
=======
            if (state->enableLogging())
                LOG_TEST(state->logger(), "List id: {}, type: Date", sibling_list_id);
>>>>>>> 0e7977a0

            const ExtendedDayNum daynum{value};
            state->addLiteral(sibling_list_id, value, std::make_shared<DB::DataTypeDate32>());
        });
    }

    static void visitTimestampLiteral(void * data, uintptr_t sibling_list_id, int64_t value)
    {
        ExpressionVisitorData * state = static_cast<ExpressionVisitorData *>(data);
        visitorImpl(*state, [&]()
        {
<<<<<<< HEAD
            //LOG_TEST(state->logger(), "List id: {}, type: Timestamp", sibling_list_id);
=======
            if (state->enableLogging())
                LOG_TEST(state->logger(), "List id: {}, type: Timestamp", sibling_list_id);
>>>>>>> 0e7977a0

            const auto datetime_value = DB::DecimalField<DB::Decimal64>(value, 6);
            state->addLiteral(sibling_list_id, datetime_value, std::make_shared<DB::DataTypeDateTime64>(6));
        });
    }

    static void visitTimestampNtzLiteral(void * data, uintptr_t sibling_list_id, int64_t value)
    {
        ExpressionVisitorData * state = static_cast<ExpressionVisitorData *>(data);
        visitorImpl(*state, [&]()
        {
<<<<<<< HEAD
            //LOG_TEST(state->logger(), "List id: {}, type: TimestampNtz", sibling_list_id);
=======
            if (state->enableLogging())
                LOG_TEST(state->logger(), "List id: {}, type: TimestampNtz", sibling_list_id);
>>>>>>> 0e7977a0

            const auto datetime_value = DB::DecimalField<DB::Decimal64>(value, 6);
            state->addLiteral(sibling_list_id, datetime_value, std::make_shared<DB::DataTypeDateTime64>(6));
        });
    }

    static void visitBinaryLiteral(
        void * data, uintptr_t sibling_list_id, const uint8_t * buffer, uintptr_t len)
    {
        ExpressionVisitorData * state = static_cast<ExpressionVisitorData *>(data);
        visitorImpl(*state, [&]()
        {
<<<<<<< HEAD
            //LOG_TEST(state->logger(), "List id: {}, type: Binary", sibling_list_id);
=======
            if (state->enableLogging())
                LOG_TEST(state->logger(), "List id: {}, type: Binary", sibling_list_id);
>>>>>>> 0e7977a0

            std::string value(reinterpret_cast<const char *>(buffer), len);
            state->addLiteral(sibling_list_id, value, std::make_shared<DB::DataTypeFixedString>(len));
        });
    }

    static void visitNullLiteral(void * data, uintptr_t sibling_list_id)
    {
        ExpressionVisitorData * state = static_cast<ExpressionVisitorData *>(data);
        visitorImpl(*state, [&]()
        {
<<<<<<< HEAD
            //LOG_TEST(state->logger(), "List id: {}, type: Null", sibling_list_id);
=======
            if (state->enableLogging())
                LOG_TEST(state->logger(), "List id: {}, type: Null", sibling_list_id);

>>>>>>> 0e7977a0
            state->addLiteral(
                sibling_list_id,
                DB::Null(),
                std::make_shared<DB::DataTypeNullable>(std::make_shared<DB::DataTypeNothing>()));
        });
    }

    static void visitArrayLiteral(void * data, uintptr_t sibling_list_id, uintptr_t child_list_id)
    {
        ExpressionVisitorData * state = static_cast<ExpressionVisitorData *>(data);
        visitorImpl(*state, [&]()
        {
<<<<<<< HEAD
            //LOG_TEST(state->logger(), "List id: {}, child list id: {}, type: Array", sibling_list_id, child_list_id);
=======
            if (state->enableLogging())
                LOG_TEST(state->logger(), "List id: {}, child list id: {}, type: Array", sibling_list_id, child_list_id);
>>>>>>> 0e7977a0

            auto [values, types] = state->extractLiteralList<DB::Array>(child_list_id);
            state->addLiteral(
                sibling_list_id,
                std::move(values),
                std::make_shared<DB::DataTypeArray>(types[0]));
        });
    }

    static void visitStructLiteral(
        void * data,
        uintptr_t sibling_list_id,
        uintptr_t /*child_field_list_id*/,
        uintptr_t child_value_list_id)
    {
        ExpressionVisitorData * state = static_cast<ExpressionVisitorData *>(data);
        visitorImpl(*state, [&]()
        {
<<<<<<< HEAD
            //LOG_TEST(
            //    state->logger(),
            //    "List id: {}, child field list id: {}, child value list id: {}, type: Struct",
            //    sibling_list_id, child_field_list_id, child_value_list_id);
=======
            if (state->enableLogging())
                LOG_TEST(
                    state->logger(),
                    "List id: {}, child field list id: {}, child value list id: {}, type: Struct",
                    sibling_list_id, child_field_list_id, child_value_list_id);
>>>>>>> 0e7977a0

            auto [values, types] = state->extractLiteralList<DB::Tuple>(child_value_list_id);
            state->addLiteral(sibling_list_id, values, std::make_shared<DB::DataTypeTuple>(types));
        });
    }

    static void visitMapLiteral(
        void * data,
        uintptr_t sibling_list_id,
        uintptr_t key_list_id,
        uintptr_t value_list_id)
    {
        ExpressionVisitorData * state = static_cast<ExpressionVisitorData *>(data);
        visitorImpl(*state, [&]()
        {
<<<<<<< HEAD
            //LOG_TEST(
            //    state->logger(),
            //    "List id: {}, key list id: {}, value list id: {}, type: Map",
            //    sibling_list_id, key_list_id, value_list_id);
=======
            if (state->enableLogging())
                LOG_TEST(
                    state->logger(),
                    "List id: {}, key list id: {}, value list id: {}, type: Map",
                    sibling_list_id, key_list_id, value_list_id);
>>>>>>> 0e7977a0

            auto [keys, key_types] = state->extractLiteralList<DB::Tuple>(key_list_id);
            chassert(keys.size() == key_types.size());

            auto [values, value_types] = state->extractLiteralList<DB::Tuple>(value_list_id);
            chassert(values.size() == value_types.size());

            if (keys.empty())
                throw DB::Exception(DB::ErrorCodes::LOGICAL_ERROR, "Cannot have empty keys");

            if (keys.size() != values.size())
            {
                throw DB::Exception(
                    DB::ErrorCodes::LOGICAL_ERROR,
                    "Keys size does not equal values size. Keys: {}, values: {}",
                    keys.size(), values.size());
            }

            DB::Map map;
            map.reserve(keys.size());
            for (size_t i = 0; i < keys.size(); ++i)
            {
                map.emplace_back(DB::Tuple({keys[i], values[i]}));
            }
            state->addLiteral(sibling_list_id, map, std::make_shared<DB::DataTypeMap>(key_types[0], value_types[0]));
        });
    }
};

std::vector<DB::Field> getConstValuesFromExpression(const DB::Names & columns, const DB::ActionsDAG & dag)
{
    auto nodes = dag.findInOutputs(columns);
    std::vector<DB::Field> values;
    for (const auto & node : nodes)
    {
        if (node->type != DB::ActionsDAG::ActionType::COLUMN
            || !DB::isColumnConst(*node->column))
        {
            throw DB::Exception(
                DB::ErrorCodes::LOGICAL_ERROR,
                "Not a constant column: {} (column type: {})",
                magic_enum::enum_name(node->type), node->column->getDataType());
        }

        DB::Field value;
        node->column->get(0, value);
        values.push_back(std::move(value));
    }
    return values;
}

std::shared_ptr<DB::ActionsDAG> visitScanCallbackExpression(
    const ffi::Expression * expression,
    const DB::NamesAndTypesList & expression_schema,
    bool enable_logging)
{
    ExpressionVisitorData data(expression_schema, enable_logging);
    ExpressionVisitor::visit(expression, data);
    return data.getScanCallbackExpressionResult();
}

std::shared_ptr<DB::ActionsDAG> visitExpression(
    ffi::SharedExpression * expression,
    const DB::NamesAndTypesList & expression_schema)
{
    ExpressionVisitorData data(expression_schema, /* enable_logging */true);
    ExpressionVisitor::visit(expression, data);
    return data.getScanCallbackExpressionResult();
}

}

#endif<|MERGE_RESOLUTION|>--- conflicted
+++ resolved
@@ -156,12 +156,8 @@
         /// Finalize the result in result_dag with requested schema.
         for (const auto & node : nodes)
         {
-<<<<<<< HEAD
-            //LOG_TEST(log, "Node type: {}, result name: {}", node->type, node->result_name);
-=======
             if (enable_logging)
                 LOG_TEST(log, "Node type: {}, result name: {}", node->type, node->result_name);
->>>>>>> 0e7977a0
 
             /// During parsing we assigned temporary const_{i} names
             /// to constant expressions,
@@ -193,16 +189,10 @@
                 column_with_type_and_name = DB::ColumnWithTypeAndName(node->column, node->result_type, node->result_name);
             }
 
-<<<<<<< HEAD
-            //LOG_TEST(
-            //    log, "Added output: {}, type: {}",
-            //    column_with_type_and_name.name, column_with_type_and_name.type->getTypeId());
-=======
             if (enable_logging)
                 LOG_TEST(
                     log, "Added output: {}, type: {}",
                     column_with_type_and_name.name, column_with_type_and_name.type->getTypeId());
->>>>>>> 0e7977a0
 
             result_columns.push_back(column_with_type_and_name);
             ++schema_it;
@@ -254,13 +244,9 @@
         const auto & node = dag->addColumn(std::move(column));
 
         node_lists[list_id].push_back(&node);
-<<<<<<< HEAD
-        //LOG_TEST(log, "Added list id {}", list_id);
-=======
 
         if (enable_logging)
             LOG_TEST(log, "Added list id {}", list_id);
->>>>>>> 0e7977a0
     }
 
     /// Add identifier (column name) node to the list by `list_id`.
@@ -289,13 +275,9 @@
         const auto & node = dag->addInput(std::move(column));
 
         node_lists[list_id].push_back(&node);
-<<<<<<< HEAD
-        //LOG_TEST(log, "Added list id {}", list_id);
-=======
 
         if (enable_logging)
             LOG_TEST(log, "Added list id {}", list_id);
->>>>>>> 0e7977a0
     }
 
     /// Add function node to the list by `list_id`.
@@ -315,12 +297,6 @@
         const auto & node = dag->addFunction(function, std::move(it->second), {});
 
         node_lists.erase(child_list_id);
-<<<<<<< HEAD
-        //LOG_TEST(log, "Removed list id {}", child_list_id);
-
-        node_lists[list_id].push_back(&node);
-        //LOG_TEST(log, "Added list id {}", list_id);
-=======
 
         if (enable_logging)
             LOG_TEST(log, "Removed list id {}", child_list_id);
@@ -329,7 +305,6 @@
 
         if (enable_logging)
             LOG_TEST(log, "Added list id {}", list_id);
->>>>>>> 0e7977a0
     }
 
     /// Once a list by id `list_id` is fully formed
@@ -371,13 +346,9 @@
         }
 
         node_lists.erase(it);
-<<<<<<< HEAD
-        //LOG_TEST(log, "Removed list id {}", list_id);
-=======
 
         if (enable_logging)
             LOG_TEST(log, "Removed list id {}", list_id);
->>>>>>> 0e7977a0
 
         return std::pair(values, types);
     }
@@ -525,18 +496,11 @@
         ExpressionVisitorData * state = static_cast<ExpressionVisitorData *>(data);
         visitorImpl(*state, [&]()
         {
-<<<<<<< HEAD
-            //LOG_TEST(
-            //    state->logger(),
-            //    "List id: {}, child list id: {}, type: Function {}",
-            //    sibling_list_id, child_list_id, Func::name);
-=======
             if (state->enableLogging())
                 LOG_TEST(
                     state->logger(),
                     "List id: {}, child list id: {}, type: Function {}",
                     sibling_list_id, child_list_id, Func::name);
->>>>>>> 0e7977a0
 
             DB::FunctionOverloadResolverPtr function = DB::FunctionFactory::instance().get(Func::name, state->getContext());
             state->addFunction(sibling_list_id, child_list_id, std::move(function));
@@ -549,13 +513,9 @@
         visitorImpl(*state, [&]()
         {
             const auto name_str = KernelUtils::fromDeltaString(name);
-<<<<<<< HEAD
-            //LOG_TEST(state->logger(), "List id: {}, name: {}, type: Column", sibling_list_id, name_str);
-=======
 
             if (state->enableLogging())
                 LOG_TEST(state->logger(), "List id: {}, name: {}, type: Column", sibling_list_id, name_str);
->>>>>>> 0e7977a0
 
             state->addIdentifier(sibling_list_id, name_str);
         });
@@ -569,18 +529,11 @@
         ExpressionVisitorData * state = static_cast<ExpressionVisitorData *>(data);
         visitorImpl(*state, [&]()
         {
-<<<<<<< HEAD
-            //LOG_TEST(
-            //    state->logger(),
-            //    "List id: {}, child list id: {}, type: StructExpression",
-            //    sibling_list_id, child_list_id);
-=======
             if (state->enableLogging())
                 LOG_TEST(
                     state->logger(),
                     "List id: {}, child list id: {}, type: StructExpression",
                     sibling_list_id, child_list_id);
->>>>>>> 0e7977a0
 
 
             DB::FunctionOverloadResolverPtr function =
@@ -597,13 +550,9 @@
         ExpressionVisitorData * state = static_cast<ExpressionVisitorData *>(data);
         visitorImpl(*state, [&]()
         {
-<<<<<<< HEAD
-            //LOG_TEST(state->logger(), "List id: {}, type: {}", sibling_list_id, DataType::type_id);
-=======
             if (state->enableLogging())
                 LOG_TEST(state->logger(), "List id: {}, type: {}", sibling_list_id, DataType::type_id);
 
->>>>>>> 0e7977a0
             state->addLiteral(sibling_list_id, value, std::make_shared<DataType>());
         });
     }
@@ -653,12 +602,8 @@
                 state->addLiteral(sibling_list_id, value, std::make_shared<DB::DataTypeDecimal128>(precision, scale));
             }
 
-<<<<<<< HEAD
-            //LOG_TEST(state->logger(), "List id: {}, type: Decimal", sibling_list_id);
-=======
             if (state->enableLogging())
                 LOG_TEST(state->logger(), "List id: {}, type: Decimal", sibling_list_id);
->>>>>>> 0e7977a0
         });
     }
 
@@ -667,12 +612,8 @@
         ExpressionVisitorData * state = static_cast<ExpressionVisitorData *>(data);
         visitorImpl(*state, [&]()
         {
-<<<<<<< HEAD
-            //LOG_TEST(state->logger(), "List id: {}, type: Date", sibling_list_id);
-=======
             if (state->enableLogging())
                 LOG_TEST(state->logger(), "List id: {}, type: Date", sibling_list_id);
->>>>>>> 0e7977a0
 
             const ExtendedDayNum daynum{value};
             state->addLiteral(sibling_list_id, value, std::make_shared<DB::DataTypeDate32>());
@@ -684,12 +625,8 @@
         ExpressionVisitorData * state = static_cast<ExpressionVisitorData *>(data);
         visitorImpl(*state, [&]()
         {
-<<<<<<< HEAD
-            //LOG_TEST(state->logger(), "List id: {}, type: Timestamp", sibling_list_id);
-=======
             if (state->enableLogging())
                 LOG_TEST(state->logger(), "List id: {}, type: Timestamp", sibling_list_id);
->>>>>>> 0e7977a0
 
             const auto datetime_value = DB::DecimalField<DB::Decimal64>(value, 6);
             state->addLiteral(sibling_list_id, datetime_value, std::make_shared<DB::DataTypeDateTime64>(6));
@@ -701,12 +638,8 @@
         ExpressionVisitorData * state = static_cast<ExpressionVisitorData *>(data);
         visitorImpl(*state, [&]()
         {
-<<<<<<< HEAD
-            //LOG_TEST(state->logger(), "List id: {}, type: TimestampNtz", sibling_list_id);
-=======
             if (state->enableLogging())
                 LOG_TEST(state->logger(), "List id: {}, type: TimestampNtz", sibling_list_id);
->>>>>>> 0e7977a0
 
             const auto datetime_value = DB::DecimalField<DB::Decimal64>(value, 6);
             state->addLiteral(sibling_list_id, datetime_value, std::make_shared<DB::DataTypeDateTime64>(6));
@@ -719,12 +652,8 @@
         ExpressionVisitorData * state = static_cast<ExpressionVisitorData *>(data);
         visitorImpl(*state, [&]()
         {
-<<<<<<< HEAD
-            //LOG_TEST(state->logger(), "List id: {}, type: Binary", sibling_list_id);
-=======
             if (state->enableLogging())
                 LOG_TEST(state->logger(), "List id: {}, type: Binary", sibling_list_id);
->>>>>>> 0e7977a0
 
             std::string value(reinterpret_cast<const char *>(buffer), len);
             state->addLiteral(sibling_list_id, value, std::make_shared<DB::DataTypeFixedString>(len));
@@ -736,13 +665,9 @@
         ExpressionVisitorData * state = static_cast<ExpressionVisitorData *>(data);
         visitorImpl(*state, [&]()
         {
-<<<<<<< HEAD
-            //LOG_TEST(state->logger(), "List id: {}, type: Null", sibling_list_id);
-=======
             if (state->enableLogging())
                 LOG_TEST(state->logger(), "List id: {}, type: Null", sibling_list_id);
 
->>>>>>> 0e7977a0
             state->addLiteral(
                 sibling_list_id,
                 DB::Null(),
@@ -755,12 +680,8 @@
         ExpressionVisitorData * state = static_cast<ExpressionVisitorData *>(data);
         visitorImpl(*state, [&]()
         {
-<<<<<<< HEAD
-            //LOG_TEST(state->logger(), "List id: {}, child list id: {}, type: Array", sibling_list_id, child_list_id);
-=======
             if (state->enableLogging())
                 LOG_TEST(state->logger(), "List id: {}, child list id: {}, type: Array", sibling_list_id, child_list_id);
->>>>>>> 0e7977a0
 
             auto [values, types] = state->extractLiteralList<DB::Array>(child_list_id);
             state->addLiteral(
@@ -779,18 +700,11 @@
         ExpressionVisitorData * state = static_cast<ExpressionVisitorData *>(data);
         visitorImpl(*state, [&]()
         {
-<<<<<<< HEAD
-            //LOG_TEST(
-            //    state->logger(),
-            //    "List id: {}, child field list id: {}, child value list id: {}, type: Struct",
-            //    sibling_list_id, child_field_list_id, child_value_list_id);
-=======
             if (state->enableLogging())
                 LOG_TEST(
                     state->logger(),
                     "List id: {}, child field list id: {}, child value list id: {}, type: Struct",
                     sibling_list_id, child_field_list_id, child_value_list_id);
->>>>>>> 0e7977a0
 
             auto [values, types] = state->extractLiteralList<DB::Tuple>(child_value_list_id);
             state->addLiteral(sibling_list_id, values, std::make_shared<DB::DataTypeTuple>(types));
@@ -806,18 +720,11 @@
         ExpressionVisitorData * state = static_cast<ExpressionVisitorData *>(data);
         visitorImpl(*state, [&]()
         {
-<<<<<<< HEAD
-            //LOG_TEST(
-            //    state->logger(),
-            //    "List id: {}, key list id: {}, value list id: {}, type: Map",
-            //    sibling_list_id, key_list_id, value_list_id);
-=======
             if (state->enableLogging())
                 LOG_TEST(
                     state->logger(),
                     "List id: {}, key list id: {}, value list id: {}, type: Map",
                     sibling_list_id, key_list_id, value_list_id);
->>>>>>> 0e7977a0
 
             auto [keys, key_types] = state->extractLiteralList<DB::Tuple>(key_list_id);
             chassert(keys.size() == key_types.size());
