--- conflicted
+++ resolved
@@ -117,11 +117,8 @@
     , last_metadata_version(metadata_version_)
     , last_metadata_object(metadata_object_)
     , format_version(format_version_)
-<<<<<<< HEAD
     , relevant_snapshot_schema_id(-1)
-=======
-    , table_location(object->getValue<String>("location"))
->>>>>>> 16382c4c
+    , table_location(last_metadata_object->getValue<String>("location"))
 {
     updateState(context_);
 }
@@ -396,12 +393,13 @@
     {
         Int64 closest_timestamp = 0;
         Int64 query_timestamp = local_context->getSettingsRef()[Setting::iceberg_timestamp_ms];
+        LOG_DEBUG(log, "query_timestamp: {}", query_timestamp);
         if (!last_metadata_object->has("snapshot-log"))
             throw Exception(ErrorCodes::BAD_ARGUMENTS, "No snapshot log found in metadata for iceberg table {} so it is impossible to get relevant snapshot id using timestamp", configuration_ptr->getPath());
         auto snapshots = last_metadata_object->get("snapshot-log").extract<Poco::JSON::Array::Ptr>();
+        relevant_snapshot_id = -1;
         for (size_t i = 0; i < snapshots->size(); ++i)
         {
-<<<<<<< HEAD
             const auto snapshot = snapshots->getObject(static_cast<UInt32>(i));
             Int64 snapshot_timestamp = snapshot->getValue<Int64>("timestamp-ms");
             if (snapshot_timestamp <= query_timestamp && snapshot_timestamp > closest_timestamp)
@@ -409,12 +407,10 @@
                 closest_timestamp = snapshot_timestamp;
                 relevant_snapshot_id = snapshot->getValue<Int64>("snapshot-id");
             }
-=======
-            const auto path = snapshot->getValue<String>("manifest-list");
-            return getProperFilePathFromMetadataInfo(std::string_view(path), configuration_ptr->getPath(), table_location);
->>>>>>> 16382c4c
-        }
-        if (relevant_snapshot_id == -1)
+        }
+        LOG_DEBUG(log, "closest_timestamp: {}", closest_timestamp);
+        LOG_DEBUG(log, "relevant_snapshot_id: {}", relevant_snapshot_id);
+        if (relevant_snapshot_id < 0)
             throw Exception(ErrorCodes::BAD_ARGUMENTS, "No snapshot found in snapshot log before requested timestamp for iceberg table {}", configuration_ptr->getPath());
         updateSnapshot();
     }
@@ -422,12 +418,15 @@
     {
         relevant_snapshot_id = local_context->getSettingsRef()[Setting::iceberg_snapshot_id];
         updateSnapshot();
-    }
-    if (!last_metadata_object->has("current-snapshot-id"))
-        relevant_snapshot_id = -1;
-    relevant_snapshot_id = last_metadata_object->getValue<Int64>("current-snapshot-id");
-    updateSnapshot();
-    relevant_snapshot_schema_id = parseTableSchema(last_metadata_object, schema_processor, log);
+    } else {
+        if (!last_metadata_object->has("current-snapshot-id"))
+            relevant_snapshot_id = -1;
+        relevant_snapshot_id = last_metadata_object->getValue<Int64>("current-snapshot-id");
+        if (relevant_snapshot_id != -1) {
+            updateSnapshot();
+        }
+        relevant_snapshot_schema_id = parseTableSchema(last_metadata_object, schema_processor, log);
+    }
 }
 
 std::optional<Int32> IcebergMetadata::getSchemaVersionByFileIfOutdated(String data_path) const
