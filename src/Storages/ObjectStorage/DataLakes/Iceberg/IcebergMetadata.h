#pragma once
#include <algorithm>
#include "config.h"

#if USE_AVRO

#include <Core/Types.h>
#include <Disks/ObjectStorages/IObjectStorage.h>
#include <Interpreters/Context_fwd.h>
#include <Storages/ObjectStorage/DataLakes/IDataLakeMetadata.h>
#include <Storages/ObjectStorage/DataLakes/Iceberg/IcebergMetadataFilesCache.h>
#include <Storages/ObjectStorage/StorageObjectStorage.h>

#include <Poco/JSON/Array.h>
#include <Poco/JSON/Object.h>
#include <Poco/JSON/Parser.h>

#include <Storages/ObjectStorage/DataLakes/Iceberg/ManifestFile.h>
#include <Storages/ObjectStorage/DataLakes/Iceberg/SchemaProcessor.h>
#include <Storages/ObjectStorage/DataLakes/Iceberg/Snapshot.h>

#include <tuple>

namespace DB
{

class IcebergMetadata : public IDataLakeMetadata, private WithContext
{
public:
    using ConfigurationObserverPtr = StorageObjectStorage::ConfigurationObserverPtr;
    using ConfigurationPtr = StorageObjectStorage::ConfigurationPtr;
    using IcebergHistory = std::vector<Iceberg::IcebergHistoryRecord>;

    static constexpr auto name = "Iceberg";

    IcebergMetadata(
        ObjectStoragePtr object_storage_,
        ConfigurationObserverPtr configuration_,
        const ContextPtr & context_,
        Int32 metadata_version_,
        Int32 format_version_,
        const Poco::JSON::Object::Ptr & metadata_object,
        IcebergMetadataFilesCachePtr cache_ptr);

    /// Get table schema parsed from metadata.
    NamesAndTypesList getTableSchema() const override
    {
        return *schema_processor.getClickhouseTableSchemaById(relevant_snapshot_schema_id);
    }

    bool operator==(const IDataLakeMetadata & other) const override
    {
        const auto * iceberg_metadata = dynamic_cast<const IcebergMetadata *>(&other);
        return iceberg_metadata && getVersion() == iceberg_metadata->getVersion();
    }

    static DataLakeMetadataPtr create(
        const ObjectStoragePtr & object_storage,
        const ConfigurationObserverPtr & configuration,
        const ContextPtr & local_context);

    std::shared_ptr<NamesAndTypesList> getInitialSchemaByPath(const String & data_path) const override
    {
        auto version_if_outdated = getSchemaVersionByFileIfOutdated(data_path);
        return version_if_outdated.has_value() ? schema_processor.getClickhouseTableSchemaById(version_if_outdated.value()) : nullptr;
    }

    std::shared_ptr<const ActionsDAG> getSchemaTransformer(const String & data_path) const override
    {
        auto version_if_outdated = getSchemaVersionByFileIfOutdated(data_path);
        return version_if_outdated.has_value()
            ? schema_processor.getSchemaTransformationDagByIds(version_if_outdated.value(), relevant_snapshot_schema_id)
            : nullptr;
    }

    bool hasDataTransformer(const ObjectInfoPtr & object_info) const override;

    std::shared_ptr<ISimpleTransform> getDataTransformer(
        const ObjectInfoPtr & /* object_info */,
        const Block & /* header */,
        const std::optional<FormatSettings> & /* format_settings */,
        ContextPtr /* context */) const override;

    bool supportsSchemaEvolution() const override { return true; }

    static Int32
    parseTableSchema(const Poco::JSON::Object::Ptr & metadata_object, IcebergSchemaProcessor & schema_processor, LoggerPtr metadata_logger);

    bool supportsUpdate() const override { return true; }

    bool update(const ContextPtr & local_context) override;

    IcebergHistory getHistory() const;

    std::optional<size_t> totalRows() const override;
    std::optional<size_t> totalBytes() const override;


    friend class IcebergKeysIterator;
    friend struct IcebergDataObjectInfo;

protected:
    ObjectIterator iterate(
        const ActionsDAG * filter_dag,
        FileProgressCallback callback,
        size_t list_batch_size,
        ContextPtr local_context) const override;

private:
    const ObjectStoragePtr object_storage;
    const ConfigurationObserverPtr configuration;
    mutable IcebergSchemaProcessor schema_processor;
    LoggerPtr log;

    IcebergMetadataFilesCachePtr manifest_cache;

    std::tuple<Int64, Int32> getVersion() const { return std::make_tuple(relevant_snapshot_id, relevant_snapshot_schema_id); }

    Int32 last_metadata_version;
    Int32 format_version;

    mutable std::atomic<bool> schema_id_by_data_file_initialized{false};
    mutable std::unordered_map<String, Int32> schema_id_by_data_file;
    mutable std::mutex schema_id_by_data_file_mutex;


    Int32 relevant_snapshot_schema_id;
    std::optional<Iceberg::IcebergSnapshot> relevant_snapshot;
    Int64 relevant_snapshot_id{-1};
    String table_location;

    mutable std::optional<std::vector<Iceberg::ManifestFileEntry>> cached_unprunned_files_for_last_processed_snapshot;
    mutable std::optional<std::vector<Iceberg::ManifestFileEntry>> cached_unprunned_position_deletes_files_for_last_processed_snapshot;

    void updateState(const ContextPtr & local_context, Poco::JSON::Object::Ptr metadata_object, bool metadata_file_changed);

<<<<<<< HEAD
    std::vector<Iceberg::ManifestFileEntry> getDataFiles(const ActionsDAG * filter_dag) const;

    std::vector<Iceberg::ManifestFileEntry> getPositionalDeleteFiles(const ActionsDAG * filter_dag) const;
=======
    Strings getDataFiles(const ActionsDAG * filter_dag, ContextPtr local_context) const;
>>>>>>> 40e02022

    void updateSnapshot(Poco::JSON::Object::Ptr metadata_object);

    ManifestFileCacheKeys getManifestList(const String & filename) const;
    mutable std::vector<Iceberg::ManifestFileEntry> positional_delete_files_for_current_query;

    void addTableSchemaById(Int32 schema_id, Poco::JSON::Object::Ptr metadata_object);

    std::optional<Int32> getSchemaVersionByFileIfOutdated(String data_path) const;

    void initializeSchemasFromManifestList(ManifestFileCacheKeys manifest_list_ptr) const;

    void initializeSchemasFromManifestFile(Iceberg::ManifestFilePtr manifest_file_ptr) const;

    Iceberg::ManifestFilePtr getManifestFile(const String & filename, Int64 inherited_sequence_number) const;

    std::optional<String> getRelevantManifestList(const Poco::JSON::Object::Ptr & metadata);

    Iceberg::ManifestFilePtr tryGetManifestFile(const String & filename) const;

    std::vector<Iceberg::ManifestFileEntry> getFilesImpl(const ActionsDAG * filter_dag, Iceberg::FileContentType file_content_type) const;
};

struct IcebergDataObjectInfo : public RelativePathWithMetadata
{
    explicit IcebergDataObjectInfo(
        const IcebergMetadata & iceberg_metadata,
        Iceberg::ManifestFileEntry data_object_,
        std::optional<ObjectMetadata> metadata_ = std::nullopt,
        const std::vector<Iceberg::ManifestFileEntry> & position_deletes_objects_ = {});

    const Iceberg::ManifestFileEntry data_object;
    std::span<const Iceberg::ManifestFileEntry> position_deletes_objects;

    // Return the path in the Iceberg metadata
    std::string getIcebergDataPath() const { return data_object.file_path_key; }
};
using IcebergDataObjectInfoPtr = std::shared_ptr<IcebergDataObjectInfo>;

class IcebergKeysIterator : public IObjectIterator
{
public:
    IcebergKeysIterator(
        const IcebergMetadata & iceberg_metadata_,
        std::vector<Iceberg::ManifestFileEntry>&& data_files_,
        std::vector<Iceberg::ManifestFileEntry>&& position_deletes_files_,
        ObjectStoragePtr object_storage_,
        IDataLakeMetadata::FileProgressCallback callback_);

    size_t estimatedKeysCount() override
    {
        return data_files.size();
    }

    ObjectInfoPtr next(size_t) override;

private:
    const IcebergMetadata & iceberg_metadata;
    std::vector<Iceberg::ManifestFileEntry> data_files;
    std::vector<Iceberg::ManifestFileEntry> position_deletes_files;
    ObjectStoragePtr object_storage;
    std::atomic<size_t> index = 0;
    IDataLakeMetadata::FileProgressCallback callback;
};

}

#endif<|MERGE_RESOLUTION|>--- conflicted
+++ resolved
@@ -134,13 +134,9 @@
 
     void updateState(const ContextPtr & local_context, Poco::JSON::Object::Ptr metadata_object, bool metadata_file_changed);
 
-<<<<<<< HEAD
-    std::vector<Iceberg::ManifestFileEntry> getDataFiles(const ActionsDAG * filter_dag) const;
-
-    std::vector<Iceberg::ManifestFileEntry> getPositionalDeleteFiles(const ActionsDAG * filter_dag) const;
-=======
-    Strings getDataFiles(const ActionsDAG * filter_dag, ContextPtr local_context) const;
->>>>>>> 40e02022
+    std::vector<Iceberg::ManifestFileEntry> getDataFiles(const ActionsDAG * filter_dag, ContextPtr local_context) const;
+
+    std::vector<Iceberg::ManifestFileEntry> getPositionalDeleteFiles(const ActionsDAG * filter_dag, ContextPtr local_context) const;
 
     void updateSnapshot(Poco::JSON::Object::Ptr metadata_object);
 
@@ -161,7 +157,7 @@
 
     Iceberg::ManifestFilePtr tryGetManifestFile(const String & filename) const;
 
-    std::vector<Iceberg::ManifestFileEntry> getFilesImpl(const ActionsDAG * filter_dag, Iceberg::FileContentType file_content_type) const;
+    std::vector<Iceberg::ManifestFileEntry> getFilesImpl(const ActionsDAG * filter_dag, Iceberg::FileContentType file_content_type, ContextPtr local_context) const;
 };
 
 struct IcebergDataObjectInfo : public RelativePathWithMetadata
