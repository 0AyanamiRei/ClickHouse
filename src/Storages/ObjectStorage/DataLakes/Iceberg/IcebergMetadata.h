#pragma once
<<<<<<< HEAD
#include <vector>
=======

>>>>>>> 64027c9e
#include "config.h"

#if USE_AVRO

#include <Poco/JSON/Array.h>
#include <Poco/JSON/Object.h>
#include <Poco/JSON/Parser.h>

#include <Core/Types.h>
#include <Disks/ObjectStorages/IObjectStorage.h>
#include <Interpreters/Context_fwd.h>
#include <Storages/ObjectStorage/DataLakes/Iceberg/ManifestFile.h>
#include <Storages/ObjectStorage/DataLakes/Iceberg/SchemaProcessor.h>
#include <Storages/ObjectStorage/DataLakes/Iceberg/Snapshot.h>
#include <Formats/FormatParserGroup.h>

#include <Common/SharedMutex.h>
#include <tuple>
#include <optional>
#include <base/defines.h>

#include <Storages/ObjectStorage/DataLakes/IDataLakeMetadata.h>
#include <Storages/ObjectStorage/DataLakes/Iceberg/IcebergMetadataFilesCache.h>
#include <Storages/ObjectStorage/StorageObjectStorage.h>

namespace DB
{

class IcebergMetadata;

struct ParsedDataFileInfo
{
    ParsedDataFileInfo(
        StorageObjectStorage::ConfigurationPtr configuration_,
        Iceberg::ManifestFileEntry data_object_,
        const std::vector<Iceberg::ManifestFileEntry> & position_deletes_objects_);
    String data_object_file_path_key;
    String data_object_file_path; // Full path to the data object file
    std::span<const Iceberg::ManifestFileEntry> position_deletes_objects;

    bool operator<(const ParsedDataFileInfo & other) const
    {
        return std::tie(data_object_file_path_key) < std::tie(other.data_object_file_path_key);
    }
};

using ParsedDataFileInfos = std::vector<ParsedDataFileInfo>;

class IcebergMetadata : public IDataLakeMetadata
{
public:
    using IcebergHistory = std::vector<Iceberg::IcebergHistoryRecord>;

    static constexpr auto name = "Iceberg";

    IcebergMetadata(
        ObjectStoragePtr object_storage_,
        StorageObjectStorageConfigurationWeakPtr configuration_,
        const ContextPtr & context_,
        Int32 metadata_version_,
        Int32 format_version_,
        const Poco::JSON::Object::Ptr & metadata_object,
        IcebergMetadataFilesCachePtr cache_ptr);

    /// Get table schema parsed from metadata.
    NamesAndTypesList getTableSchema() const override;

    bool operator==(const IDataLakeMetadata & other) const override
    {
        const auto * iceberg_metadata = dynamic_cast<const IcebergMetadata *>(&other);
        return iceberg_metadata && getVersion() == iceberg_metadata->getVersion();
    }

    static void createInitial(
        const ObjectStoragePtr & object_storage,
        const StorageObjectStorageConfigurationWeakPtr & configuration,
        const ContextPtr & local_context,
        const std::optional<ColumnsDescription> & columns,
        ASTPtr partition_by,
        bool if_not_exists,
        std::shared_ptr<DataLake::ICatalog> catalog,
        const StorageID & table_id_);

    static DataLakeMetadataPtr create(
        const ObjectStoragePtr & object_storage,
        const StorageObjectStorageConfigurationWeakPtr & configuration,
        const ContextPtr & local_context);

    std::shared_ptr<NamesAndTypesList> getInitialSchemaByPath(ContextPtr local_context, const String & data_path) const override;
    std::shared_ptr<const ActionsDAG> getSchemaTransformer(ContextPtr local_context, const String & data_path) const override;

    bool hasPositionDeleteTransformer(const ObjectInfoPtr & object_info) const override;

    std::shared_ptr<ISimpleTransform> getPositionDeleteTransformer(
        const ObjectInfoPtr & /* object_info */,
        const Block & /* header */,
        const std::optional<FormatSettings> & /* format_settings */,
        ContextPtr /* context */) const override;

    bool supportsSchemaEvolution() const override { return true; }

    static Int32 parseTableSchema(const Poco::JSON::Object::Ptr & metadata_object, IcebergSchemaProcessor & schema_processor, LoggerPtr metadata_logger);

    bool supportsUpdate() const override { return true; }
    bool supportsWrites() const override { return true; }

    bool update(const ContextPtr & local_context) override;

    IcebergHistory getHistory(ContextPtr local_context) const;

    std::optional<size_t> totalRows(ContextPtr Local_context) const override;
    std::optional<size_t> totalBytes(ContextPtr Local_context) const override;

<<<<<<< HEAD
    ConfigurationPtr getConfiguration() const { return configuration.lock(); }


    friend class IcebergKeysIterator;
    friend struct IcebergDataObjectInfo;
=======
    ColumnMapperPtr getColumnMapper() const override { return column_mapper; }
>>>>>>> 64027c9e

protected:
    ObjectIterator iterate(
        const ActionsDAG * filter_dag,
        FileProgressCallback callback,
        size_t list_batch_size,
        ContextPtr local_context) const override;

private:
    const ObjectStoragePtr object_storage;
    const StorageObjectStorageConfigurationWeakPtr configuration;
    mutable IcebergSchemaProcessor schema_processor;
    LoggerPtr log;

    IcebergMetadataFilesCachePtr manifest_cache;

    std::tuple<Int64, Int32> getVersion() const;

    mutable SharedMutex mutex;

    Int32 last_metadata_version TSA_GUARDED_BY(mutex);
    const Int32 format_version;

    mutable std::unordered_map<String, Int32> schema_id_by_data_file TSA_GUARDED_BY(mutex);
    /// Does schema_id_by_data_files initialized and valid?
    /// Is an optimization to avoid acquiring exclusive lock from get*() method
    mutable std::atomic_bool schema_id_by_data_files_initialized = false;

    Int32 relevant_snapshot_schema_id TSA_GUARDED_BY(mutex);
    std::optional<Iceberg::IcebergSnapshot> relevant_snapshot TSA_GUARDED_BY(mutex);
    Int64 relevant_snapshot_id TSA_GUARDED_BY(mutex) {-1};
    const String table_location;

    mutable std::optional<std::vector<ParsedDataFileInfo>>
        cached_unprunned_data_files_for_last_processed_snapshot TSA_GUARDED_BY(cached_unprunned_files_for_last_processed_snapshot_mutex);
    mutable std::optional<std::vector<Iceberg::ManifestFileEntry>> cached_unprunned_position_deletes_files_for_last_processed_snapshot TSA_GUARDED_BY(cached_unprunned_files_for_last_processed_snapshot_mutex);
    mutable std::mutex cached_unprunned_files_for_last_processed_snapshot_mutex;

    ColumnMapperPtr column_mapper;

    void updateState(const ContextPtr & local_context, Poco::JSON::Object::Ptr metadata_object, bool metadata_file_changed) TSA_REQUIRES(mutex);
    std::vector<ParsedDataFileInfo> getDataFiles(
        const ActionsDAG * filter_dag,
        ContextPtr local_context,
        const std::vector<Iceberg::ManifestFileEntry> & position_delete_files) const;
    std::vector<Iceberg::ManifestFileEntry> getPositionalDeleteFiles(const ActionsDAG * filter_dag, ContextPtr local_context) const;
    void updateSnapshot(ContextPtr local_context, Poco::JSON::Object::Ptr metadata_object) TSA_REQUIRES(mutex);
    ManifestFileCacheKeys getManifestList(ContextPtr local_context, const String & filename) const;
    void addTableSchemaById(Int32 schema_id, Poco::JSON::Object::Ptr metadata_object) TSA_REQUIRES(mutex);
    std::optional<Int32> getSchemaVersionByFileIfOutdated(String data_path) const TSA_REQUIRES_SHARED(mutex);
    void initializeSchemasFromManifestList(ContextPtr local_context, ManifestFileCacheKeys manifest_list_ptr) const TSA_REQUIRES(mutex);
    Iceberg::ManifestFilePtr getManifestFile(ContextPtr local_context, const String & filename, Int64 inherited_sequence_number) const TSA_REQUIRES_SHARED(mutex);
    std::optional<String> getRelevantManifestList(const Poco::JSON::Object::Ptr & metadata);
    Iceberg::ManifestFilePtr tryGetManifestFile(const String & filename) const;

    template <typename T>
    std::vector<T> getPureFilesImpl(
        const ActionsDAG * filter_dag,
        Iceberg::FileContentType file_content_type,
        ContextPtr local_context,
        bool use_partition_pruning,
        std::function<T(const Iceberg::ManifestFileEntry &)> transform_function) const;

    template <typename T>
    std::vector<T> getCachedFilesImpl(
        const ActionsDAG * filter_dag,
        Iceberg::FileContentType file_content_type,
        ContextPtr local_context,
        std::optional<std::vector<T>> * cached_files,
        std::function<T(const Iceberg::ManifestFileEntry &)> transform_function) const;
};

struct IcebergDataObjectInfo : public RelativePathWithMetadata
{
    IcebergDataObjectInfo(std::optional<ObjectMetadata> metadata_, ParsedDataFileInfo parsed_data_file_info_);

    ParsedDataFileInfo parsed_data_file_info;
};

using IcebergDataObjectInfoPtr = std::shared_ptr<IcebergDataObjectInfo>;


class IcebergKeysIterator : public IObjectIterator
{
public:
    IcebergKeysIterator(
        std::vector<ParsedDataFileInfo> && data_files_,
        std::unique_ptr<std::vector<Iceberg::ManifestFileEntry>> && position_deletes_files_,
        ObjectStoragePtr object_storage_,
        IDataLakeMetadata::FileProgressCallback callback_);

    size_t estimatedKeysCount() override
    {
        return data_files.size();
    }

    ObjectInfoPtr next(size_t) override;

private:
    std::vector<ParsedDataFileInfo> data_files;
    std::unique_ptr<std::vector<Iceberg::ManifestFileEntry>> position_deletes_files;
    ObjectStoragePtr object_storage;
    std::atomic<size_t> index = 0;
    IDataLakeMetadata::FileProgressCallback callback;
};

}

#endif<|MERGE_RESOLUTION|>--- conflicted
+++ resolved
@@ -1,9 +1,4 @@
 #pragma once
-<<<<<<< HEAD
-#include <vector>
-=======
-
->>>>>>> 64027c9e
 #include "config.h"
 
 #if USE_AVRO
@@ -37,7 +32,7 @@
 struct ParsedDataFileInfo
 {
     ParsedDataFileInfo(
-        StorageObjectStorage::ConfigurationPtr configuration_,
+        StorageObjectStorageConfigurationPtr configuration_,
         Iceberg::ManifestFileEntry data_object_,
         const std::vector<Iceberg::ManifestFileEntry> & position_deletes_objects_);
     String data_object_file_path_key;
@@ -99,7 +94,7 @@
 
     std::shared_ptr<ISimpleTransform> getPositionDeleteTransformer(
         const ObjectInfoPtr & /* object_info */,
-        const Block & /* header */,
+        const SharedHeader & /* header */,
         const std::optional<FormatSettings> & /* format_settings */,
         ContextPtr /* context */) const override;
 
@@ -117,15 +112,7 @@
     std::optional<size_t> totalRows(ContextPtr Local_context) const override;
     std::optional<size_t> totalBytes(ContextPtr Local_context) const override;
 
-<<<<<<< HEAD
-    ConfigurationPtr getConfiguration() const { return configuration.lock(); }
-
-
-    friend class IcebergKeysIterator;
-    friend struct IcebergDataObjectInfo;
-=======
     ColumnMapperPtr getColumnMapper() const override { return column_mapper; }
->>>>>>> 64027c9e
 
 protected:
     ObjectIterator iterate(
