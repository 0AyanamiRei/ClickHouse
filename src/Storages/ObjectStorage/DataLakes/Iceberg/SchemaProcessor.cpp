--- conflicted
+++ resolved
@@ -1,10 +1,7 @@
 #include <memory>
 #include <optional>
-<<<<<<< HEAD
 #include <unordered_map>
-=======
 #include <Storages/ObjectStorage/DataLakes/Iceberg/Constant.h>
->>>>>>> b28c690c
 #include <Storages/ObjectStorage/DataLakes/Iceberg/SchemaProcessor.h>
 
 #include <Poco/JSON/Array.h>
@@ -14,16 +11,12 @@
 
 #include <IO/ReadBufferFromString.h>
 #include <Common/Exception.h>
-<<<<<<< HEAD
 #include <Common/logger_useful.h>
 #include "Columns/IColumn.h"
 #include "Core/Field.h"
 #include "Functions/IFunction.h"
 #include "base/scope_guard.h"
 #include "base/types.h"
-=======
-#include <base/scope_guard.h>
->>>>>>> b28c690c
 
 #include <DataTypes/DataTypeArray.h>
 #include <DataTypes/DataTypeDate.h>
@@ -333,14 +326,10 @@
         if (old_node_it != old_schema_entries.end())
         {
             auto [old_json, old_node] = old_node_it->second;
-<<<<<<< HEAD
-            if (field->isObject("type")
-                && (field->getObject("type")->getValue<std::string>("type") == "struct"
-                    || field->getObject("type")->getValue<std::string>("type") == "list"
-                    || field->getObject("type")->getValue<std::string>("type") == "map"))
-=======
-            if (field->isObject(f_type))
->>>>>>> b28c690c
+            if (field->isObject(f_type)
+                && (field->getObject(f_type)->getValue<std::string>(f_type) == "struct"
+                    || field->getObject(f_type)->getValue<std::string>(f_type) == "list"
+                    || field->getObject(f_type)->getValue<std::string>(f_type) == "map"))
             {
                 auto old_type = getFieldType(old_json, "type", required);
                 auto transform = std::make_shared<EvolutionFunctionStruct>(std::vector{type}, std::vector{old_type}, old_json, field);
@@ -350,11 +339,7 @@
             }
             else
             {
-<<<<<<< HEAD
-                if (old_json->isObject("type") && !field->isObject("type"))
-=======
-                if (old_json->isObject(f_type))
->>>>>>> b28c690c
+                if (old_json->isObject(f_type) && !field->isObject(f_type))
                 {
                     throw Exception(
                         ErrorCodes::LOGICAL_ERROR,
@@ -383,21 +368,7 @@
         }
         else
         {
-<<<<<<< HEAD
-            if (!type->isNullable() && !field->isObject("type"))
-=======
-            if (field->isObject(f_type))
-            {
-                throw Exception(
-                    ErrorCodes::UNSUPPORTED_METHOD,
-                    "Adding a default column with id {} and complex type is not supported yet. Old schema id is {}, new schema id is "
-                    "{}",
-                    id,
-                    old_id,
-                    new_id);
-            }
-            if (!type->isNullable())
->>>>>>> b28c690c
+            if (!type->isNullable() && !field->isObject(f_type))
             {
                 throw Exception(
                     ErrorCodes::LOGICAL_ERROR,
