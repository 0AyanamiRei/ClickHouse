#include "config.h"

#if USE_AVRO

#include <Common/logger_useful.h>
#include <Core/Settings.h>
#include <Columns/ColumnString.h>
#include <Columns/ColumnTuple.h>
#include <Columns/IColumn.h>
#include <DataTypes/DataTypeArray.h>
#include <DataTypes/DataTypeDate.h>
#include <DataTypes/DataTypeDateTime64.h>
#include <DataTypes/DataTypeFactory.h>
#include <DataTypes/DataTypeFixedString.h>
#include <DataTypes/DataTypeMap.h>
#include <DataTypes/DataTypeNullable.h>
#include <DataTypes/DataTypeString.h>
#include <DataTypes/DataTypeTuple.h>
#include <DataTypes/DataTypeUUID.h>
#include <DataTypes/DataTypesDecimal.h>
#include <DataTypes/DataTypesNumber.h>
#include <Formats/FormatFactory.h>
#include <IO/ReadBufferFromString.h>
#include <IO/ReadBufferFromFileBase.h>
#include <IO/ReadHelpers.h>
#include <Processors/Formats/Impl/AvroRowInputFormat.h>
#include <Storages/ObjectStorage/DataLakes/IcebergMetadata.h>
#include <Storages/ObjectStorage/DataLakes/Common.h>
#include <Storages/ObjectStorage/StorageObjectStorageSource.h>

#include <Poco/JSON/Array.h>
#include <Poco/JSON/Object.h>
#include <Poco/JSON/Parser.h>

#include <filesystem>

namespace DB
{
namespace Setting
{
    extern const SettingsBool iceberg_engine_ignore_schema_evolution;
}

namespace ErrorCodes
{
extern const int FILE_DOESNT_EXIST;
extern const int ILLEGAL_COLUMN;
extern const int BAD_ARGUMENTS;
extern const int UNSUPPORTED_METHOD;
}

IcebergMetadata::IcebergMetadata(
    ObjectStoragePtr object_storage_,
    ConfigurationObservePtr configuration_,
    DB::ContextPtr context_,
    Int32 metadata_version_,
    Int32 format_version_,
    String manifest_list_file_,
    Int32 current_schema_id_,
    DB::NamesAndTypesList schema_)
    : WithContext(context_)
    , object_storage(object_storage_)
    , configuration(configuration_)
    , metadata_version(metadata_version_)
    , format_version(format_version_)
    , manifest_list_file(std::move(manifest_list_file_))
    , current_schema_id(current_schema_id_)
    , schema(std::move(schema_))
    , log(getLogger("IcebergMetadata"))
{
}

namespace
{

enum class ManifestEntryStatus : uint8_t
{
    EXISTING = 0,
    ADDED = 1,
    DELETED = 2,
};

enum class DataFileContent : uint8_t
{
    DATA = 0,
    POSITION_DELETES = 1,
    EQUALITY_DELETES = 2,
};

/**
 * Iceberg supports the next data types (see https://iceberg.apache.org/spec/#schemas-and-data-types):
 * - Primitive types:
 *   - boolean
 *   - int
 *   - long
 *   - float
 *   - double
 *   - decimal(P, S)
 *   - date
 *   - time (time of day in microseconds since midnight)
 *   - timestamp (in microseconds since 1970-01-01)
 *   - timestamptz (timestamp with timezone, stores values in UTC timezone)
 *   - string
 *   - uuid
 *   - fixed(L) (fixed-length byte array of length L)
 *   - binary
 * - Complex types:
 *   - struct(field1: Type1, field2: Type2, ...) (tuple of typed values)
 *   - list(nested_type)
 *   - map(Key, Value)
 *
 * Example of table schema in metadata:
 * {
 *     "type" : "struct",
 *     "schema-id" : 0,
 *     "fields" : [
 *     {
 *         "id" : 1,
 *         "name" : "id",
 *         "required" : false,
 *         "type" : "long"
 *     },
 *     {
 *         "id" : 2,
 *         "name" : "array",
 *         "required" : false,
 *         "type" : {
 *             "type" : "list",
 *             "element-id" : 5,
 *             "element" : "int",
 *             "element-required" : false
 *     },
 *     {
 *         "id" : 3,
 *         "name" : "data",
 *         "required" : false,
 *         "type" : "binary"
 *     }
 * }
 */

DataTypePtr getSimpleTypeByName(const String & type_name)
{
    if (type_name == "boolean")
        return DataTypeFactory::instance().get("Bool");
    if (type_name == "int")
        return std::make_shared<DataTypeInt32>();
    if (type_name == "long")
        return std::make_shared<DataTypeInt64>();
    if (type_name == "float")
        return std::make_shared<DataTypeFloat32>();
    if (type_name == "double")
        return std::make_shared<DataTypeFloat64>();
    if (type_name == "date")
        return std::make_shared<DataTypeDate>();
    /// Time type represents time of the day in microseconds since midnight.
    /// We don't have similar type for it, let's use just Int64.
    if (type_name == "time")
        return std::make_shared<DataTypeInt64>();
    if (type_name == "timestamp")
        return std::make_shared<DataTypeDateTime64>(6);
    if (type_name == "timestamptz")
        return std::make_shared<DataTypeDateTime64>(6, "UTC");
    if (type_name == "string" || type_name == "binary")
        return std::make_shared<DataTypeString>();
    if (type_name == "uuid")
        return std::make_shared<DataTypeUUID>();

    if (type_name.starts_with("fixed[") && type_name.ends_with(']'))
    {
        ReadBufferFromString buf(std::string_view(type_name.begin() + 6, type_name.end() - 1));
        size_t n;
        readIntText(n, buf);
        return std::make_shared<DataTypeFixedString>(n);
    }

    if (type_name.starts_with("decimal(") && type_name.ends_with(')'))
    {
        ReadBufferFromString buf(std::string_view(type_name.begin() + 8, type_name.end() - 1));
        size_t precision;
        size_t scale;
        readIntText(precision, buf);
        skipWhitespaceIfAny(buf);
        assertChar(',', buf);
        skipWhitespaceIfAny(buf);
        tryReadIntText(scale, buf);
        return createDecimal<DataTypeDecimal>(precision, scale);
    }

    throw Exception(ErrorCodes::BAD_ARGUMENTS, "Unknown Iceberg type: {}", type_name);
}

DataTypePtr getFieldType(const Poco::JSON::Object::Ptr & field, const String & type_key, bool required);

DataTypePtr getComplexTypeFromObject(const Poco::JSON::Object::Ptr & type)
{
    String type_name = type->getValue<String>("type");
    if (type_name == "list")
    {
        bool element_required = type->getValue<bool>("element-required");
        auto element_type = getFieldType(type, "element", element_required);
        return std::make_shared<DataTypeArray>(element_type);
    }

    if (type_name == "map")
    {
        auto key_type = getFieldType(type, "key", true);
        auto value_required = type->getValue<bool>("value-required");
        auto value_type = getFieldType(type, "value", value_required);
        return std::make_shared<DataTypeMap>(key_type, value_type);
    }

    if (type_name == "struct")
    {
        DataTypes element_types;
        Names element_names;
        auto fields = type->get("fields").extract<Poco::JSON::Array::Ptr>();
        element_types.reserve(fields->size());
        element_names.reserve(fields->size());
        for (size_t i = 0; i != fields->size(); ++i)
        {
            auto field = fields->getObject(static_cast<Int32>(i));
            element_names.push_back(field->getValue<String>("name"));
            auto required = field->getValue<bool>("required");
            element_types.push_back(getFieldType(field, "type", required));
        }

        return std::make_shared<DataTypeTuple>(element_types, element_names);
    }

    throw Exception(ErrorCodes::BAD_ARGUMENTS, "Unknown Iceberg type: {}", type_name);
}

DataTypePtr getFieldType(const Poco::JSON::Object::Ptr & field, const String & type_key, bool required)
{
    if (field->isObject(type_key))
        return getComplexTypeFromObject(field->getObject(type_key));

    auto type = field->get(type_key);
    if (type.isString())
    {
        const String & type_name = type.extract<String>();
        auto data_type = getSimpleTypeByName(type_name);
        return required ? data_type : makeNullable(data_type);
    }

    throw Exception(ErrorCodes::BAD_ARGUMENTS, "Unexpected 'type' field: {}", type.toString());

}

std::pair<NamesAndTypesList, Int32> parseTableSchema(const Poco::JSON::Object::Ptr & metadata_object, int format_version, bool ignore_schema_evolution)
{
    Poco::JSON::Object::Ptr schema;
    Int32 current_schema_id;

    /// First check if schema was evolved, because we don't support it yet.
    /// For version 2 we can check it by using field schemas, but in version 1
    /// this field is optional and we will check it later during parsing manifest files
    /// (we will compare schema id from manifest file and currently used schema).
    if (format_version == 2)
    {
        current_schema_id = metadata_object->getValue<int>("current-schema-id");
        auto schemas = metadata_object->get("schemas").extract<Poco::JSON::Array::Ptr>();
        if (schemas->size() == 0)
            throw Exception(ErrorCodes::BAD_ARGUMENTS, "Cannot parse Iceberg table schema: schemas field is empty");

        if (ignore_schema_evolution)
        {
            /// If we ignore schema evolution, we will just use latest schema for all data files.
            /// Find schema with 'schema-id' equal to 'current_schema_id'.
            for (uint32_t i = 0; i != schemas->size(); ++i)
            {
                auto current_schema = schemas->getObject(i);
                if (current_schema->getValue<int>("schema-id") == current_schema_id)
                {
                    schema = current_schema;
                    break;
                }
            }

            if (!schema)
                throw Exception(ErrorCodes::BAD_ARGUMENTS, R"(There is no schema with "schema-id" that matches "current-schema-id" in metadata)");
        }
        else
        {
            if (schemas->size() != 1)
                throw Exception(ErrorCodes::UNSUPPORTED_METHOD,
                    "Cannot read Iceberg table: the table schema has been changed at least 1 time, reading tables with evolved schema is "
                    "supported. If you want to ignore schema evolution and read all files using latest schema saved on table creation, enable setting "
                    "iceberg_engine_ignore_schema_evolution (Note: enabling this setting can lead to incorrect result)");

            /// Now we sure that there is only one schema.
            schema = schemas->getObject(0);
            if (schema->getValue<int>("schema-id") != current_schema_id)
                throw Exception(ErrorCodes::BAD_ARGUMENTS, R"(Field "schema-id" of the schema doesn't match "current-schema-id" in metadata)");
        }
    }
    else
    {
        schema = metadata_object->getObject("schema");
        current_schema_id = schema->getValue<int>("schema-id");
        /// Field "schemas" is optional for version 1, but after version 2 was introduced,
        /// in most cases this field is added for new tables in version 1 as well.
        if (!ignore_schema_evolution && metadata_object->has("schemas") && metadata_object->get("schemas").extract<Poco::JSON::Array::Ptr>()->size() > 1)
            throw Exception(ErrorCodes::UNSUPPORTED_METHOD,
                "Cannot read Iceberg table: the table schema has been changed at least 1 time, reading tables with evolved schema is not "
                "supported. If you want to ignore schema evolution and read all files using latest schema saved on table creation, enable setting "
                "iceberg_engine_ignore_schema_evolution (Note: enabling this setting can lead to incorrect result)");
    }

    NamesAndTypesList names_and_types;
    auto fields = schema->get("fields").extract<Poco::JSON::Array::Ptr>();
    for (size_t i = 0; i != fields->size(); ++i)
    {
        auto field = fields->getObject(static_cast<UInt32>(i));
        auto name = field->getValue<String>("name");
        bool required = field->getValue<bool>("required");
        names_and_types.push_back({name, getFieldType(field, "type", required)});
    }

    return {std::move(names_and_types), current_schema_id};
}

MutableColumns parseAvro(
    avro::DataFileReaderBase & file_reader,
    const Block & header,
    const FormatSettings & settings)
{
    auto deserializer = std::make_unique<AvroDeserializer>(header, file_reader.dataSchema(), true, true, settings);
    MutableColumns columns = header.cloneEmptyColumns();

    file_reader.init();
    RowReadExtension ext;
    while (file_reader.hasMore())
    {
        file_reader.decr();
        deserializer->deserializeRow(columns, file_reader.decoder(), ext);
    }
    return columns;
}

/**
 * Each version of table metadata is stored in a `metadata` directory and
 * has one of 2 formats:
 *   1) v<V>.metadata.json, where V - metadata version.
 *   2) <V>-<random-uuid>.metadata.json, where V - metadata version
 */
std::pair<Int32, String> getMetadataFileAndVersion(
    ObjectStoragePtr object_storage,
    const StorageObjectStorage::Configuration & configuration)
{
    const auto metadata_files = listFiles(*object_storage, configuration, "metadata", ".metadata.json");
    if (metadata_files.empty())
    {
        throw Exception(
            ErrorCodes::FILE_DOESNT_EXIST,
            "The metadata file for Iceberg table with path {} doesn't exist",
            configuration.getPath());
    }

    std::vector<std::pair<UInt32, String>> metadata_files_with_versions;
    metadata_files_with_versions.reserve(metadata_files.size());
    for (const auto & path : metadata_files)
    {
        String file_name(path.begin() + path.find_last_of('/') + 1, path.end());
        String version_str;
        /// v<V>.metadata.json
        if (file_name.starts_with('v'))
            version_str = String(file_name.begin() + 1, file_name.begin() + file_name.find_first_of('.'));
        /// <V>-<random-uuid>.metadata.json
        else
            version_str = String(file_name.begin(), file_name.begin() + file_name.find_first_of('-'));

        if (!std::all_of(version_str.begin(), version_str.end(), isdigit))
            throw Exception(ErrorCodes::BAD_ARGUMENTS, "Bad metadata file name: {}. Expected vN.metadata.json where N is a number", file_name);
        metadata_files_with_versions.emplace_back(std::stoi(version_str), path);
    }

    /// Get the latest version of metadata file: v<V>.metadata.json
    return *std::max_element(metadata_files_with_versions.begin(), metadata_files_with_versions.end());
}

}

DataLakeMetadataPtr
IcebergMetadata::create(ObjectStoragePtr object_storage, ConfigurationObservePtr configuration, ContextPtr local_context)
{
<<<<<<< HEAD
    auto configuration_ptr = configuration.lock();

    const auto [metadata_version, metadata_file_path] = getMetadataFileAndVersion(object_storage, *configuration_ptr);
    LOG_DEBUG(getLogger("IcebergMetadata"), "Parse metadata {}", metadata_file_path);
    auto read_settings = local_context->getReadSettings();
    auto buf = object_storage->readObject(StoredObject(metadata_file_path), read_settings);
=======
    const auto [metadata_version, metadata_file_path] = getMetadataFileAndVersion(object_storage, *configuration);

    auto log = getLogger("IcebergMetadata");
    LOG_DEBUG(log, "Parse metadata {}", metadata_file_path);

    StorageObjectStorageSource::ObjectInfo object_info(metadata_file_path);
    auto buf = StorageObjectStorageSource::createReadBuffer(object_info, object_storage, local_context, log);

>>>>>>> ac766ae2
    String json_str;
    readJSONObjectPossiblyInvalid(json_str, *buf);

    Poco::JSON::Parser parser; /// For some reason base/base/JSON.h can not parse this json file
    Poco::Dynamic::Var json = parser.parse(json_str);
    const Poco::JSON::Object::Ptr & object = json.extract<Poco::JSON::Object::Ptr>();

    auto format_version = object->getValue<int>("format-version");
    auto [schema, schema_id]
        = parseTableSchema(object, format_version, local_context->getSettingsRef()[Setting::iceberg_engine_ignore_schema_evolution]);

    auto current_snapshot_id = object->getValue<Int64>("current-snapshot-id");
    auto snapshots = object->get("snapshots").extract<Poco::JSON::Array::Ptr>();

    String manifest_list_file;
    for (size_t i = 0; i < snapshots->size(); ++i)
    {
        const auto snapshot = snapshots->getObject(static_cast<UInt32>(i));
        if (snapshot->getValue<Int64>("snapshot-id") == current_snapshot_id)
        {
            const auto path = snapshot->getValue<String>("manifest-list");
            manifest_list_file = std::filesystem::path(configuration_ptr->getPath()) / "metadata" / std::filesystem::path(path).filename();
            break;
        }
    }

    return std::make_unique<IcebergMetadata>(
        object_storage, configuration_ptr, local_context, metadata_version, format_version, manifest_list_file, schema_id, schema);
}

/**
 * Manifest file has the following format: '/iceberg_data/db/table_name/metadata/c87bfec7-d36c-4075-ad04-600b6b0f2020-m0.avro'
 *
 * `manifest file` is different in format version V1 and V2 and has the following contents:
 *                        v1     v2
 * status                 req    req
 * snapshot_id            req    opt
 * sequence_number               opt
 * file_sequence_number          opt
 * data_file              req    req
 * Example format version V1:
 * ┌─status─┬─────────snapshot_id─┬─data_file───────────────────────────────────────────────────────────────────────────────────────────────────────────────────────────────────────────────────────────────────────────────────────────────────────────────────────────────────────────────┐
 * │      1 │ 2819310504515118887 │ ('/iceberg_data/db/table_name/data/00000-1-3edca534-15a0-4f74-8a28-4733e0bf1270-00001.parquet','PARQUET',(),100,1070,67108864,[(1,233),(2,210)],[(1,100),(2,100)],[(1,0),(2,0)],[],[(1,'\0'),(2,'0')],[(1,'c'),(2,'99')],NULL,[4],0) │
 * └────────┴─────────────────────┴─────────────────────────────────────────────────────────────────────────────────────────────────────────────────────────────────────────────────────────────────────────────────────────────────────────────────────────────────────────────────────────┘
 * Example format version V2:
 * ┌─status─┬─────────snapshot_id─┬─sequence_number─┬─file_sequence_number─┬─data_file───────────────────────────────────────────────────────────────────────────────────────────────────────────────────────────────────────────────────────────────────────────────────────────────────────────────────────────────────────────┐
 * │      1 │ 5887006101709926452 │            ᴺᵁᴸᴸ │                 ᴺᵁᴸᴸ │ (0,'/iceberg_data/db/table_name/data/00000-1-c8045c90-8799-4eac-b957-79a0484e223c-00001.parquet','PARQUET',(),100,1070,[(1,233),(2,210)],[(1,100),(2,100)],[(1,0),(2,0)],[],[(1,'\0'),(2,'0')],[(1,'c'),(2,'99')],NULL,[4],[],0) │
 * └────────┴─────────────────────┴─────────────────┴──────────────────────┴─────────────────────────────────────────────────────────────────────────────────────────────────────────────────────────────────────────────────────────────────────────────────────────────────────────────────────────────────────────────────────┘
 * In case of partitioned data we'll have extra directory partition=value:
 * ─status─┬─────────snapshot_id─┬─data_file──────────────────────────────────────────────────────────────────────────────────────────────────────────────────────────────────────────────────────────────────────────────────────────────────────────────────────────────────────────────────┐
 * │      1 │ 2252246380142525104 │ ('/iceberg_data/db/table_name/data/a=0/00000-1-c9535a00-2f4f-405c-bcfa-6d4f9f477235-00001.parquet','PARQUET',(0),1,631,67108864,[(1,46),(2,48)],[(1,1),(2,1)],[(1,0),(2,0)],[],[(1,'\0\0\0\0\0\0\0\0'),(2,'1')],[(1,'\0\0\0\0\0\0\0\0'),(2,'1')],NULL,[4],0) │
 * │      1 │ 2252246380142525104 │ ('/iceberg_data/db/table_name/data/a=1/00000-1-c9535a00-2f4f-405c-bcfa-6d4f9f477235-00002.parquet','PARQUET',(1),1,631,67108864,[(1,46),(2,48)],[(1,1),(2,1)],[(1,0),(2,0)],[],[(1,'\0\0\0\0\0\0\0'),(2,'2')],[(1,'\0\0\0\0\0\0\0'),(2,'2')],NULL,[4],0) │
 * │      1 │ 2252246380142525104 │ ('/iceberg_data/db/table_name/data/a=2/00000-1-c9535a00-2f4f-405c-bcfa-6d4f9f477235-00003.parquet','PARQUET',(2),1,631,67108864,[(1,46),(2,48)],[(1,1),(2,1)],[(1,0),(2,0)],[],[(1,'\0\0\0\0\0\0\0'),(2,'3')],[(1,'\0\0\0\0\0\0\0'),(2,'3')],NULL,[4],0) │
 * └────────┴─────────────────────┴────────────────────────────────────────────────────────────────────────────────────────────────────────────────────────────────────────────────────────────────────────────────────────────────────────────────────────────────────────────────────────────┘
 */
Strings IcebergMetadata::getDataFiles() const
{
    auto configuration_ptr = configuration.lock();
    if (!data_files.empty())
        return data_files;

    Strings manifest_files;
    if (manifest_list_file.empty())
        return data_files;

    LOG_TEST(log, "Collect manifest files from manifest list {}", manifest_list_file);

    auto context = getContext();
    StorageObjectStorageSource::ObjectInfo object_info(manifest_list_file);
    auto manifest_list_buf = StorageObjectStorageSource::createReadBuffer(object_info, object_storage, context, log);
    auto manifest_list_file_reader = std::make_unique<avro::DataFileReaderBase>(std::make_unique<AvroInputStreamReadBufferAdapter>(*manifest_list_buf));

    auto data_type = AvroSchemaReader::avroNodeToDataType(manifest_list_file_reader->dataSchema().root()->leafAt(0));
    Block header{{data_type->createColumn(), data_type, "manifest_path"}};
    auto columns = parseAvro(*manifest_list_file_reader, header, getFormatSettings(context));
    auto & col = columns.at(0);

    if (col->getDataType() != TypeIndex::String)
    {
        throw Exception(
            ErrorCodes::ILLEGAL_COLUMN,
            "The parsed column from Avro file of `manifest_path` field should be String type, got {}",
            col->getFamilyName());
    }

    const auto * col_str = typeid_cast<ColumnString *>(col.get());
    for (size_t i = 0; i < col_str->size(); ++i)
    {
        const auto file_path = col_str->getDataAt(i).toView();
        const auto filename = std::filesystem::path(file_path).filename();
        manifest_files.emplace_back(std::filesystem::path(configuration_ptr->getPath()) / "metadata" / filename);
    }

    NameSet files;
    LOG_TEST(log, "Collect data files");
    for (const auto & manifest_file : manifest_files)
    {
        LOG_TEST(log, "Process manifest file {}", manifest_file);

        StorageObjectStorageSource::ObjectInfo manifest_object_info(manifest_file);
        auto buffer = StorageObjectStorageSource::createReadBuffer(manifest_object_info, object_storage, context, log);
        auto manifest_file_reader = std::make_unique<avro::DataFileReaderBase>(std::make_unique<AvroInputStreamReadBufferAdapter>(*buffer));

        /// Manifest file should always have table schema in avro file metadata. By now we don't support tables with evolved schema,
        /// so we should check if all manifest files have the same schema as in table metadata.
        auto avro_metadata = manifest_file_reader->metadata();
        std::vector<uint8_t> schema_json = avro_metadata["schema"];
        String schema_json_string = String(reinterpret_cast<char *>(schema_json.data()), schema_json.size());
        Poco::JSON::Parser parser;
        Poco::Dynamic::Var json = parser.parse(schema_json_string);
        Poco::JSON::Object::Ptr schema_object = json.extract<Poco::JSON::Object::Ptr>();
        if (!context->getSettingsRef()[Setting::iceberg_engine_ignore_schema_evolution]
            && schema_object->getValue<int>("schema-id") != current_schema_id)
            throw Exception(
                ErrorCodes::UNSUPPORTED_METHOD,
                "Cannot read Iceberg table: the table schema has been changed at least 1 time, reading tables with evolved schema is not "
                "supported. If you want to ignore schema evolution and read all files using latest schema saved on table creation, enable setting "
                "iceberg_engine_ignore_schema_evolution (Note: enabling this setting can lead to incorrect result)");

        avro::NodePtr root_node = manifest_file_reader->dataSchema().root();
        size_t leaves_num = root_node->leaves();
        size_t expected_min_num = format_version == 1 ? 3 : 2;
        if (leaves_num < expected_min_num)
        {
            throw Exception(
                ErrorCodes::BAD_ARGUMENTS,
                "Unexpected number of columns {}. Expected at least {}",
                root_node->leaves(), expected_min_num);
        }

        avro::NodePtr status_node = root_node->leafAt(0);
        if (status_node->type() != avro::Type::AVRO_INT)
        {
            throw Exception(
                ErrorCodes::ILLEGAL_COLUMN,
                "The parsed column from Avro file of `status` field should be Int type, got {}",
                magic_enum::enum_name(status_node->type()));
        }

        avro::NodePtr data_file_node = root_node->leafAt(static_cast<int>(leaves_num) - 1);
        if (data_file_node->type() != avro::Type::AVRO_RECORD)
        {
            throw Exception(
                ErrorCodes::ILLEGAL_COLUMN,
                "The parsed column from Avro file of `data_file` field should be Tuple type, got {}",
                magic_enum::enum_name(data_file_node->type()));
        }

        auto status_col_data_type = AvroSchemaReader::avroNodeToDataType(status_node);
        auto data_col_data_type = AvroSchemaReader::avroNodeToDataType(data_file_node);
        Block manifest_file_header
            = {{status_col_data_type->createColumn(), status_col_data_type, "status"},
               {data_col_data_type->createColumn(), data_col_data_type, "data_file"}};

        columns = parseAvro(*manifest_file_reader, manifest_file_header, getFormatSettings(getContext()));
        if (columns.size() != 2)
            throw Exception(ErrorCodes::ILLEGAL_COLUMN, "Unexpected number of columns. Expected 2, got {}", columns.size());

        if (columns.at(0)->getDataType() != TypeIndex::Int32)
        {
            throw Exception(
                ErrorCodes::ILLEGAL_COLUMN,
                "The parsed column from Avro file of `status` field should be Int32 type, got {}",
                columns.at(0)->getFamilyName());
        }
        if (columns.at(1)->getDataType() != TypeIndex::Tuple)
        {
            throw Exception(
                ErrorCodes::ILLEGAL_COLUMN,
                "The parsed column from Avro file of `file_path` field should be Tuple type, got {}",
                columns.at(1)->getFamilyName());
        }

        const auto * status_int_column = assert_cast<ColumnInt32 *>(columns.at(0).get());
        const auto & data_file_tuple_type = assert_cast<const DataTypeTuple &>(*data_col_data_type.get());
        const auto * data_file_tuple_column = assert_cast<ColumnTuple *>(columns.at(1).get());

        if (status_int_column->size() != data_file_tuple_column->size())
        {
            throw Exception(
                ErrorCodes::ILLEGAL_COLUMN,
                "The parsed column from Avro file of `file_path` and `status` have different rows number: {} and {}",
                status_int_column->size(),
                data_file_tuple_column->size());
        }

        ColumnPtr file_path_column = data_file_tuple_column->getColumnPtr(data_file_tuple_type.getPositionByName("file_path"));

        if (file_path_column->getDataType() != TypeIndex::String)
        {
            throw Exception(
                ErrorCodes::ILLEGAL_COLUMN,
                "The parsed column from Avro file of `file_path` field should be String type, got {}",
                file_path_column->getFamilyName());
        }

        const auto * file_path_string_column = assert_cast<const ColumnString *>(file_path_column.get());

        ColumnPtr content_column;
        const ColumnInt32 * content_int_column = nullptr;
        if (format_version == 2)
        {
            content_column = data_file_tuple_column->getColumnPtr(data_file_tuple_type.getPositionByName("content"));
            if (content_column->getDataType() != TypeIndex::Int32)
            {
                throw Exception(
                    ErrorCodes::ILLEGAL_COLUMN,
                    "The parsed column from Avro file of `content` field should be Int type, got {}",
                    content_column->getFamilyName());
            }

            content_int_column = assert_cast<const ColumnInt32 *>(content_column.get());
        }

        for (size_t i = 0; i < data_file_tuple_column->size(); ++i)
        {
            if (format_version == 2)
            {
                Int32 content_type = content_int_column->getElement(i);
                if (DataFileContent(content_type) != DataFileContent::DATA)
                    throw Exception(ErrorCodes::UNSUPPORTED_METHOD, "Cannot read Iceberg table: positional and equality deletes are not supported");
            }

            const auto status = status_int_column->getInt(i);
            const auto data_path = std::string(file_path_string_column->getDataAt(i).toView());
            const auto pos = data_path.find(configuration_ptr->getPath());
            if (pos == std::string::npos)
                throw Exception(ErrorCodes::BAD_ARGUMENTS, "Expected to find {} in data path: {}", configuration_ptr->getPath(), data_path);

            const auto file_path = data_path.substr(pos);

            if (ManifestEntryStatus(status) == ManifestEntryStatus::DELETED)
            {
                LOG_TEST(log, "Processing delete file for path: {}", file_path);
                chassert(!files.contains(file_path));
            }
            else
            {
                LOG_TEST(log, "Processing data file for path: {}", file_path);
                files.insert(file_path);
            }
        }
    }

    data_files = std::vector<std::string>(files.begin(), files.end());
    return data_files;
}

}

#endif<|MERGE_RESOLUTION|>--- conflicted
+++ resolved
@@ -385,15 +385,9 @@
 DataLakeMetadataPtr
 IcebergMetadata::create(ObjectStoragePtr object_storage, ConfigurationObservePtr configuration, ContextPtr local_context)
 {
-<<<<<<< HEAD
     auto configuration_ptr = configuration.lock();
 
     const auto [metadata_version, metadata_file_path] = getMetadataFileAndVersion(object_storage, *configuration_ptr);
-    LOG_DEBUG(getLogger("IcebergMetadata"), "Parse metadata {}", metadata_file_path);
-    auto read_settings = local_context->getReadSettings();
-    auto buf = object_storage->readObject(StoredObject(metadata_file_path), read_settings);
-=======
-    const auto [metadata_version, metadata_file_path] = getMetadataFileAndVersion(object_storage, *configuration);
 
     auto log = getLogger("IcebergMetadata");
     LOG_DEBUG(log, "Parse metadata {}", metadata_file_path);
@@ -401,7 +395,6 @@
     StorageObjectStorageSource::ObjectInfo object_info(metadata_file_path);
     auto buf = StorageObjectStorageSource::createReadBuffer(object_info, object_storage, local_context, log);
 
->>>>>>> ac766ae2
     String json_str;
     readJSONObjectPossiblyInvalid(json_str, *buf);
 
