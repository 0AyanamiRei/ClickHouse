--- conflicted
+++ resolved
@@ -184,16 +184,6 @@
         bool optimize_skip_merged_partitions = false,
         SelectPartsDecision * select_decision_out = nullptr);
 
-<<<<<<< HEAD
-    bool mergeSelectedParts(
-            const StorageMetadataPtr & metadata_snapshot,
-            bool deduplicate,
-            const Names & deduplicate_by_columns,
-            MergeMutateSelectedEntry & entry,
-            TableLockHolder & table_lock_holder,
-            const MergeTreeTransactionPtr & txn);
-=======
->>>>>>> 23f865c7
 
     std::shared_ptr<MergeMutateSelectedEntry> selectPartsToMutate(const StorageMetadataPtr & metadata_snapshot, String * disable_reason, TableLockHolder & table_lock_holder);
     bool mutateSelectedPart(const StorageMetadataPtr & metadata_snapshot, MergeMutateSelectedEntry & entry, TableLockHolder & table_lock_holder);
