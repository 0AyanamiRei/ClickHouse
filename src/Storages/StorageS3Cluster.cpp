#include "Storages/StorageS3Cluster.h"

#include "config.h"

#if USE_AWS_S3

#include "Common/Exception.h"
#include "Client/Connection.h"
#include "Core/QueryProcessingStage.h"
#include <DataTypes/DataTypeString.h>
#include <IO/ConnectionTimeouts.h>
#include <IO/WriteBufferFromS3.h>
#include <IO/WriteHelpers.h>
#include <Interpreters/Context.h>
#include <Interpreters/getHeaderForProcessingStage.h>
#include <Interpreters/SelectQueryOptions.h>
#include <Interpreters/InterpreterSelectQuery.h>
#include <Interpreters/AddDefaultDatabaseVisitor.h>
#include <Interpreters/TranslateQualifiedNamesVisitor.h>
#include <Interpreters/InterpreterSelectQueryAnalyzer.h>
#include <Processors/Transforms/AddingDefaultsTransform.h>
#include <QueryPipeline/narrowPipe.h>
#include <QueryPipeline/Pipe.h>
#include <Processors/Sources/RemoteSource.h>
#include <QueryPipeline/RemoteQueryExecutor.h>
#include <Parsers/queryToString.h>
#include <Parsers/ASTTablesInSelectQuery.h>
#include <Parsers/ASTLiteral.h>
#include <Storages/IStorage.h>
#include <Storages/SelectQueryInfo.h>
#include <Storages/getVirtualsForStorage.h>
#include <Storages/StorageDictionary.h>
#include <Storages/addColumnsStructureToQueryWithClusterEngine.h>
#include <Common/logger_useful.h>

#include <aws/core/auth/AWSCredentials.h>

#include <memory>
#include <string>

namespace DB
{

StorageS3Cluster::StorageS3Cluster(
    const Configuration & configuration_,
    const StorageID & table_id_,
    const ColumnsDescription & columns_,
    const ConstraintsDescription & constraints_,
    ContextPtr context_,
    bool structure_argument_was_provided_)
    : IStorageCluster(table_id_)
    , log(&Poco::Logger::get("StorageS3Cluster (" + table_id_.table_name + ")"))
    , s3_configuration{configuration_}
    , cluster_name(configuration_.cluster_name)
    , format_name(configuration_.format)
    , compression_method(configuration_.compression_method)
    , structure_argument_was_provided(structure_argument_was_provided_)
{
    context_->getGlobalContext()->getRemoteHostFilter().checkURL(configuration_.url.uri);
    StorageInMemoryMetadata storage_metadata;
    StorageS3::updateConfiguration(context_, s3_configuration);

    if (columns_.empty())
    {
        const auto & filename = configuration_.url.uri.getPath();
        const bool is_key_with_globs = filename.find_first_of("*?{") != std::string::npos;

        /// `distributed_processing` is set to false, because this code is executed on the initiator, so there is no callback set
        /// for asking for the next tasks.
        /// `format_settings` is set to std::nullopt, because StorageS3Cluster is used only as table function
        auto columns = StorageS3::getTableStructureFromDataImpl(
            format_name, s3_configuration, compression_method, is_key_with_globs, /*format_settings=*/std::nullopt, context_);
        storage_metadata.setColumns(columns);
    }
    else
        storage_metadata.setColumns(columns_);

    storage_metadata.setConstraints(constraints_);
    setInMemoryMetadata(storage_metadata);

    auto default_virtuals = NamesAndTypesList{
        {"_path", std::make_shared<DataTypeLowCardinality>(std::make_shared<DataTypeString>())},
        {"_file", std::make_shared<DataTypeLowCardinality>(std::make_shared<DataTypeString>())}};

    auto columns = storage_metadata.getSampleBlock().getNamesAndTypesList();
    virtual_columns = getVirtualsForStorage(columns, default_virtuals);
    for (const auto & column : virtual_columns)
        virtual_block.insert({column.type->createColumn(), column.type, column.name});
}

/// The code executes on initiator
Pipe StorageS3Cluster::read(
    const Names & column_names,
    const StorageSnapshotPtr & storage_snapshot,
    SelectQueryInfo & query_info,
    ContextPtr context,
    QueryProcessingStage::Enum processed_stage,
    size_t /*max_block_size*/,
    size_t /*num_streams*/)
{
    StorageS3::updateConfiguration(context, s3_configuration);

    auto cluster = getCluster(context);
    auto extension = getTaskIteratorExtension(query_info.query, context);

    /// Calculate the header. This is significant, because some columns could be thrown away in some cases like query with count(*)

    Block sample_block;
    ASTPtr query_to_send = query_info.query;

    if (context->getSettingsRef().allow_experimental_analyzer)
    {
        sample_block = InterpreterSelectQueryAnalyzer::getSampleBlock(query_info.query, context, SelectQueryOptions(processed_stage));
    }
    else
    {
        auto interpreter = InterpreterSelectQuery(query_info.query, context, SelectQueryOptions(processed_stage).analyze());
        sample_block = interpreter.getSampleBlock();
        query_to_send = interpreter.getQueryInfo().query->clone();
    }

    const Scalars & scalars = context->hasQueryContext() ? context->getQueryContext()->getScalars() : Scalars{};

    Pipes pipes;

    const bool add_agg_info = processed_stage == QueryProcessingStage::WithMergeableState;

    if (!structure_argument_was_provided)
        addColumnsStructureToQueryWithClusterEngine(
            query_to_send, StorageDictionary::generateNamesAndTypesDescription(storage_snapshot->metadata->getColumns().getAll()), 5, getName());

    RestoreQualifiedNamesVisitor::Data data;
    data.distributed_table = DatabaseAndTableWithAlias(*getTableExpression(query_info.query->as<ASTSelectQuery &>(), 0));
    data.remote_table.database = context->getCurrentDatabase();
    data.remote_table.table = getName();
    RestoreQualifiedNamesVisitor(data).visit(query_to_send);
    AddDefaultDatabaseVisitor visitor(context, context->getCurrentDatabase(),
        /* only_replace_current_database_function_= */false,
        /* only_replace_in_join_= */true);
    visitor.visit(query_to_send);

    auto new_context = IStorageCluster::updateSettingsForTableFunctionCluster(context, context->getSettingsRef());
    const auto & current_settings = new_context->getSettingsRef();
    auto timeouts = ConnectionTimeouts::getTCPTimeoutsWithFailover(current_settings);
    for (const auto & shard_info : cluster->getShardsInfo())
    {
        auto try_results = shard_info.pool->getMany(timeouts, &current_settings, PoolMode::GET_MANY);
        for (auto & try_result : try_results)
        {
            auto remote_query_executor = std::make_shared<RemoteQueryExecutor>(
                    std::vector<IConnectionPool::Entry>{try_result},
                    queryToString(query_to_send),
<<<<<<< HEAD
                    interpreter.getSampleBlock(),
                    new_context,
=======
                    sample_block,
                    context,
>>>>>>> 3302f1ff
                    /*throttler=*/nullptr,
                    scalars,
                    Tables(),
                    processed_stage,
                    extension);

            remote_query_executor->setLogger(log);
            pipes.emplace_back(std::make_shared<RemoteSource>(remote_query_executor, add_agg_info, false));
        }
    }

    storage_snapshot->check(column_names);
    return Pipe::unitePipes(std::move(pipes));
}

QueryProcessingStage::Enum StorageS3Cluster::getQueryProcessingStage(
    ContextPtr context, QueryProcessingStage::Enum to_stage, const StorageSnapshotPtr &, SelectQueryInfo &) const
{
    /// Initiator executes query on remote node.
    if (context->getClientInfo().query_kind == ClientInfo::QueryKind::INITIAL_QUERY)
        if (to_stage >= QueryProcessingStage::Enum::WithMergeableState)
            return QueryProcessingStage::Enum::WithMergeableState;

    /// Follower just reads the data.
    return QueryProcessingStage::Enum::FetchColumns;
}


ClusterPtr StorageS3Cluster::getCluster(ContextPtr context) const
{
    return context->getCluster(cluster_name)->getClusterWithReplicasAsShards(context->getSettingsRef());
}

RemoteQueryExecutor::Extension StorageS3Cluster::getTaskIteratorExtension(ASTPtr query, ContextPtr context) const
{
    auto iterator = std::make_shared<StorageS3Source::DisclosedGlobIterator>(
        *s3_configuration.client, s3_configuration.url, query, virtual_block, context);
    auto callback = std::make_shared<std::function<String()>>([iterator]() mutable -> String { return iterator->next().key; });
    return RemoteQueryExecutor::Extension{ .task_iterator = std::move(callback) };
}

NamesAndTypesList StorageS3Cluster::getVirtuals() const
{
    return virtual_columns;
}


}

#endif<|MERGE_RESOLUTION|>--- conflicted
+++ resolved
@@ -150,13 +150,8 @@
             auto remote_query_executor = std::make_shared<RemoteQueryExecutor>(
                     std::vector<IConnectionPool::Entry>{try_result},
                     queryToString(query_to_send),
-<<<<<<< HEAD
-                    interpreter.getSampleBlock(),
+                    sample_block,
                     new_context,
-=======
-                    sample_block,
-                    context,
->>>>>>> 3302f1ff
                     /*throttler=*/nullptr,
                     scalars,
                     Tables(),
