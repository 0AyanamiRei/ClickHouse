--- conflicted
+++ resolved
@@ -29,19 +29,12 @@
 #include <Processors/ConcatProcessor.h>
 #include <Processors/QueryPlan/BuildQueryPipelineSettings.h>
 #include <Processors/QueryPlan/Optimizations/QueryPlanOptimizationSettings.h>
-<<<<<<< HEAD
-#include <Processors/QueryPlan/ReadFromPreparedSource.h>
-#include <Processors/Transforms/MaterializingTransform.h>
-#include <Processors/ConcatProcessor.h>
-#include <Processors/Transforms/ExpressionTransform.h>
-#include <Processors/Transforms/FilterTransform.h>
-=======
->>>>>>> b4b3cb22
 #include <Processors/QueryPlan/QueryPlan.h>
 #include <Processors/QueryPlan/ReadFromMergeTree.h>
 #include <Processors/Sources/NullSource.h>
 #include <Processors/Sources/SourceFromSingleChunk.h>
 #include <Processors/Transforms/ExpressionTransform.h>
+#include <Processors/Transforms/FilterTransform.h>
 #include <Processors/Transforms/MaterializingTransform.h>
 #include <QueryPipeline/QueryPipelineBuilder.h>
 #include <QueryPipeline/narrowPipe.h>
@@ -411,7 +404,6 @@
     void addFilterTransform(QueryPipelineBuilder &);
 
 private:
-    RowPolicyFilterPtr row_policy_filter_ptr;
     std::string filter_column_name; // complex filter, may contain logic operations
     ActionsDAGPtr actions_dag;
     ExpressionActionsPtr filter_actions;
@@ -462,6 +454,7 @@
 
     chassert(selected_tables.size() == child_plans.size());
     chassert(selected_tables.size() == table_aliases.size());
+    chassert(selected_tables.size() == table_row_policy_data_opts.size());
     auto table_it = selected_tables.begin();
     for (size_t i = 0; i < selected_tables.size(); ++i, ++table_it)
     {
@@ -475,7 +468,15 @@
         auto modified_query_info = getModifiedQueryInfo(query_info, context, table, nested_storage_snaphsot);
 
         auto source_pipeline = createSources(
-            plan, nested_storage_snaphsot, modified_query_info, common_processed_stage, common_header, table_aliases.at(i), table, context);
+            plan,
+            nested_storage_snaphsot,
+            modified_query_info,
+            common_processed_stage,
+            common_header,
+            table_aliases.at(i),
+            table_row_policy_data_opts.at(i),
+            table,
+            context);
 
         if (source_pipeline && source_pipeline->initialized())
         {
@@ -546,12 +547,6 @@
         query_info.input_order_info = input_sorting_info;
     }
 
-<<<<<<< HEAD
-    std::vector<std::unique_ptr<QueryPipelineBuilder>> pipelines;
-    QueryPlanResourceHolder resources;
-
-=======
->>>>>>> b4b3cb22
     for (const auto & table : selected_tables)
     {
         size_t current_need_streams = tables_count >= num_streams ? 1 : (num_streams / tables_count);
@@ -569,18 +564,26 @@
         if (sampling_requested && !storage->supportsSampling())
             throw Exception(ErrorCodes::SAMPLING_NOT_SUPPORTED, "Illegal SAMPLE: table {} doesn't support sampling", storage->getStorageID().getNameForLogs());
 
-<<<<<<< HEAD
-        auto source_pipeline = createSources(
-            common_processed_stage,
-            required_max_block_size,
-            common_header,
-=======
         auto & aliases = table_aliases.emplace_back();
+        auto & row_policy_data_opt = table_row_policy_data_opts.emplace_back();
         auto storage_metadata_snapshot = storage->getInMemoryMetadataPtr();
         auto nested_storage_snaphsot = storage->getStorageSnapshot(storage_metadata_snapshot, context);
 
         auto modified_query_info = getModifiedQueryInfo(query_info, context, table, nested_storage_snaphsot);
         Names column_names_as_aliases;
+        Names real_column_names = column_names;
+
+        const auto & [database_name, _storage, _, table_name] = table;
+        auto row_policy_filter_ptr = context->getRowPolicyFilter(
+            database_name,
+            table_name,
+            RowPolicyFilterType::SELECT_FILTER);
+        if (row_policy_filter_ptr)
+        {
+            row_policy_data_opt = RowPolicyData(row_policy_filter_ptr, storage, context);
+            row_policy_data_opt->extendNames(real_column_names);
+        }
+
 
         if (!context->getSettingsRef().allow_experimental_analyzer)
         {
@@ -596,7 +599,7 @@
 
                 auto sample_block = merge_storage_snapshot->getMetadataForQuery()->getSampleBlock();
 
-                for (const auto & column : column_names)
+                for (const auto & column : real_column_names)
                 {
                     const auto column_default = storage_columns.getDefault(column);
                     bool is_alias = column_default && column_default->kind == ColumnDefaultKind::Alias;
@@ -612,7 +615,10 @@
                                                             storage_metadata_snapshot->getColumns().getAll(), context);
                         column_expr = setAlias(column_expr, column);
 
-                        auto type = sample_block.getByName(column).type;
+                        /// use storage type for transient columns that are not represented in result
+                        ///  e.g. for columns that needed to evaluate row policy
+                        auto type = sample_block.has(column) ? sample_block.getByName(column).type : column_description.type;
+
                         aliases.push_back({ .name = column, .type = type, .expression = column_expr->clone() });
                     }
                     else
@@ -637,10 +643,10 @@
             modified_query_info,
             common_processed_stage,
             required_max_block_size,
->>>>>>> b4b3cb22
             table,
-            column_names,
-            merge_storage_snapshot->getMetadataForQuery()->getSampleBlock(),
+            column_names_as_aliases.empty() ? std::move(real_column_names) : std::move(column_names_as_aliases),
+            // merge_storage_snapshot->getMetadataForQuery()->getSampleBlock(),
+            row_policy_data_opt,
             context,
             current_streams));
     }
@@ -709,83 +715,7 @@
     return modified_query_info;
 }
 
-<<<<<<< HEAD
-void ReadFromMerge::processAliases(
-    Names & real_column_names,
-    const StorageWithLockAndName & storage_with_lock,
-    Aliases & aliases,
-    const Block & sample_block,
-    ContextMutablePtr modified_context)
-{
-    auto storage = std::get<1>(storage_with_lock);
-    auto storage_metadata_snapshot = storage->getInMemoryMetadataPtr();
-    auto nested_storage_snaphsot = storage->getStorageSnapshot(storage_metadata_snapshot, modified_context);
-
-    auto modified_query_info = getModifiedQueryInfo(query_info, context, storage_with_lock, nested_storage_snaphsot);
-    Names column_names_as_aliases;
-
-    if (!context->getSettingsRef().allow_experimental_analyzer)
-    {
-        auto storage_columns = storage_metadata_snapshot->getColumns();
-        auto syntax_result = TreeRewriter(context).analyzeSelect(
-            modified_query_info.query, TreeRewriterResult({}, storage, nested_storage_snaphsot));
-
-        bool with_aliases = common_processed_stage == QueryProcessingStage::FetchColumns && !storage_columns.getAliases().empty();
-        if (with_aliases)
-        {
-            ASTPtr required_columns_expr_list = std::make_shared<ASTExpressionList>();
-            ASTPtr column_expr;
-
-            for (const auto & column : real_column_names)
-            {
-                const auto column_default = storage_columns.getDefault(column);
-                bool is_alias = column_default && column_default->kind == ColumnDefaultKind::Alias;
-
-                if (is_alias)
-                {
-                    column_expr = column_default->expression->clone();
-                    replaceAliasColumnsInQuery(column_expr, storage_metadata_snapshot->getColumns(),
-                        syntax_result->array_join_result_to_source, context);
-
-                    const auto & column_description = storage_columns.get(column);
-                    column_expr = addTypeConversionToAST(std::move(column_expr), column_description.type->getName(),
-                        storage_metadata_snapshot->getColumns().getAll(), context);
-                    column_expr = setAlias(column_expr, column);
-
-                    /// use storage type for transient columns that are not represented in result
-                    ///  e.g. for columns that needed to evaluate row policy
-                    auto type = sample_block.has(column) ? sample_block.getByName(column).type : column_description.type;
-
-                    aliases.push_back({ .name = column, .type = type, .expression = column_expr->clone() });
-                }
-                else
-                    column_expr = std::make_shared<ASTIdentifier>(column);
-
-                required_columns_expr_list->children.emplace_back(std::move(column_expr));
-            }
-
-            syntax_result = TreeRewriter(context).analyze(
-                required_columns_expr_list, storage_columns.getAllPhysical(), storage, storage->getStorageSnapshot(storage_metadata_snapshot, context));
-
-            auto alias_actions = ExpressionAnalyzer(required_columns_expr_list, syntax_result, context).getActionsDAG(true);
-
-            column_names_as_aliases = alias_actions->getRequiredColumns().getNames();
-
-            if (column_names_as_aliases.empty())
-                column_names_as_aliases.push_back(ExpressionActions::getSmallestColumn(storage_metadata_snapshot->getColumns().getAllPhysical()).name);
-        }
-    }
-    if (!column_names_as_aliases.empty())
-    {
-        real_column_names = column_names_as_aliases;
-    }
-}
-
-
-QueryPipelineBuilderPtr ReadFromMerge::createSources(
-    QueryProcessingStage::Enum processed_stage,
-    UInt64 max_block_size,
-=======
+
 bool recursivelyApplyToReadingSteps(QueryPlan::Node * node, const std::function<bool(ReadFromMergeTree &)> & func)
 {
     bool ok = true;
@@ -809,8 +739,9 @@
     const StorageSnapshotPtr & storage_snapshot,
     SelectQueryInfo & modified_query_info,
     const QueryProcessingStage::Enum & processed_stage,
->>>>>>> b4b3cb22
     const Block & header,
+    const Aliases & aliases,
+    RowPolicyDataOpt & row_policy_data_opt,
     const StorageWithLockAndName & storage_with_lock,
     ContextMutablePtr modified_context,
     bool concat_streams) const
@@ -882,7 +813,7 @@
 
         /// Subordinary tables could have different but convertible types, like numeric types of different width.
         /// We must return streams with structure equals to structure of Merge table.
-        convertingSourceStream(header, storage_snapshot->metadata, aliases, modified_context, *builder, processed_stage);
+        convertAndFilterSourceStream(header, storage_snapshot->metadata, aliases, row_policy_data_opt, modified_context, *builder, processed_stage);
     }
 
     return builder;
@@ -894,37 +825,34 @@
     const QueryProcessingStage::Enum & processed_stage,
     UInt64 max_block_size,
     const StorageWithLockAndName & storage_with_lock,
-    Names real_column_names,
-    const Block & sample_block,
+    Names && real_column_names,
+    RowPolicyDataOpt & row_policy_data_opt,
     ContextMutablePtr modified_context,
     size_t streams_num)
 {
     const auto & [database_name, storage, _, table_name] = storage_with_lock;
-    auto storage_metadata_snapshot = storage->getInMemoryMetadataPtr();
-    auto storage_snapshot = storage->getStorageSnapshot(storage_metadata_snapshot, context);
-    auto modified_query_info = getModifiedQueryInfo(query_info, context, storage_with_lock, storage_snapshot);
+    // auto storage_metadata_snapshot = storage->getInMemoryMetadataPtr();
+    // auto storage_snapshot = storage->getStorageSnapshot(storage_metadata_snapshot, context);
+    // auto modified_query_info = getModifiedQueryInfo(query_info, context, storage_with_lock, storage_snapshot);
 
     auto & modified_select = modified_query_info.query->as<ASTSelectQuery &>();
 
-<<<<<<< HEAD
-    std::unique_ptr<RowPolicyData> row_policy_data_ptr;
-
-    auto row_policy_filter_ptr = context->getRowPolicyFilter(
-        database_name,
-        table_name,
-        RowPolicyFilterType::SELECT_FILTER);
-    if (row_policy_filter_ptr)
-    {
-        row_policy_data_ptr = std::make_unique<RowPolicyData>(row_policy_filter_ptr, storage, context);
-        row_policy_data_ptr->extendNames(real_column_names);
-    }
-
-    Aliases aliases;
-    processAliases(real_column_names, storage_with_lock, aliases, sample_block, modified_context);
-
-    QueryPipelineBuilderPtr builder;
-=======
->>>>>>> b4b3cb22
+    // std::unique_ptr<RowPolicyData> row_policy_data_ptr;
+
+    // auto row_policy_filter_ptr = context->getRowPolicyFilter(
+    //     database_name,
+    //     table_name,
+    //     RowPolicyFilterType::SELECT_FILTER);
+    // if (row_policy_filter_ptr)
+    // {
+    //     row_policy_data_ptr = std::make_unique<RowPolicyData>(row_policy_filter_ptr, storage, context);
+    //     row_policy_data_ptr->extendNames(real_column_names);
+    // }
+
+    // Aliases aliases;
+    // processAliases(real_column_names, storage_with_lock, aliases, sample_block, modified_context);
+
+    // QueryPipelineBuilderPtr builder;
     if (!InterpreterSelectQuery::isQueryWithFinal(modified_query_info) && storage->needRewriteQueryWithFinal(real_column_names))
     {
         /// NOTE: It may not work correctly in some cases, because query was analyzed without final.
@@ -980,28 +908,26 @@
         if (!plan.isInitialized())
             return {};
 
-<<<<<<< HEAD
-        if (row_policy_data_ptr)
+        /// move to applyFilters
+        if (row_policy_data_opt)
         {
             if (auto * source_step_with_filter = dynamic_cast<SourceStepWithFilter*>((plan.getRootNode()->step.get())))
             {
-                row_policy_data_ptr->addStorageFilter(source_step_with_filter);
+                row_policy_data_opt->addStorageFilter(source_step_with_filter);
             }
         }
 
-        if (auto * read_from_merge_tree = typeid_cast<ReadFromMergeTree *>(plan.getRootNode()->step.get()))
-        {
-            size_t filters_dags_size = filter_dags.size();
-            for (size_t i = 0; i < filters_dags_size; ++i)
-                read_from_merge_tree->addFilter(filter_dags[i], filter_nodes.nodes[i]);
-        }
-
-        builder = plan.buildQueryPipeline(
-            QueryPlanOptimizationSettings::fromContext(modified_context),
-            BuildQueryPipelineSettings::fromContext(modified_context));
-=======
+        // if (auto * read_from_merge_tree = typeid_cast<ReadFromMergeTree *>(plan.getRootNode()->step.get()))
+        // {
+        //     size_t filters_dags_size = filter_dags.size();
+        //     for (size_t i = 0; i < filters_dags_size; ++i)
+        //         read_from_merge_tree->addFilter(filter_dags[i], filter_nodes.nodes[i]);
+        // }
+
+        // builder = plan.buildQueryPipeline(
+        //     QueryPlanOptimizationSettings::fromContext(modified_context),
+        //     BuildQueryPipelineSettings::fromContext(modified_context));
         applyFilters(plan);
->>>>>>> b4b3cb22
     }
     else if (processed_stage > storage_stage || (allow_experimental_analyzer && processed_stage != QueryProcessingStage::FetchColumns))
     {
@@ -1027,27 +953,14 @@
                 SelectQueryOptions(processed_stage).ignoreProjections()};
             interpreter.buildQueryPlan(plan);
         }
-<<<<<<< HEAD
-
-        /// Subordinary tables could have different but convertible types, like numeric types of different width.
-        /// We must return streams with structure equals to structure of Merge table.
-        convertAndFilterSourceStream(header,
-            storage_snapshot->metadata,
-            aliases, std::move(row_policy_data_ptr),
-            modified_context,
-            *builder,
-            processed_stage);
-=======
->>>>>>> b4b3cb22
     }
 
     return plan;
 }
 
-ReadFromMerge::RowPolicyData::RowPolicyData(RowPolicyFilterPtr row_policy_filter_ptr_,
+ReadFromMerge::RowPolicyData::RowPolicyData(RowPolicyFilterPtr row_policy_filter_ptr,
     std::shared_ptr<DB::IStorage> storage,
     ContextPtr local_context)
-    : row_policy_filter_ptr(row_policy_filter_ptr_)
 {
     storage_metadata_snapshot = storage->getInMemoryMetadataPtr();
     auto storage_columns = storage_metadata_snapshot->getColumns();
@@ -1285,7 +1198,7 @@
     const Block & header,
     const StorageMetadataPtr & metadata_snapshot,
     const Aliases & aliases,
-    std::unique_ptr<RowPolicyData> row_policy_data_ptr,
+    RowPolicyDataOpt & row_policy_data_opt,
     ContextPtr local_context,
     QueryPipelineBuilder & builder,
     QueryProcessingStage::Enum processed_stage)
@@ -1317,9 +1230,9 @@
     if (local_context->getSettingsRef().allow_experimental_analyzer && processed_stage != QueryProcessingStage::FetchColumns)
         convert_actions_match_columns_mode = ActionsDAG::MatchColumnsMode::Position;
 
-    if (row_policy_data_ptr)
-    {
-        row_policy_data_ptr->addFilterTransform(builder);
+    if (row_policy_data_opt)
+    {
+        row_policy_data_opt->addFilterTransform(builder);
     }
 
     auto convert_actions_dag = ActionsDAG::makeConvertingActions(builder.getHeader().getColumnsWithTypeAndName(),
