--- conflicted
+++ resolved
@@ -503,14 +503,6 @@
         query_info.input_order_info = input_sorting_info;
     }
 
-<<<<<<< HEAD
-    auto sample_block = merge_storage_snapshot->metadata->getSampleBlock();
-
-    std::vector<std::unique_ptr<QueryPipelineBuilder>> pipelines;
-    QueryPlanResourceHolder resources;
-
-=======
->>>>>>> e0ceb5d6
     for (const auto & table : selected_tables)
     {
         size_t current_need_streams = tables_count >= num_streams ? 1 : (num_streams / tables_count);
@@ -547,7 +539,7 @@
                 ASTPtr required_columns_expr_list = std::make_shared<ASTExpressionList>();
                 ASTPtr column_expr;
 
-                auto sample_block = merge_storage_snapshot->getMetadataForQuery()->getSampleBlock();
+                auto sample_block = merge_storage_snapshot->metadata->getSampleBlock();
 
                 for (const auto & column : column_names)
                 {
@@ -842,16 +834,11 @@
         {
             InterpreterSelectQueryAnalyzer interpreter(modified_query_info.query_tree,
                 modified_context,
-<<<<<<< HEAD
                 SelectQueryOptions(processed_stage));
-            builder = std::make_unique<QueryPipelineBuilder>(interpreter.buildQueryPipeline());
-            plan = std::move(interpreter.getPlanner()).extractQueryPlan();
-=======
-                SelectQueryOptions(processed_stage).ignoreProjections());
+
             auto & planner = interpreter.getPlanner();
             planner.buildQueryPlanIfNeeded();
             plan = std::move(planner).extractQueryPlan();
->>>>>>> e0ceb5d6
         }
         else
         {
@@ -859,69 +846,9 @@
             /// TODO: Find a way to support projections for StorageMerge
             InterpreterSelectQuery interpreter{modified_query_info.query,
                 modified_context,
-<<<<<<< HEAD
                 SelectQueryOptions(processed_stage)};
-            builder = std::make_unique<QueryPipelineBuilder>(interpreter.buildQueryPipeline(plan));
-        }
-
-        /** Materialization is needed, since from distributed storage the constants come materialized.
-          * If you do not do this, different types (Const and non-Const) columns will be produced in different threads,
-          * And this is not allowed, since all code is based on the assumption that in the block stream all types are the same.
-          */
-        builder->addSimpleTransform([](const Block & stream_header) { return std::make_shared<MaterializingTransform>(stream_header); });
-    }
-
-    if (builder->initialized())
-    {
-        if (concat_streams && builder->getNumStreams() > 1)
-        {
-            // It's possible to have many tables read from merge, resize(1) might open too many files at the same time.
-            // Using concat instead.
-            builder->addTransform(std::make_shared<ConcatProcessor>(builder->getHeader(), builder->getNumStreams()));
-        }
-
-        /// Add virtual columns if we don't already have them.
-
-        Block pipe_header = builder->getHeader();
-
-        if (has_database_virtual_column && !pipe_header.has("_database"))
-        {
-            ColumnWithTypeAndName column;
-            column.name = "_database";
-            column.type = std::make_shared<DataTypeLowCardinality>(std::make_shared<DataTypeString>());
-            column.column = column.type->createColumnConst(0, Field(database_name));
-
-            auto adding_column_dag = ActionsDAG::makeAddingColumnActions(std::move(column));
-            auto adding_column_actions = std::make_shared<ExpressionActions>(
-                std::move(adding_column_dag),
-                ExpressionActionsSettings::fromContext(modified_context, CompileExpressions::yes));
-
-            builder->addSimpleTransform([&](const Block & stream_header)
-            {
-                return std::make_shared<ExpressionTransform>(stream_header, adding_column_actions);
-            });
-        }
-
-        if (has_table_virtual_column && !pipe_header.has("_table"))
-        {
-            ColumnWithTypeAndName column;
-            column.name = "_table";
-            column.type = std::make_shared<DataTypeLowCardinality>(std::make_shared<DataTypeString>());
-            column.column = column.type->createColumnConst(0, Field(table_name));
-
-            auto adding_column_dag = ActionsDAG::makeAddingColumnActions(std::move(column));
-            auto adding_column_actions = std::make_shared<ExpressionActions>(
-                std::move(adding_column_dag),
-                ExpressionActionsSettings::fromContext(modified_context, CompileExpressions::yes));
-
-            builder->addSimpleTransform([&](const Block & stream_header)
-            {
-                return std::make_shared<ExpressionTransform>(stream_header, adding_column_actions);
-            });
-=======
-                SelectQueryOptions(processed_stage).ignoreProjections()};
+
             interpreter.buildQueryPlan(plan);
->>>>>>> e0ceb5d6
         }
     }
 
