#include <Storages/StorageFile.h>
#include <Storages/StorageFactory.h>
#include <Storages/ColumnsDescription.h>
#include <Storages/StorageInMemoryMetadata.h>
#include <Storages/PartitionedSink.h>
#include <Storages/Distributed/DistributedAsyncInsertSource.h>
#include <Storages/checkAndGetLiteralArgument.h>
#include <Storages/VirtualColumnUtils.h>

#include <Interpreters/Context.h>
#include <Interpreters/evaluateConstantExpression.h>
#include <Interpreters/InterpreterSelectQuery.h>

#include <Parsers/ASTSelectQuery.h>
#include <Parsers/ASTIdentifier_fwd.h>
#include <Parsers/ASTInsertQuery.h>
#include <Parsers/ASTLiteral.h>

#include <IO/MMapReadBufferFromFile.h>
#include <IO/MMapReadBufferFromFileDescriptor.h>
#include <IO/ReadBufferFromFile.h>
#include <IO/ReadBufferFromFileDescriptor.h>
#include <IO/ReadHelpers.h>
#include <IO/WriteBufferFromFile.h>
#include <IO/WriteHelpers.h>
#include <IO/Archives/createArchiveReader.h>
#include <IO/Archives/IArchiveReader.h>
#include <IO/Archives/ArchiveUtils.h>
#include <IO/PeekableReadBuffer.h>
#include <IO/AsynchronousReadBufferFromFile.h>
#include <Disks/IO/getIOUringReader.h>

#include <Formats/FormatFactory.h>
#include <Formats/ReadSchemaUtils.h>
#include <Processors/Formats/IInputFormat.h>
#include <Processors/Formats/IOutputFormat.h>
#include <Processors/Sinks/SinkToStorage.h>
#include <Processors/Transforms/AddingDefaultsTransform.h>
#include <Processors/Transforms/ExtractColumnsTransform.h>
#include <Processors/SourceWithKeyCondition.h>
#include <Processors/Formats/ISchemaReader.h>
#include <Processors/Sources/NullSource.h>
#include <Processors/Sources/ConstChunkGenerator.h>
#include <Processors/Executors/PullingPipelineExecutor.h>
#include <Processors/QueryPlan/QueryPlan.h>
#include <Processors/QueryPlan/SourceStepWithFilter.h>

#include <Common/escapeForFileName.h>
#include <Common/typeid_cast.h>
#include <Common/parseGlobs.h>
#include <Common/filesystemHelpers.h>
#include <Common/logger_useful.h>
#include <Common/ProfileEvents.h>
#include <Common/re2.h>
#include <Formats/SchemaInferenceUtils.h>
#include "base/defines.h"

#include <Core/FormatFactorySettings.h>
#include <Core/Settings.h>

#include <QueryPipeline/Pipe.h>
#include <QueryPipeline/QueryPipelineBuilder.h>

#include <fcntl.h>
#include <unistd.h>
#include <filesystem>
#include <shared_mutex>
#include <algorithm>

namespace ProfileEvents
{
    extern const Event CreatedReadBufferOrdinary;
    extern const Event CreatedReadBufferMMap;
    extern const Event CreatedReadBufferMMapFailed;
    extern const Event EngineFileLikeReadFiles;
}

namespace fs = std::filesystem;

namespace DB
{
namespace Setting
{
    extern const SettingsBool allow_archive_path_syntax;
    extern const SettingsBool engine_file_allow_create_multiple_files;
    extern const SettingsBool engine_file_empty_if_not_exists;
    extern const SettingsBool engine_file_skip_empty_files;
    extern const SettingsBool engine_file_truncate_on_insert;
    extern const SettingsSeconds lock_acquire_timeout;
    extern const SettingsSeconds max_execution_time;
    extern const SettingsMaxThreads max_parsing_threads;
    extern const SettingsUInt64 max_read_buffer_size;
    extern const SettingsBool optimize_count_from_files;
    extern const SettingsUInt64 output_format_compression_level;
    extern const SettingsUInt64 output_format_compression_zstd_window_log;
    extern const SettingsBool parallelize_output_from_storages;
    extern const SettingsSchemaInferenceMode schema_inference_mode;
    extern const SettingsBool schema_inference_use_cache_for_file;
    extern const SettingsLocalFSReadMethod storage_file_read_method;
    extern const SettingsBool use_cache_for_count_from_files;
    extern const SettingsInt64 zstd_window_log_max;
    extern const SettingsBool enable_parsing_to_custom_serialization;
}

namespace ErrorCodes
{
    extern const int BAD_ARGUMENTS;
    extern const int NOT_IMPLEMENTED;
    extern const int CANNOT_FSTAT;
    extern const int CANNOT_TRUNCATE_FILE;
    extern const int DATABASE_ACCESS_DENIED;
    extern const int NUMBER_OF_ARGUMENTS_DOESNT_MATCH;
    extern const int UNKNOWN_IDENTIFIER;
    extern const int INCORRECT_FILE_NAME;
    extern const int FILE_DOESNT_EXIST;
    extern const int FILE_ALREADY_EXISTS;
    extern const int TIMEOUT_EXCEEDED;
    extern const int INCOMPATIBLE_COLUMNS;
    extern const int CANNOT_STAT;
    extern const int LOGICAL_ERROR;
    extern const int CANNOT_APPEND_TO_FILE;
    extern const int CANNOT_EXTRACT_TABLE_STRUCTURE;
    extern const int CANNOT_DETECT_FORMAT;
    extern const int CANNOT_COMPILE_REGEXP;
    extern const int UNSUPPORTED_METHOD;
}

namespace
{
/* Recursive directory listing with matched paths as a result.
 * Have the same method in StorageHDFS.
 */
void listFilesWithRegexpMatchingImpl(
    const std::string & path_for_ls,
    const std::string & for_match,
    size_t & total_bytes_to_read,
    std::vector<std::string> & result,
    bool recursive)
{
    const size_t first_glob_pos = for_match.find_first_of("*?{");

    if (first_glob_pos == std::string::npos)
    {
        try
        {
            /// We use fs::canonical to resolve the canonical path and check if the file does exists
            /// but the result path will be fs::absolute.
            /// Otherwise it will not allow to work with symlinks in `user_files_path` directory.
            fs::canonical(path_for_ls + for_match);
            fs::path absolute_path = fs::absolute(path_for_ls + for_match);
            absolute_path = absolute_path.lexically_normal(); /// ensure that the resulting path is normalized (e.g., removes any redundant slashes or . and .. segments)
            result.push_back(absolute_path.string());
        }
        catch (const std::exception &) // NOLINT
        {
            /// There is no such file, but we just ignore this.
            /// throw Exception(ErrorCodes::FILE_DOESNT_EXIST, "File {} doesn't exist", for_match);
        }
        return;
    }

    const size_t end_of_path_without_globs = for_match.substr(0, first_glob_pos).rfind('/');
    const std::string suffix_with_globs = for_match.substr(end_of_path_without_globs);   /// begin with '/'

    const size_t next_slash_after_glob_pos = suffix_with_globs.find('/', 1);

    const std::string current_glob = suffix_with_globs.substr(0, next_slash_after_glob_pos);

    auto regexp = makeRegexpPatternFromGlobs(current_glob);

    re2::RE2 matcher(regexp);
    if (!matcher.ok())
        throw Exception(ErrorCodes::CANNOT_COMPILE_REGEXP,
            "Cannot compile regex from glob ({}): {}", for_match, matcher.error());

    bool skip_regex = current_glob == "/*";
    if (!recursive)
        recursive = current_glob == "/**" ;

    const std::string prefix_without_globs = path_for_ls + for_match.substr(1, end_of_path_without_globs);

    if (!fs::exists(prefix_without_globs))
        return;

    const bool looking_for_directory = next_slash_after_glob_pos != std::string::npos;

    const fs::directory_iterator end;
    for (fs::directory_iterator it(prefix_without_globs); it != end; ++it)
    {
        const std::string full_path = it->path().string();
        const size_t last_slash = full_path.rfind('/');
        const String file_name = full_path.substr(last_slash);

        /// Condition is_directory means what kind of path is it in current iteration of ls
        if (!it->is_directory() && !looking_for_directory)
        {
            if (skip_regex || re2::RE2::FullMatch(file_name, matcher))
            {
                total_bytes_to_read += it->file_size();
                result.push_back(it->path().string());
            }
        }
        else if (it->is_directory())
        {
            if (recursive)
            {
                listFilesWithRegexpMatchingImpl(fs::path(full_path).append(it->path().string()) / "",
                                                looking_for_directory ? suffix_with_globs.substr(next_slash_after_glob_pos) : current_glob,
                                                total_bytes_to_read, result, recursive);
            }
            else if (looking_for_directory && re2::RE2::FullMatch(file_name, matcher))
                /// Recursion depth is limited by pattern. '*' works only for depth = 1, for depth = 2 pattern path is '*/*'. So we do not need additional check.
                listFilesWithRegexpMatchingImpl(fs::path(full_path) / "", suffix_with_globs.substr(next_slash_after_glob_pos),
                                                total_bytes_to_read, result, false);
        }
    }
}

std::vector<std::string> listFilesWithRegexpMatching(
    const std::string & for_match,
    size_t & total_bytes_to_read)
{
    std::vector<std::string> result;

    Strings for_match_paths_expanded = expandSelectionGlob(for_match);

    for (const auto & for_match_expanded : for_match_paths_expanded)
        listFilesWithRegexpMatchingImpl("/", for_match_expanded, total_bytes_to_read, result, false);

    return result;
}

std::string getTablePath(const std::string & table_dir_path, const std::string & format_name)
{
    return table_dir_path + "/data." + escapeForFileName(format_name);
}

/// Both db_dir_path and table_path must be converted to absolute paths (in particular, path cannot contain '..').
void checkCreationIsAllowed(
    ContextPtr context_global,
    const std::string & db_dir_path,
    const std::string & table_path,
    bool can_be_directory)
{
    if (context_global->getApplicationType() != Context::ApplicationType::SERVER)
        return;

    /// "/dev/null" is allowed for perf testing
    if (!fileOrSymlinkPathStartsWith(table_path, db_dir_path) && table_path != "/dev/null")
        throw Exception(ErrorCodes::DATABASE_ACCESS_DENIED, "File `{}` is not inside `{}`", table_path, db_dir_path);

    if (can_be_directory)
    {
        auto table_path_stat = fs::status(table_path);
        if (fs::exists(table_path_stat) && fs::is_directory(table_path_stat))
            throw Exception(ErrorCodes::INCORRECT_FILE_NAME, "File {} must not be a directory", table_path);
    }
}

std::unique_ptr<ReadBuffer> selectReadBuffer(
    const String & current_path,
    bool use_table_fd,
    int table_fd,
    const struct stat & file_stat,
    ContextPtr context)
{
    auto read_method = context->getSettingsRef()[Setting::storage_file_read_method];

    /** Using mmap on server-side is unsafe for the following reasons:
      * - concurrent modifications of a file will result in SIGBUS;
      * - IO error from the device will result in SIGBUS;
      * - recovery from this signal is not feasible even with the usage of siglongjmp,
      *   as it might require stack unwinding from arbitrary place;
      * - arbitrary slowdown due to page fault in arbitrary place in the code is difficult to debug.
      *
      * But we keep this mode for clickhouse-local as it is not so bad for a command line tool.
      */
    if (context->getApplicationType() == Context::ApplicationType::SERVER && read_method == LocalFSReadMethod::mmap)
        throw Exception(ErrorCodes::BAD_ARGUMENTS, "Using storage_file_read_method=mmap is not safe in server mode. Consider using pread.");

    if (S_ISREG(file_stat.st_mode) && read_method == LocalFSReadMethod::mmap)
    {
        try
        {
            std::unique_ptr<ReadBufferFromFileBase> res;
            if (use_table_fd)
                res = std::make_unique<MMapReadBufferFromFileDescriptor>(table_fd, 0);
            else
                res = std::make_unique<MMapReadBufferFromFile>(current_path, 0);

            ProfileEvents::increment(ProfileEvents::CreatedReadBufferMMap);
            return res;
        }
        catch (const ErrnoException &)
        {
            /// Fallback if mmap is not supported.
            ProfileEvents::increment(ProfileEvents::CreatedReadBufferMMapFailed);
        }
    }

    std::unique_ptr<ReadBufferFromFileBase> res;
    if (S_ISREG(file_stat.st_mode) && (read_method == LocalFSReadMethod::pread || read_method == LocalFSReadMethod::mmap))
    {
        if (use_table_fd)
            res = std::make_unique<ReadBufferFromFileDescriptorPRead>(table_fd, context->getSettingsRef()[Setting::max_read_buffer_size]);
        else
            res = std::make_unique<ReadBufferFromFilePRead>(current_path, context->getSettingsRef()[Setting::max_read_buffer_size]);

        ProfileEvents::increment(ProfileEvents::CreatedReadBufferOrdinary);
    }
    else if (read_method == LocalFSReadMethod::io_uring && !use_table_fd)
    {
#if USE_LIBURING
        auto & reader = getIOUringReaderOrThrow(context);
        res = std::make_unique<AsynchronousReadBufferFromFileWithDescriptorsCache>(
            reader, Priority{}, current_path, context->getSettingsRef()[Setting::max_read_buffer_size]);
#else
        throw Exception(ErrorCodes::UNSUPPORTED_METHOD, "Read method io_uring is only supported in Linux");
#endif
    }
    else
    {
        if (use_table_fd)
            res = std::make_unique<ReadBufferFromFileDescriptor>(table_fd, context->getSettingsRef()[Setting::max_read_buffer_size]);
        else
            res = std::make_unique<ReadBufferFromFile>(current_path, context->getSettingsRef()[Setting::max_read_buffer_size]);

        ProfileEvents::increment(ProfileEvents::CreatedReadBufferOrdinary);
    }
    return res;
}

struct stat getFileStat(const String & current_path, bool use_table_fd, int table_fd, const String & storage_name)
{
    struct stat file_stat{};
    if (use_table_fd)
    {
        /// Check if file descriptor allows random reads (and reading it twice).
        if (0 != fstat(table_fd, &file_stat))
            throw ErrnoException(ErrorCodes::CANNOT_STAT, "Cannot stat table file descriptor, inside {}", storage_name);
    }
    else
    {
        /// Check if file descriptor allows random reads (and reading it twice).
        if (0 != stat(current_path.c_str(), &file_stat))
            throw ErrnoException(ErrorCodes::CANNOT_STAT, "Cannot stat file {}", current_path);
    }

    return file_stat;
}

std::unique_ptr<ReadBuffer> createReadBuffer(
    const String & current_path,
    const struct stat & file_stat,
    bool use_table_fd,
    int table_fd,
    const String & compression_method,
    ContextPtr context)
{
    CompressionMethod method;
    if (use_table_fd)
        method = chooseCompressionMethod("", compression_method);
    else
        method = chooseCompressionMethod(current_path, compression_method);

    std::unique_ptr<ReadBuffer> nested_buffer = selectReadBuffer(current_path, use_table_fd, table_fd, file_stat, context);

    int zstd_window_log_max = static_cast<int>(context->getSettingsRef()[Setting::zstd_window_log_max]);
    return wrapReadBufferWithCompressionMethod(std::move(nested_buffer), method, zstd_window_log_max);
}

}

Strings StorageFile::getPathsList(const String & table_path, const String & user_files_path, const ContextPtr & context, size_t & total_bytes_to_read)
{
    fs::path user_files_absolute_path = fs::weakly_canonical(user_files_path);
    fs::path fs_table_path(table_path);
    if (fs_table_path.is_relative())
        fs_table_path = user_files_absolute_path / fs_table_path;

    Strings paths;

    /// Do not use fs::canonical or fs::weakly_canonical.
    /// Otherwise it will not allow to work with symlinks in `user_files_path` directory.
    String path = fs::absolute(fs_table_path).lexically_normal(); /// Normalize path.
    bool can_be_directory = true;

    if (path.contains(PartitionedSink::PARTITION_ID_WILDCARD))
    {
        paths.push_back(path);
    }
    else if (path.find_first_of("*?{") == std::string::npos)
    {
        if (!fs::is_directory(path))
        {
            std::error_code error;
            size_t size = fs::file_size(path, error);
            if (!error)
                total_bytes_to_read += size;

            paths.push_back(path);
        }
        else
        {
            /// We list non-directory files under that directory.
            paths = listFilesWithRegexpMatching(path / fs::path("*"), total_bytes_to_read);
            can_be_directory = false;
        }
    }
    else
    {
        /// We list only non-directory files.
        paths = listFilesWithRegexpMatching(path, total_bytes_to_read);
        can_be_directory = false;
    }

    for (const auto & cur_path : paths)
        checkCreationIsAllowed(context, user_files_absolute_path, cur_path, can_be_directory);

    return paths;
}

namespace
{
    struct ReadBufferFromFileIterator : public IReadBufferIterator, WithContext
    {
    public:
        ReadBufferFromFileIterator(
            const std::vector<String> & paths_,
            std::optional<String> format_,
            const String & compression_method_,
            const std::optional<FormatSettings> & format_settings_,
            const ContextPtr & context_)
            : WithContext(context_)
            , paths(paths_)
            , format(std::move(format_))
            , compression_method(compression_method_)
            , format_settings(format_settings_)
        {
        }

        Data next() override
        {
            bool is_first = current_index == 0;
            if (is_first)
            {
                /// If format is unknown we iterate through all paths on first iteration and
                /// try to determine format by file name.
                if (!format)
                {
                    for (const auto & path : paths)
                    {
                        auto format_from_path = FormatFactory::instance().tryGetFormatFromFileName(path);
                        /// Use this format only if we have a schema reader for it.
                        if (format_from_path && FormatFactory::instance().checkIfFormatHasAnySchemaReader(*format_from_path))
                        {
                            format = format_from_path;
                            break;
                        }
                    }
                }

                /// For default mode check cached columns for all paths on first iteration.
                /// If we have cached columns, next() won't be called again.
                if (getContext()->getSettingsRef()[Setting::schema_inference_mode] == SchemaInferenceMode::DEFAULT)
                {
                    if (auto cached_columns = tryGetColumnsFromCache(paths))
                        return {nullptr, cached_columns, format};
                }
            }

            String path;
            struct stat file_stat;

            do
            {
                if (current_index == paths.size())
                {
                    if (is_first)
                    {
                        if (format)
                            throw Exception(
                                ErrorCodes::CANNOT_EXTRACT_TABLE_STRUCTURE,
                                "The table structure cannot be extracted from a {} format file, because all files are empty. You can specify the format manually",
                                *format);

                        throw Exception(
                            ErrorCodes::CANNOT_DETECT_FORMAT,
                            "The data format cannot be detected by the contents of the files, because all files are empty. You can specify table structure manually");
                    }
                    return {nullptr, std::nullopt, std::nullopt};
                }

                path = paths[current_index++];
                file_stat = getFileStat(path, false, -1, "File");
            } while (getContext()->getSettingsRef()[Setting::engine_file_skip_empty_files] && file_stat.st_size == 0);

            /// For union mode, check cached columns only for current path, because schema can be different for different files.
            if (getContext()->getSettingsRef()[Setting::schema_inference_mode] == SchemaInferenceMode::UNION)
            {
                if (auto cached_columns = tryGetColumnsFromCache({path}))
                    return {nullptr, cached_columns, format};
            }

            return {createReadBuffer(path, file_stat, false, -1, compression_method, getContext()), std::nullopt, format};
        }

        void setNumRowsToLastFile(size_t num_rows) override
        {
            if (!getContext()->getSettingsRef()[Setting::use_cache_for_count_from_files])
                return;

            auto key = getKeyForSchemaCache(paths[current_index - 1], *format, format_settings, getContext());
            StorageFile::getSchemaCache(getContext()).addNumRows(key, num_rows);
        }

        void setSchemaToLastFile(const ColumnsDescription & columns) override
        {
            if (!getContext()->getSettingsRef()[Setting::schema_inference_use_cache_for_file]
                || getContext()->getSettingsRef()[Setting::schema_inference_mode] != SchemaInferenceMode::UNION)
                return;

            /// For union mode, schema can be different for different files, so we need to
            /// cache last inferred schema only for last processed file.
            auto cache_key = getKeyForSchemaCache(paths[current_index - 1], *format, format_settings, getContext());
            StorageFile::getSchemaCache(getContext()).addColumns(cache_key, columns);
        }

        void setResultingSchema(const ColumnsDescription & columns) override
        {
            if (!getContext()->getSettingsRef()[Setting::schema_inference_use_cache_for_file]
                || getContext()->getSettingsRef()[Setting::schema_inference_mode] != SchemaInferenceMode::DEFAULT)
                return;

            /// For default mode we cache resulting schema for all paths.
            auto cache_keys = getKeysForSchemaCache(paths, *format, format_settings, getContext());
            StorageFile::getSchemaCache(getContext()).addManyColumns(cache_keys, columns);
        }

        String getLastFilePath() const override
        {
            if (current_index != 0)
                return paths[current_index - 1];
            return "";
        }

        void setFormatName(const String & format_name) override
        {
            format = format_name;
        }

        bool supportsLastReadBufferRecreation() const override { return true; }

        std::unique_ptr<ReadBuffer> recreateLastReadBuffer() override
        {
            chassert(current_index > 0 && current_index <= paths.size());
            auto path = paths[current_index - 1];
            auto file_stat = getFileStat(path, false, -1, "File");
            return createReadBuffer(path, file_stat, false, -1, compression_method, getContext());
        }

    private:
        std::optional<ColumnsDescription> tryGetColumnsFromCache(const Strings & paths_)
        {
            auto context = getContext();
            if (!context->getSettingsRef()[Setting::schema_inference_use_cache_for_file])
                return std::nullopt;

            /// Check if the cache contains one of the paths.
            auto & schema_cache = StorageFile::getSchemaCache(context);
            struct stat file_stat{};
            for (const auto & path : paths_)
            {
                auto get_last_mod_time = [&]() -> std::optional<time_t>
                {
                    if (0 != stat(path.c_str(), &file_stat))
                        return std::nullopt;

                    return file_stat.st_mtime;
                };

                if (format)
                {
                    auto cache_key = getKeyForSchemaCache(path, *format, format_settings, context);
                    if (auto columns = schema_cache.tryGetColumns(cache_key, get_last_mod_time))
                        return columns;
                }
                else
                {
                    /// If format is unknown, we can iterate through all possible input formats
                    /// and check if we have an entry with this format and this file in schema cache.
                    /// If we have such entry for some format, we can use this format to read the file.
                    for (const auto & format_name : FormatFactory::instance().getAllInputFormats())
                    {
                        auto cache_key = getKeyForSchemaCache(path, format_name, format_settings, context);
                        if (auto columns = schema_cache.tryGetColumns(cache_key, get_last_mod_time))
                        {
                            /// Now format is known. It should be the same for all files.
                            format = format_name;
                            return columns;
                        }
                    }
                }
            }

            return std::nullopt;
        }

        const std::vector<String> & paths;

        size_t current_index = 0;
        std::optional<String> format;
        String compression_method;
        const std::optional<FormatSettings> & format_settings;
    };

    struct ReadBufferFromArchiveIterator : public IReadBufferIterator, WithContext
    {
    public:
        ReadBufferFromArchiveIterator(
            const StorageFile::ArchiveInfo & archive_info_,
            std::optional<String> format_,
            const std::optional<FormatSettings> & format_settings_,
            const ContextPtr & context_)
            : WithContext(context_)
            , archive_info(archive_info_)
            , format(std::move(format_))
            , format_settings(format_settings_)
        {
        }

        Data next() override
        {
            /// For default mode check cached columns for all initial archive paths (maybe with globs) on first iteration.
            /// If we have cached columns, next() won't be called again.
            if (is_first && getContext()->getSettingsRef()[Setting::schema_inference_mode] == SchemaInferenceMode::DEFAULT)
            {
                for (const auto & archive : archive_info.paths_to_archives)
                {
                    if (auto cached_schema = tryGetSchemaFromCache(archive, fmt::format("{}::{}", archive, archive_info.path_in_archive)))
                        return {nullptr, cached_schema, format};
                }
            }

            std::unique_ptr<ReadBuffer> read_buf;
            while (true)
            {
                if (current_archive_index == archive_info.paths_to_archives.size())
                {
                    if (is_first)
                    {
                        if (format)
                            throw Exception(
                                ErrorCodes::CANNOT_EXTRACT_TABLE_STRUCTURE,
                                "The table structure cannot be extracted from a {} format file, because all files are empty. You can specify table structure manually",
                                *format);

                        throw Exception(
                            ErrorCodes::CANNOT_DETECT_FORMAT,
                            "The data format cannot be detected by the contents of the files, because all files are empty. You can specify the format manually");
                    }

                    return {nullptr, std::nullopt, format};
                }

                const auto & archive = archive_info.paths_to_archives[current_archive_index];
                struct stat file_stat;
                file_stat = getFileStat(archive, false, -1, "File");
                if (file_stat.st_size == 0)
                {
                    if (getContext()->getSettingsRef()[Setting::engine_file_skip_empty_files])
                    {
                        ++current_archive_index;
                        continue;
                    }

                    if (format)
                        throw Exception(
                            ErrorCodes::CANNOT_DETECT_FORMAT,
                            "The table structure cannot be extracted from a {} format file, because the archive {} is empty. "
                            "You can specify table structure manually",
                            *format,
                            archive);

                    throw Exception(
                        ErrorCodes::CANNOT_DETECT_FORMAT,
                        "The data format cannot be detected by the contents of the files, because the archive {} is empty. "
                        "You can specify the format manually",
                        archive);
                }

                auto archive_reader = createArchiveReader(archive);

                if (archive_info.isSingleFileRead())
                {
                    read_buf = archive_reader->readFile(archive_info.path_in_archive, false);
                    ++current_archive_index;
                    if (!read_buf)
                        continue;

                    last_read_file_path = paths_for_schema_cache.emplace_back(fmt::format("{}::{}", archive_reader->getPath(), archive_info.path_in_archive));
                    is_first = false;

                    if (auto cached_schema = tryGetSchemaFromCache(archive, last_read_file_path))
                        return {nullptr, cached_schema, format};
                }
                else
                {
                    if (last_read_buffer)
                        file_enumerator = archive_reader->nextFile(std::move(last_read_buffer));
                    else
                        file_enumerator = archive_reader->firstFile();

                    if (!file_enumerator)
                    {
                        ++current_archive_index;
                        continue;
                    }

                    const auto * filename = &file_enumerator->getFileName();
                    while (!archive_info.filter(*filename))
                    {
                        if (!file_enumerator->nextFile())
                        {
                            archive_reader = nullptr;
                            break;
                        }

                        filename = &file_enumerator->getFileName();
                    }

                    if (!archive_reader)
                    {
                        ++current_archive_index;
                        continue;
                    }

                    last_read_file_path = paths_for_schema_cache.emplace_back(fmt::format("{}::{}", archive_reader->getPath(), *filename));
                    is_first = false;

                    /// If format is unknown we can try to determine it by the file name.
                    if (!format)
                    {
                        auto format_from_file = FormatFactory::instance().tryGetFormatFromFileName(*filename);
                        /// Use this format only if we have a schema reader for it.
                        if (format_from_file && FormatFactory::instance().checkIfFormatHasAnySchemaReader(*format_from_file))
                            format = format_from_file;
                    }

                    if (auto cached_schema = tryGetSchemaFromCache(archive, last_read_file_path))
                    {
                        /// For union mode next() will be called again even if we found cached columns,
                        /// so we need to remember last_read_buffer to continue iterating through files in archive.
                        if (getContext()->getSettingsRef()[Setting::schema_inference_mode] == SchemaInferenceMode::UNION)
                            last_read_buffer = archive_reader->readFile(std::move(file_enumerator));
                        return {nullptr, cached_schema, format};
                    }

                    read_buf = archive_reader->readFile(std::move(file_enumerator));
                }

                break;
            }

            return {std::move(read_buf), std::nullopt, format};
        }

        void setPreviousReadBuffer(std::unique_ptr<ReadBuffer> buffer) override
        {
            if (buffer)
                last_read_buffer = std::move(buffer);
        }

        void setNumRowsToLastFile(size_t num_rows) override
        {
            if (!getContext()->getSettingsRef()[Setting::use_cache_for_count_from_files])
                return;

            auto key = getKeyForSchemaCache(last_read_file_path, *format, format_settings, getContext());
            StorageFile::getSchemaCache(getContext()).addNumRows(key, num_rows);
        }

        void setSchemaToLastFile(const ColumnsDescription & columns) override
        {
            if (!getContext()->getSettingsRef()[Setting::schema_inference_use_cache_for_file]
                || getContext()->getSettingsRef()[Setting::schema_inference_mode] != SchemaInferenceMode::UNION)
                return;

            /// For union mode, schema can be different for different files in archive, so we need to
            /// cache last inferred schema only for last processed file.
            auto & schema_cache = StorageFile::getSchemaCache(getContext());
            auto cache_key = getKeyForSchemaCache(last_read_file_path, *format, format_settings, getContext());
            schema_cache.addColumns(cache_key, columns);
        }

        void setResultingSchema(const ColumnsDescription & columns) override
        {
            if (!getContext()->getSettingsRef()[Setting::schema_inference_use_cache_for_file]
                || getContext()->getSettingsRef()[Setting::schema_inference_mode] != SchemaInferenceMode::DEFAULT)
                return;

            /// For default mode we cache resulting schema for all paths.
            /// Also add schema for initial paths (maybe with globes) in cache,
            /// so next time we won't iterate through files (that can be expensive).
            for (const auto & archive : archive_info.paths_to_archives)
                paths_for_schema_cache.emplace_back(fmt::format("{}::{}", archive, archive_info.path_in_archive));
            auto & schema_cache = StorageFile::getSchemaCache(getContext());
            auto cache_keys = getKeysForSchemaCache(paths_for_schema_cache, *format, format_settings, getContext());
            schema_cache.addManyColumns(cache_keys, columns);
        }

        void setFormatName(const String & format_name) override
        {
            format = format_name;
        }

        String getLastFilePath() const override
        {
            return last_read_file_path;
        }

        bool supportsLastReadBufferRecreation() const override { return true; }

        std::unique_ptr<ReadBuffer> recreateLastReadBuffer() override
        {
            if (archive_info.isSingleFileRead())
            {
                chassert(current_archive_index > 0 && current_archive_index <= archive_info.paths_to_archives.size());
                const auto & archive = archive_info.paths_to_archives[current_archive_index - 1];
                auto archive_reader = createArchiveReader(archive);
                return archive_reader->readFile(archive_info.path_in_archive, false);
            }

            chassert(current_archive_index >= 0 && current_archive_index < archive_info.paths_to_archives.size());
            const auto & archive = archive_info.paths_to_archives[current_archive_index];
            auto archive_reader = createArchiveReader(archive);
            chassert(last_read_buffer);
            file_enumerator = archive_reader->currentFile(std::move(last_read_buffer));
            return archive_reader->readFile(std::move(file_enumerator));
        }

    private:
        std::optional<ColumnsDescription> tryGetSchemaFromCache(const std::string & archive_path, const std::string & full_path)
        {
            auto context = getContext();
            if (!context->getSettingsRef()[Setting::schema_inference_use_cache_for_file])
                return std::nullopt;

            struct stat file_stat;
            auto & schema_cache = StorageFile::getSchemaCache(context);
            auto get_last_mod_time = [&]() -> std::optional<time_t>
            {
                if (0 != stat(archive_path.c_str(), &file_stat))
                    return std::nullopt;

                return file_stat.st_mtime;
            };

            if (format)
            {
                auto cache_key = getKeyForSchemaCache(full_path, *format, format_settings, context);
                if (auto columns = schema_cache.tryGetColumns(cache_key, get_last_mod_time))
                    return columns;
            }
            else
            {
                /// If format is unknown, we can iterate through all possible input formats
                /// and check if we have an entry with this format and this file in schema cache.
                /// If we have such entry for some format, we can use this format to read the file.
                for (const auto & format_name : FormatFactory::instance().getAllInputFormats())
                {
                    auto cache_key = getKeyForSchemaCache(full_path, format_name, format_settings, context);
                    if (auto columns = schema_cache.tryGetColumns(cache_key, get_last_mod_time))
                    {
                        /// Now format is known. It should be the same for all files.
                        format = format_name;
                        return columns;
                    }
                }
            }

            return std::nullopt;
        }

        const StorageFile::ArchiveInfo & archive_info;

        size_t current_archive_index = 0;

        bool is_first = true;

        std::string last_read_file_path;

        std::unique_ptr<IArchiveReader::FileEnumerator> file_enumerator;
        std::unique_ptr<ReadBuffer> last_read_buffer;

        std::optional<String> format;
        const std::optional<FormatSettings> & format_settings;
        std::vector<std::string> paths_for_schema_cache;
    };
}

std::pair<ColumnsDescription, String> StorageFile::getTableStructureAndFormatFromFileDescriptor(std::optional<String> format, const ContextPtr & context)
{
    /// If we want to read schema from file descriptor we should create
    /// a read buffer from fd, create a checkpoint, read some data required
    /// for schema inference, rollback to checkpoint and then use the created
    /// peekable read buffer on the first read from storage. It's needed because
    /// in case of file descriptor we have a stream of data and we cannot
    /// start reading data from the beginning after reading some data for
    /// schema inference.
    auto file_stat = getFileStat("", true, table_fd, getName());
    /// We will use PeekableReadBuffer to create a checkpoint, so we need a place
    /// where we can store the original read buffer.
    read_buffer_from_fd = createReadBuffer("", file_stat, true, table_fd, compression_method, context);
    auto read_buf = std::make_unique<PeekableReadBuffer>(*read_buffer_from_fd);
    read_buf->setCheckpoint();
    auto read_buffer_iterator = SingleReadBufferIterator(std::move(read_buf));

    ColumnsDescription columns;
    if (format)
        columns = readSchemaFromFormat(*format, format_settings, read_buffer_iterator, context);
    else
        std::tie(columns, format) = detectFormatAndReadSchema(format_settings, read_buffer_iterator, context);

    peekable_read_buffer_from_fd = read_buffer_iterator.releaseBuffer();
    if (peekable_read_buffer_from_fd)
    {
        /// If we have created read buffer in readSchemaFromFormat we should rollback to checkpoint.
        assert_cast<PeekableReadBuffer *>(peekable_read_buffer_from_fd.get())->rollbackToCheckpoint();
        has_peekable_read_buffer_from_fd = true;
    }

    return {columns, *format};
}

std::pair<ColumnsDescription, String> StorageFile::getTableStructureAndFormatFromFileImpl(
    std::optional<String> format,
    const std::vector<String> & paths,
    const String & compression_method,
    const std::optional<FormatSettings> & format_settings,
    const ContextPtr & context,
    const std::optional<ArchiveInfo> & archive_info)
{
    if (format == "Distributed")
    {
        if (paths.empty())
            throw Exception(ErrorCodes::INCORRECT_FILE_NAME, "Cannot get table structure from file, because no files match specified name");

        return {ColumnsDescription(DistributedAsyncInsertSource(paths[0]).getOutputs().front().getHeader().getNamesAndTypesList()), *format};
    }

    if (((archive_info && archive_info->paths_to_archives.empty()) || (!archive_info && paths.empty()))
        && (!format || !FormatFactory::instance().checkIfFormatHasExternalSchemaReader(*format)))
    {
        if (format)
            throw Exception(
                ErrorCodes::CANNOT_EXTRACT_TABLE_STRUCTURE,
                "The table structure cannot be extracted from a {} format file, because there are no files with provided path. "
                "You can specify table structure manually", *format);

        throw Exception(
            ErrorCodes::CANNOT_EXTRACT_TABLE_STRUCTURE,
            "The data format cannot be detected by the contents of the files, because there are no files with provided path. "
            "You can specify the format manually");

    }

    if (archive_info)
    {
        ReadBufferFromArchiveIterator read_buffer_iterator(*archive_info, format, format_settings, context);
        if (format)
            return {readSchemaFromFormat(*format, format_settings, read_buffer_iterator, context), *format};

        return detectFormatAndReadSchema(format_settings, read_buffer_iterator, context);
    }

    ReadBufferFromFileIterator read_buffer_iterator(paths, format, compression_method, format_settings, context);
    if (format)
        return {readSchemaFromFormat(*format, format_settings, read_buffer_iterator, context), *format};

    return detectFormatAndReadSchema(format_settings, read_buffer_iterator, context);
}

ColumnsDescription StorageFile::getTableStructureFromFile(
    const DB::String & format,
    const std::vector<String> & paths,
    const DB::String & compression_method,
    const std::optional<FormatSettings> & format_settings,
    const ContextPtr & context,
    const std::optional<ArchiveInfo> & archive_info)
{
    return getTableStructureAndFormatFromFileImpl(format, paths, compression_method, format_settings, context, archive_info).first;
}

std::pair<ColumnsDescription, String> StorageFile::getTableStructureAndFormatFromFile(
    const std::vector<String> & paths,
    const DB::String & compression_method,
    const std::optional<FormatSettings> & format_settings,
    const ContextPtr & context,
    const std::optional<ArchiveInfo> & archive_info)
{
    return getTableStructureAndFormatFromFileImpl(std::nullopt, paths, compression_method, format_settings, context, archive_info);
}

bool StorageFile::supportsSubsetOfColumns(const ContextPtr & context) const
{
    return format_name != "Distributed" && FormatFactory::instance().checkIfFormatSupportsSubsetOfColumns(format_name, context, format_settings);
}

bool StorageFile::prefersLargeBlocks() const
{
    return FormatFactory::instance().checkIfOutputFormatPrefersLargeBlocks(format_name);
}

bool StorageFile::parallelizeOutputAfterReading(ContextPtr context) const
{
    return FormatFactory::instance().checkParallelizeOutputAfterReading(format_name, context);
}

StorageFile::StorageFile(int table_fd_, CommonArguments args)
    : StorageFile(args)
{
    struct stat buf;
    int res = fstat(table_fd_, &buf);
    if (-1 == res)
        throw ErrnoException(ErrorCodes::CANNOT_FSTAT, "Cannot execute fstat");
    total_bytes_to_read = buf.st_size;

    if (args.getContext()->getApplicationType() == Context::ApplicationType::SERVER)
        throw Exception(ErrorCodes::DATABASE_ACCESS_DENIED, "Using file descriptor as source of storage isn't allowed for server daemons");
    if (args.format_name == "Distributed")
        throw Exception(ErrorCodes::INCORRECT_FILE_NAME, "Distributed format is allowed only with explicit file path");

    is_db_table = false;
    use_table_fd = true;
    table_fd = table_fd_;
    setStorageMetadata(args);
}

StorageFile::StorageFile(const std::string & table_path_, const std::string & user_files_path, CommonArguments args)
    : StorageFile(args)
{
    if (!args.path_to_archive.empty())
        archive_info = getArchiveInfo(args.path_to_archive, table_path_, user_files_path, args.getContext(), total_bytes_to_read);
    else
        paths = getPathsList(table_path_, user_files_path, args.getContext(), total_bytes_to_read);

    is_db_table = false;
    is_path_with_globs = paths.size() > 1;
    if (!paths.empty())
        path_for_partitioned_write = paths.front();
    else
        path_for_partitioned_write = table_path_;

    file_renamer = FileRenamer(args.rename_after_processing);

    setStorageMetadata(args);
}

StorageFile::StorageFile(const std::string & table_path_, const std::string & user_files_path, bool distributed_processing_, CommonArguments args)
    : StorageFile(table_path_, user_files_path, args)
{
    distributed_processing = distributed_processing_;
}

StorageFile::StorageFile(const std::string & relative_table_dir_path, CommonArguments args)
    : StorageFile(args)
{
    if (relative_table_dir_path.empty())
        throw Exception(ErrorCodes::INCORRECT_FILE_NAME, "Storage {} requires data path", getName());
    if (args.format_name == "Distributed")
        throw Exception(ErrorCodes::INCORRECT_FILE_NAME, "Distributed format is allowed only with explicit file path");

    String table_dir_path = fs::path(base_path) / relative_table_dir_path / "";
    fs::create_directories(table_dir_path);
    paths = {getTablePath(table_dir_path, format_name)};

    std::error_code error;
    size_t size = fs::file_size(paths[0], error);
    if (!error)
        total_bytes_to_read = size;

    setStorageMetadata(args);
}

StorageFile::StorageFile(CommonArguments args)
    : IStorage(args.table_id)
    , format_name(args.format_name)
    , format_settings(args.format_settings)
    , compression_method(args.compression_method)
    , base_path(args.getContext()->getPath())
{
    if (format_name != "Distributed" && format_name != "auto")
        FormatFactory::instance().checkFormatName(format_name);
}

void StorageFile::setStorageMetadata(CommonArguments args)
{
    StorageInMemoryMetadata storage_metadata;

    if (args.format_name == "Distributed" || args.columns.empty())
    {
        ColumnsDescription columns;
        if (use_table_fd)
        {
            if (format_name == "auto")
                std::tie(columns, format_name) = getTableStructureAndFormatFromFileDescriptor(std::nullopt, args.getContext());
            else
                columns = getTableStructureAndFormatFromFileDescriptor(format_name, args.getContext()).first;
        }
        else
        {
            if (format_name == "auto")
                std::tie(columns, format_name) = getTableStructureAndFormatFromFile(paths, compression_method, format_settings, args.getContext(), archive_info);
            else
                columns = getTableStructureFromFile(format_name, paths, compression_method, format_settings, args.getContext(), archive_info);

            if (!args.columns.empty() && args.columns != columns)
                throw Exception(ErrorCodes::INCOMPATIBLE_COLUMNS, "Table structure and file structure are different");
        }
        storage_metadata.setColumns(columns);
    }
    else
    {
        if (format_name == "auto")
            format_name = getTableStructureAndFormatFromFile(paths, compression_method, format_settings, args.getContext(), archive_info).second;
        /// We don't allow special columns in File storage.
        if (!args.columns.hasOnlyOrdinary())
            throw Exception(ErrorCodes::BAD_ARGUMENTS, "Table engine File doesn't support special columns like MATERIALIZED, ALIAS or EPHEMERAL");
        storage_metadata.setColumns(args.columns);
    }

    storage_metadata.setConstraints(args.constraints);
    storage_metadata.setComment(args.comment);

    setVirtuals(VirtualColumnUtils::getVirtualsForFileLikeStorage(storage_metadata.columns, args.getContext(), paths.empty() ? "" : paths[0], format_settings));
    setInMemoryMetadata(storage_metadata);
}

static std::chrono::seconds getLockTimeout(const ContextPtr & context)
{
    const Settings & settings = context->getSettingsRef();
    Int64 lock_timeout = settings[Setting::lock_acquire_timeout].totalSeconds();
    if (settings[Setting::max_execution_time].totalSeconds() != 0 && settings[Setting::max_execution_time].totalSeconds() < lock_timeout)
        lock_timeout = settings[Setting::max_execution_time].totalSeconds();
    return std::chrono::seconds{lock_timeout};
}

using StorageFilePtr = std::shared_ptr<StorageFile>;

StorageFileSource::FilesIterator::FilesIterator(
    const Strings & files_,
    std::optional<StorageFile::ArchiveInfo> archive_info_,
    const ActionsDAG::Node * predicate,
    const NamesAndTypesList & virtual_columns,
    const ContextPtr & context_,
    bool distributed_processing_)
    : WithContext(context_), files(files_), archive_info(std::move(archive_info_)), distributed_processing(distributed_processing_)
{
    std::optional<ActionsDAG> filter_dag;
    if (!distributed_processing && !archive_info && !files.empty())
        filter_dag = VirtualColumnUtils::createPathAndFileFilterDAG(predicate, virtual_columns);

    if (filter_dag)
    {
        VirtualColumnUtils::buildSetsForDAG(*filter_dag, context_);
        auto actions = std::make_shared<ExpressionActions>(std::move(*filter_dag));
        VirtualColumnUtils::filterByPathOrFile(files, files, actions, virtual_columns, context_);
    }
}

String StorageFileSource::FilesIterator::next()
{
    if (distributed_processing)
        return getContext()->getReadTaskCallback()();

    const auto & fs = isReadFromArchive() ? archive_info->paths_to_archives : files;

    auto current_index = index.fetch_add(1, std::memory_order_relaxed);
    if (current_index >= fs.size())
        return {};

    return fs[current_index];
}

const String & StorageFileSource::FilesIterator::getFileNameInArchive()
{
    if (archive_info->path_in_archive.empty())
        throw Exception(ErrorCodes::LOGICAL_ERROR, "Expected only 1 filename but it's empty");

    return archive_info->path_in_archive;
}

StorageFileSource::StorageFileSource(
    const ReadFromFormatInfo & info,
    std::shared_ptr<StorageFile> storage_,
    const ContextPtr & context_,
    UInt64 max_block_size_,
    FilesIteratorPtr files_iterator_,
    std::unique_ptr<ReadBuffer> read_buf_,
    bool need_only_count_)
    : SourceWithKeyCondition(info.source_header, false), WithContext(context_)
    , storage(std::move(storage_))
    , files_iterator(std::move(files_iterator_))
    , read_buf(std::move(read_buf_))
    , columns_description(info.columns_description)
    , requested_columns(info.requested_columns)
    , requested_virtual_columns(info.requested_virtual_columns)
    , block_for_format(info.format_header)
    , serialization_hints(info.serialization_hints)
    , max_block_size(max_block_size_)
    , need_only_count(need_only_count_)
{
    if (!storage->use_table_fd)
    {
        shared_lock = std::shared_lock(storage->rwlock, getLockTimeout(getContext()));
        if (!shared_lock)
            throw Exception(ErrorCodes::TIMEOUT_EXCEEDED, "Lock timeout exceeded");
        storage->readers_counter.fetch_add(1, std::memory_order_release);
    }
}

void StorageFileSource::beforeDestroy()
{
    if (storage->file_renamer.isEmpty())
        return;

    int32_t cnt = storage->readers_counter.fetch_sub(1, std::memory_order_acq_rel);

    if (std::uncaught_exceptions() == 0 && cnt == 1 && !storage->was_renamed)
    {
        shared_lock.unlock();
        auto exclusive_lock = std::unique_lock{storage->rwlock, getLockTimeout(getContext())};

        if (!exclusive_lock)
            return;
        if (storage->readers_counter.load(std::memory_order_acquire) != 0 || storage->was_renamed)
            return;

        for (auto & file_path_ref : storage->paths)
        {
            try
            {
                auto file_path = fs::path(file_path_ref);
                String new_filename = storage->file_renamer.generateNewFilename(file_path.filename().string());
                file_path.replace_filename(new_filename);

                // Normalize new path
                file_path = file_path.lexically_normal();

                // Checking access rights
                checkCreationIsAllowed(getContext(), getContext()->getUserFilesPath(), file_path, true);

                // Checking an existing of new file
                if (fs::exists(file_path))
                    throw Exception(ErrorCodes::FILE_ALREADY_EXISTS, "File {} already exists", file_path.string());

                fs::rename(fs::path(file_path_ref), file_path);
                file_path_ref = file_path.string();
                storage->was_renamed = true;
            }
            catch (const std::exception & e)
            {
                // Cannot throw exception from destructor, will write only error
                LOG_ERROR(getLogger("~StorageFileSource"), "Failed to rename file {}: {}", file_path_ref, e.what());
                continue;
            }
        }
    }
}

StorageFileSource::~StorageFileSource()
{
    beforeDestroy();
}

void StorageFileSource::setKeyCondition(const std::optional<ActionsDAG> & filter_actions_dag, ContextPtr context_)
{
    setKeyConditionImpl(filter_actions_dag, context_, block_for_format);
}


bool StorageFileSource::tryGetCountFromCache(const struct stat & file_stat)
{
    if (!getContext()->getSettingsRef()[Setting::use_cache_for_count_from_files])
        return false;

    auto num_rows_from_cache = tryGetNumRowsFromCache(current_path, file_stat.st_mtime);
    if (!num_rows_from_cache)
        return false;

    /// We should not return single chunk with all number of rows,
    /// because there is a chance that this chunk will be materialized later
    /// (it can cause memory problems even with default values in columns or when virtual columns are requested).
    /// Instead, we use special ConstChunkGenerator that will generate chunks
    /// with max_block_size rows until total number of rows is reached.
    auto const_chunk_generator = std::make_shared<ConstChunkGenerator>(block_for_format, *num_rows_from_cache, max_block_size);
    QueryPipelineBuilder builder;
    builder.init(Pipe(const_chunk_generator));
    builder.addSimpleTransform([&](const Block & header)
    {
        return std::make_shared<ExtractColumnsTransform>(header, requested_columns);
    });
    pipeline = std::make_unique<QueryPipeline>(QueryPipelineBuilder::getPipeline(std::move(builder)));
    reader = std::make_unique<PullingPipelineExecutor>(*pipeline);
    return true;
}

Chunk StorageFileSource::generate()
{
    while (!finished_generate)
    {
        /// Open file lazily on first read. This is needed to avoid too many open files from different streams.
        if (!reader)
        {
            if (!storage->use_table_fd)
            {
                if (files_iterator->isReadFromArchive())
                {
                    if (files_iterator->isSingleFileReadFromArchive())
                    {
                        auto archive = files_iterator->next();
                        if (archive.empty())
                            return {};

                        auto file_stat = getFileStat(archive, storage->use_table_fd, storage->table_fd, storage->getName());
                        if (getContext()->getSettingsRef()[Setting::engine_file_skip_empty_files] && file_stat.st_size == 0)
                            continue;

                        archive_reader = createArchiveReader(archive);
                        filename_override = files_iterator->getFileNameInArchive();

                        current_path = fmt::format("{}::{}", archive_reader->getPath(), *filename_override);
                        if (need_only_count && tryGetCountFromCache(file_stat))
                            continue;

                        read_buf = archive_reader->readFile(*filename_override, /*throw_on_not_found=*/false);
                        if (!read_buf)
                            continue;

                        if (auto progress_callback = getContext()->getFileProgressCallback())
                            progress_callback(FileProgress(0, tryGetFileSizeFromReadBuffer(*read_buf).value_or(0)));
                    }
                    else
                    {
                        while (true)
                        {
                            if (file_enumerator == nullptr)
                            {
                                auto archive = files_iterator->next();
                                if (archive.empty())
                                    return {};

                                current_archive_stat = getFileStat(archive, storage->use_table_fd, storage->table_fd, storage->getName());
                                if (getContext()->getSettingsRef()[Setting::engine_file_skip_empty_files] && current_archive_stat.st_size == 0)
                                    continue;

                                archive_reader = createArchiveReader(archive);
                                file_enumerator = archive_reader->firstFile();
                                continue;
                            }

                            bool file_found = true;
                            while (!files_iterator->validFileInArchive(file_enumerator->getFileName()))
                            {
                                if (!file_enumerator->nextFile())
                                {
                                    file_found = false;
                                    break;
                                }
                            }

                            if (file_found)
                            {
                                filename_override = file_enumerator->getFileName();
                                break;
                            }

                            file_enumerator = nullptr;
                        }

                        chassert(file_enumerator);
                        current_path = fmt::format("{}::{}", archive_reader->getPath(), *filename_override);
                        current_file_size = file_enumerator->getFileInfo().uncompressed_size;
                        current_file_last_modified = file_enumerator->getFileInfo().last_modified;
                        if (need_only_count && tryGetCountFromCache(current_archive_stat))
                            continue;

                        read_buf = archive_reader->readFile(std::move(file_enumerator));
                        if (auto progress_callback = getContext()->getFileProgressCallback())
                            progress_callback(FileProgress(0, tryGetFileSizeFromReadBuffer(*read_buf).value_or(0)));
                    }
                }
                else
                {
                    current_path = files_iterator->next();
                    if (current_path.empty())
                        return {};
                }

                /// Special case for distributed format. Defaults are not needed here.
                if (storage->format_name == "Distributed")
                {
                    pipeline = std::make_unique<QueryPipeline>(std::make_shared<DistributedAsyncInsertSource>(current_path));
                    reader = std::make_unique<PullingPipelineExecutor>(*pipeline);
                    continue;
                }
            }

            if (!read_buf)
            {
                struct stat file_stat;
                file_stat = getFileStat(current_path, storage->use_table_fd, storage->table_fd, storage->getName());
                current_file_size = file_stat.st_size;
                current_file_last_modified = Poco::Timestamp::fromEpochTime(file_stat.st_mtime);

                if (getContext()->getSettingsRef()[Setting::engine_file_skip_empty_files] && file_stat.st_size == 0)
                    continue;

                if (need_only_count && tryGetCountFromCache(file_stat))
                    continue;

                read_buf = createReadBuffer(current_path, file_stat, storage->use_table_fd, storage->table_fd, storage->compression_method, getContext());
            }

            const Settings & settings = getContext()->getSettingsRef();

            size_t file_num = 0;
            if (storage->archive_info)
                file_num = storage->archive_info->paths_to_archives.size();
            else
                file_num = storage->paths.size();

            chassert(file_num > 0);

            const auto max_parsing_threads = std::max<size_t>(settings[Setting::max_parsing_threads] / file_num, 1UL);
            input_format = FormatFactory::instance().getInput(
                storage->format_name, *read_buf, block_for_format, getContext(), max_block_size, storage->format_settings,
                max_parsing_threads, std::nullopt, /*is_remote_fs*/ false, CompressionMethod::None, need_only_count);

            input_format->setSerializationHints(serialization_hints);

            if (key_condition)
                input_format->setKeyCondition(key_condition);

            if (need_only_count)
                input_format->needOnlyCount();

            QueryPipelineBuilder builder;
            builder.init(Pipe(input_format));

            if (columns_description.hasDefaults())
            {
                builder.addSimpleTransform([&](const Block & header)
                {
                    return std::make_shared<AddingDefaultsTransform>(header, columns_description, *input_format, getContext());
                });
            }

            /// Add ExtractColumnsTransform to extract requested columns/subcolumns
            /// from chunk read by IInputFormat.
            builder.addSimpleTransform([&](const Block & header)
            {
                return std::make_shared<ExtractColumnsTransform>(header, requested_columns);
            });

            pipeline = std::make_unique<QueryPipeline>(QueryPipelineBuilder::getPipeline(std::move(builder)));
            reader = std::make_unique<PullingPipelineExecutor>(*pipeline);

            ProfileEvents::increment(ProfileEvents::EngineFileLikeReadFiles);
        }

        Chunk chunk;
        if (reader->pull(chunk))
        {
            UInt64 num_rows = chunk.getNumRows();
            total_rows_in_file += num_rows;
            size_t chunk_size = 0;
            if (input_format && storage->format_name != "Distributed")
                chunk_size = input_format->getApproxBytesReadForChunk();
            progress(num_rows, chunk_size ? chunk_size : chunk.bytes());

            /// Enrich with virtual columns.
            VirtualColumnUtils::addRequestedFileLikeStorageVirtualsToChunk(
                chunk, requested_virtual_columns,
                {
                    .path = current_path,
                    .size = current_file_size,
                    .filename = (filename_override.has_value() ? &filename_override.value() : nullptr),
                    .last_modified = current_file_last_modified
                }, getContext());

            return chunk;
        }

        /// Read only once for file descriptor.
        if (storage->use_table_fd)
            finished_generate = true;

        if (input_format && storage->format_name != "Distributed" && getContext()->getSettingsRef()[Setting::use_cache_for_count_from_files])
            addNumRowsToCache(current_path, total_rows_in_file);

        total_rows_in_file = 0;

        /// Close file prematurely if stream was ended.
        reader.reset();
        pipeline.reset();
        input_format.reset();

        if (files_iterator->isReadFromArchive() && !files_iterator->isSingleFileReadFromArchive())
        {
            if (file_enumerator)
            {
                if (!file_enumerator->nextFile())
                    file_enumerator = nullptr;
            }
            else
            {
                file_enumerator = archive_reader->nextFile(std::move(read_buf));
            }
        }

        read_buf.reset();
    }

    return {};
}

void StorageFileSource::addNumRowsToCache(const String & path, size_t num_rows) const
{
    auto key = getKeyForSchemaCache(path, storage->format_name, storage->format_settings, getContext());
    StorageFile::getSchemaCache(getContext()).addNumRows(key, num_rows);
}

std::optional<size_t> StorageFileSource::tryGetNumRowsFromCache(const String & path, time_t last_mod_time) const
{
    auto & schema_cache = StorageFile::getSchemaCache(getContext());
    auto key = getKeyForSchemaCache(path, storage->format_name, storage->format_settings, getContext());
    auto get_last_mod_time = [&]() -> std::optional<time_t>
    {
        return last_mod_time;
    };

    return schema_cache.tryGetNumRows(key, get_last_mod_time);
}

class ReadFromFile : public SourceStepWithFilter
{
public:
    std::string getName() const override { return "ReadFromFile"; }
    void initializePipeline(QueryPipelineBuilder & pipeline, const BuildQueryPipelineSettings &) override;
    void applyFilters(ActionDAGNodes added_filter_nodes) override;

    ReadFromFile(
        const Names & column_names_,
        const SelectQueryInfo & query_info_,
        const StorageSnapshotPtr & storage_snapshot_,
        const ContextPtr & context_,
        Block sample_block,
        std::shared_ptr<StorageFile> storage_,
        ReadFromFormatInfo info_,
        const bool need_only_count_,
        size_t max_block_size_,
        size_t num_streams_)
        : SourceStepWithFilter(std::move(sample_block), column_names_, query_info_, storage_snapshot_, context_)
        , storage(std::move(storage_))
        , info(std::move(info_))
        , need_only_count(need_only_count_)
        , max_block_size(max_block_size_)
        , max_num_streams(num_streams_)
    {
    }

private:
    std::shared_ptr<StorageFile> storage;
    ReadFromFormatInfo info;
    const bool need_only_count;

    size_t max_block_size;
    const size_t max_num_streams;

    std::shared_ptr<StorageFileSource::FilesIterator> files_iterator;

    void createIterator(const ActionsDAG::Node * predicate);
};

void ReadFromFile::applyFilters(ActionDAGNodes added_filter_nodes)
{
    SourceStepWithFilter::applyFilters(std::move(added_filter_nodes));

    const ActionsDAG::Node * predicate = nullptr;
    if (filter_actions_dag)
        predicate = filter_actions_dag->getOutputs().at(0);

    createIterator(predicate);
}

void StorageFile::read(
    QueryPlan & query_plan,
    const Names & column_names,
    const StorageSnapshotPtr & storage_snapshot,
    SelectQueryInfo & query_info,
    ContextPtr context,
    QueryProcessingStage::Enum /*processed_stage*/,
    size_t max_block_size,
    size_t num_streams)
{
    if (use_table_fd)
    {
        paths = {""};   /// when use fd, paths are empty
    }
    else
    {
        const std::vector<std::string> * p;

        if (archive_info.has_value())
            p = &archive_info->paths_to_archives;
        else
            p = &paths;

        if (p->size() == 1 && !fs::exists(p->at(0)))
        {
            if (!context->getSettingsRef()[Setting::engine_file_empty_if_not_exists])
                throw Exception(ErrorCodes::FILE_DOESNT_EXIST, "File {} doesn't exist", p->at(0));

            auto header = storage_snapshot->getSampleBlockForColumns(column_names);
            InterpreterSelectQuery::addEmptySourceToQueryPlan(query_plan, header, query_info);
            return;
        }
    }

    auto this_ptr = std::static_pointer_cast<StorageFile>(shared_from_this());

    auto read_from_format_info = prepareReadingFromFormat(column_names, storage_snapshot, context, supportsSubsetOfColumns(context));
    bool need_only_count = (query_info.optimize_trivial_count || read_from_format_info.requested_columns.empty())
        && context->getSettingsRef()[Setting::optimize_count_from_files];

    auto reading = std::make_unique<ReadFromFile>(
        column_names,
        query_info,
        storage_snapshot,
        context,
        read_from_format_info.source_header,
        std::move(this_ptr),
        std::move(read_from_format_info),
        need_only_count,
        max_block_size,
        num_streams);

    query_plan.addStep(std::move(reading));
}

void ReadFromFile::createIterator(const ActionsDAG::Node * predicate)
{
    if (files_iterator)
        return;

    files_iterator = std::make_shared<StorageFileSource::FilesIterator>(
        storage->paths,
        storage->archive_info,
        predicate,
        storage->getVirtualsList(),
        context,
        storage->distributed_processing);
}

void ReadFromFile::initializePipeline(QueryPipelineBuilder & pipeline, const BuildQueryPipelineSettings &)
{
    createIterator(nullptr);

    size_t num_streams = max_num_streams;

    size_t files_to_read = 0;
    if (storage->archive_info)
        files_to_read = storage->archive_info->paths_to_archives.size();
    else
        files_to_read = storage->paths.size();

    if (max_num_streams > files_to_read)
        num_streams = files_to_read;

    Pipes pipes;
    pipes.reserve(num_streams);

    auto ctx = getContext();

    /// Set total number of bytes to process. For progress bar.
    auto progress_callback = ctx->getFileProgressCallback();

    if (progress_callback && !storage->archive_info)
        progress_callback(FileProgress(0, storage->total_bytes_to_read));

    for (size_t i = 0; i < num_streams; ++i)
    {
        /// In case of reading from fd we have to check whether we have already created
        /// the read buffer from it in Storage constructor (for schema inference) or not.
        /// If yes, then we should use it in StorageFileSource. Atomic bool flag is needed
        /// to prevent data race in case of parallel reads.
        std::unique_ptr<ReadBuffer> read_buffer;
        if (storage->has_peekable_read_buffer_from_fd.exchange(false))
            read_buffer = std::move(storage->peekable_read_buffer_from_fd);

        auto source = std::make_shared<StorageFileSource>(
            info,
            storage,
            ctx,
            max_block_size,
            files_iterator,
            std::move(read_buffer),
            need_only_count);

        source->setKeyCondition(filter_actions_dag, ctx);
        pipes.emplace_back(std::move(source));
    }

    auto pipe = Pipe::unitePipes(std::move(pipes));
    size_t output_ports = pipe.numOutputPorts();
    const bool parallelize_output = ctx->getSettingsRef()[Setting::parallelize_output_from_storages];
    if (parallelize_output && storage->parallelizeOutputAfterReading(ctx) && output_ports > 0 && output_ports < max_num_streams)
        pipe.resize(max_num_streams);

    if (pipe.empty())
        pipe = Pipe(std::make_shared<NullSource>(info.source_header));

    for (const auto & processor : pipe.getProcessors())
        processors.emplace_back(processor);

    pipeline.init(std::move(pipe));
}


class StorageFileSink final : public SinkToStorage, WithContext
{
public:
    StorageFileSink(
        const StorageMetadataPtr & metadata_snapshot_,
        const String & table_name_for_log_,
        int table_fd_,
        bool use_table_fd_,
        std::string base_path_,
        std::string path_,
        const CompressionMethod compression_method_,
        const std::optional<FormatSettings> & format_settings_,
        const String format_name_,
        const ContextPtr & context_,
        int flags_)
        : SinkToStorage(metadata_snapshot_->getSampleBlock()), WithContext(context_)
        , metadata_snapshot(metadata_snapshot_)
        , table_name_for_log(table_name_for_log_)
        , table_fd(table_fd_)
        , use_table_fd(use_table_fd_)
        , base_path(base_path_)
        , path(path_)
        , compression_method(compression_method_)
        , format_name(format_name_)
        , format_settings(format_settings_)
        , flags(flags_)
    {
        initialize();
    }

    StorageFileSink(
        const StorageMetadataPtr & metadata_snapshot_,
        const String & table_name_for_log_,
        std::unique_lock<std::shared_timed_mutex> && lock_,
        int table_fd_,
        bool use_table_fd_,
        std::string base_path_,
        const std::string & path_,
        const CompressionMethod compression_method_,
        const std::optional<FormatSettings> & format_settings_,
        const String format_name_,
        const ContextPtr & context_,
        int flags_)
        : SinkToStorage(metadata_snapshot_->getSampleBlock()), WithContext(context_)
        , metadata_snapshot(metadata_snapshot_)
        , table_name_for_log(table_name_for_log_)
        , table_fd(table_fd_)
        , use_table_fd(use_table_fd_)
        , base_path(base_path_)
        , path(path_)
        , compression_method(compression_method_)
        , format_name(format_name_)
        , format_settings(format_settings_)
        , flags(flags_)
        , lock(std::move(lock_))
    {
        if (!lock)
            throw Exception(ErrorCodes::TIMEOUT_EXCEEDED, "Lock timeout exceeded");
        initialize();
    }

    ~StorageFileSink() override
    {
        if (isCancelled())
            cancelBuffers();
    }

    void initialize()
    {
        std::unique_ptr<WriteBufferFromFileDescriptor> naked_buffer;
        if (use_table_fd)
        {
            naked_buffer = std::make_unique<WriteBufferFromFileDescriptor>(table_fd, DBMS_DEFAULT_BUFFER_SIZE);
        }
        else
        {
            flags |= O_WRONLY | O_APPEND | O_CREAT;
            naked_buffer = std::make_unique<WriteBufferFromFile>(path, DBMS_DEFAULT_BUFFER_SIZE, flags);
        }

        /// In case of formats with prefixes if file is not empty we have already written prefix.
        bool do_not_write_prefix = naked_buffer->size();
        const auto & settings = getContext()->getSettingsRef();
        write_buf = wrapWriteBufferWithCompressionMethod(
            std::move(naked_buffer),
            compression_method,
            static_cast<int>(settings[Setting::output_format_compression_level]),
            static_cast<int>(settings[Setting::output_format_compression_zstd_window_log]));

        writer = FormatFactory::instance().getOutputFormatParallelIfPossible(format_name,
                                                                             *write_buf, metadata_snapshot->getSampleBlock(), getContext(), format_settings);

        if (do_not_write_prefix)
            writer->doNotWritePrefix();
    }

    String getName() const override { return "StorageFileSink"; }

    void consume(Chunk & chunk) override
    {
        if (isCancelled())
            return;
        writer->write(getHeader().cloneWithColumns(chunk.getColumns()));
    }

    void onFinish() override
    {
        chassert(!isCancelled());
        finalizeBuffers();
    }

private:
    void finalizeBuffers()
    {
        if (!writer)
            return;

        try
        {
            writer->flush();
            writer->finalize();
            write_buf->finalize();
        }
        catch (...)
        {
            /// Stop ParallelFormattingOutputFormat correctly.
            cancelBuffers();
            throw;
        }
    }

    void releaseBuffers()
    {
        writer.reset();
        write_buf.reset();
    }

    void cancelBuffers() noexcept
    {
        if (writer)
            writer->cancel();
        if (write_buf)
            write_buf->cancel();
    }

    StorageMetadataPtr metadata_snapshot;
    String table_name_for_log;

    std::unique_ptr<WriteBuffer> write_buf;
    OutputFormatPtr writer;

    int table_fd;
    bool use_table_fd;
    std::string base_path;
    std::string path;
    CompressionMethod compression_method;
    std::string format_name;
    std::optional<FormatSettings> format_settings;

    int flags;
    std::unique_lock<std::shared_timed_mutex> lock;
};

class PartitionedStorageFileSink : public PartitionedSink
{
public:
    PartitionedStorageFileSink(
        const ASTPtr & partition_by,
        const StorageMetadataPtr & metadata_snapshot_,
        const String & table_name_for_log_,
        std::unique_lock<std::shared_timed_mutex> && lock_,
        String base_path_,
        String path_,
        const CompressionMethod compression_method_,
        const std::optional<FormatSettings> & format_settings_,
        const String format_name_,
        ContextPtr context_,
        int flags_)
        : PartitionedSink(partition_by, context_, metadata_snapshot_->getSampleBlock())
        , path(path_)
        , metadata_snapshot(metadata_snapshot_)
        , table_name_for_log(table_name_for_log_)
        , base_path(base_path_)
        , compression_method(compression_method_)
        , format_name(format_name_)
        , format_settings(format_settings_)
        , context(context_)
        , flags(flags_)
        , lock(std::move(lock_))
    {
    }

    SinkPtr createSinkForPartition(const String & partition_id) override
    {
        auto partition_path = PartitionedSink::replaceWildcards(path, partition_id);

        fs::create_directories(fs::path(partition_path).parent_path());

        PartitionedSink::validatePartitionKey(partition_path, true);
        checkCreationIsAllowed(context, context->getUserFilesPath(), partition_path, /*can_be_directory=*/ true);
        return std::make_shared<StorageFileSink>(
            metadata_snapshot,
            table_name_for_log,
            -1,
            /* use_table_fd */false,
            base_path,
            partition_path,
            compression_method,
            format_settings,
            format_name,
            context,
            flags);
    }

private:
    const String path;
    StorageMetadataPtr metadata_snapshot;
    String table_name_for_log;

    std::string base_path;
    CompressionMethod compression_method;
    std::string format_name;
    std::optional<FormatSettings> format_settings;

    ContextPtr context;
    int flags;
    std::unique_lock<std::shared_timed_mutex> lock;
};


SinkToStoragePtr StorageFile::write(
    const ASTPtr & query,
    const StorageMetadataPtr & metadata_snapshot,
    ContextPtr context,
    bool /*async_insert*/)
{
    if (!use_table_fd && archive_info.has_value())
        throw Exception(ErrorCodes::NOT_IMPLEMENTED, "Writing to archives is not supported");

    if (format_name == "Distributed")
        throw Exception(ErrorCodes::NOT_IMPLEMENTED, "Method write is not implemented for Distributed format");

    int flags = 0;

    if (context->getSettingsRef()[Setting::engine_file_truncate_on_insert])
        flags |= O_TRUNC;

    bool has_wildcards = path_for_partitioned_write.contains(PartitionedSink::PARTITION_ID_WILDCARD);
    const auto * insert_query = dynamic_cast<const ASTInsertQuery *>(query.get());
    bool is_partitioned_implementation = insert_query && insert_query->partition_by && has_wildcards;

    if (is_partitioned_implementation)
    {
        if (path_for_partitioned_write.empty())
            throw Exception(ErrorCodes::LOGICAL_ERROR, "Empty path for partitioned write");

        return std::make_shared<PartitionedStorageFileSink>(
            insert_query->partition_by,
            metadata_snapshot,
            getStorageID().getNameForLogs(),
            std::unique_lock{rwlock, getLockTimeout(context)},
            base_path,
            path_for_partitioned_write,
            chooseCompressionMethod(path_for_partitioned_write, compression_method),
            format_settings,
            format_name,
            context,
            flags);
    }

    String path;
    if (!paths.empty())
    {
        if (is_path_with_globs)
            throw Exception(ErrorCodes::DATABASE_ACCESS_DENIED,
                            "Table '{}' is in readonly mode because of globs in filepath",
                            getStorageID().getNameForLogs());

        path = paths.front();
        fs::create_directories(fs::path(path).parent_path());

        std::error_code error_code;
        if (!context->getSettingsRef()[Setting::engine_file_truncate_on_insert] && !is_path_with_globs
            && !FormatFactory::instance().checkIfFormatSupportAppend(format_name, context, format_settings)
            && fs::file_size(path, error_code) != 0 && !error_code)
        {
            if (context->getSettingsRef()[Setting::engine_file_allow_create_multiple_files])
            {
                auto pos = path.find_first_of('.', path.find_last_of('/'));
                size_t index = paths.size();
                String new_path;
                do
                {
                    new_path = path.substr(0, pos) + "." + std::to_string(index) + (pos == std::string::npos ? "" : path.substr(pos));
                    ++index;
                }
                while (fs::exists(new_path));
                paths.push_back(new_path);
                path = new_path;
            }
            else
                throw Exception(
                    ErrorCodes::CANNOT_APPEND_TO_FILE,
                    "File {} already exists and data cannot be appended to this file as the {} format doesn't support appends."
                    " You can configure ClickHouse to create a new file "
                    "on each insert by enabling the setting `engine_file_allow_create_multiple_files`",
                    path, format_name);
        }
    }

    return std::make_shared<StorageFileSink>(
        metadata_snapshot,
        getStorageID().getNameForLogs(),
        std::unique_lock{rwlock, getLockTimeout(context)},
        table_fd,
        use_table_fd,
        base_path,
        path,
        chooseCompressionMethod(path, compression_method),
        format_settings,
        format_name,
        context,
        flags);
}

bool StorageFile::storesDataOnDisk() const
{
    return is_db_table;
}

Strings StorageFile::getDataPaths() const
{
    if (paths.empty())
        throw Exception(ErrorCodes::DATABASE_ACCESS_DENIED, "Table '{}' is in readonly mode", getStorageID().getNameForLogs());
    return paths;
}

void StorageFile::rename(const String & new_path_to_table_data, const StorageID & new_table_id)
{
    if (!is_db_table)
        throw Exception(ErrorCodes::DATABASE_ACCESS_DENIED,
                        "Can't rename table {} bounded to user-defined file (or FD)", getStorageID().getNameForLogs());

    if (paths.size() != 1)
        throw Exception(ErrorCodes::DATABASE_ACCESS_DENIED, "Can't rename table {} in readonly mode", getStorageID().getNameForLogs());

    std::string path_new = getTablePath(base_path + new_path_to_table_data, format_name);
    if (path_new == paths[0])
        return;

    fs::create_directories(fs::path(path_new).parent_path());
    fs::rename(paths[0], path_new);

    paths[0] = std::move(path_new);
    renameInMemory(new_table_id);
}

void StorageFile::truncate(
    const ASTPtr & /*query*/,
    const StorageMetadataPtr & /* metadata_snapshot */,
    ContextPtr /* context */,
    TableExclusiveLockHolder &)
{
    if (is_path_with_globs)
        throw Exception(ErrorCodes::DATABASE_ACCESS_DENIED, "Can't truncate table '{}' in readonly mode", getStorageID().getNameForLogs());

    if (use_table_fd)
    {
        if (0 != ::ftruncate(table_fd, 0))
            throw ErrnoException(ErrorCodes::CANNOT_TRUNCATE_FILE, "Cannot truncate file at fd {}", toString(table_fd));
    }
    else
    {
        for (const auto & path : paths)
        {
            if (!fs::exists(path))
                continue;

            if (0 != ::truncate(path.c_str(), 0))
                ErrnoException::throwFromPath(ErrorCodes::CANNOT_TRUNCATE_FILE, path, "Cannot truncate file at {}", path);
        }
    }
}

void StorageFile::addInferredEngineArgsToCreateQuery(ASTs & args, const ContextPtr & context) const
{
    if (checkAndGetLiteralArgument<String>(evaluateConstantExpressionOrIdentifierAsLiteral(args[0], context), "format") == "auto")
        args[0] = std::make_shared<ASTLiteral>(format_name);
}

void registerStorageFile(StorageFactory & factory)
{
    StorageFactory::StorageFeatures storage_features{
        .supports_settings = true,
        .supports_schema_inference = true,
<<<<<<< HEAD
        .source_access_type = AccessTypeObjects::Source::FILE,
=======
        .source_access_type = AccessType::FILE,
        .has_builtin_setting_fn = Settings::hasBuiltin,
>>>>>>> 19ceaa89
    };

    factory.registerStorage(
        "File",
        [](const StorageFactory::Arguments & factory_args)
        {
            StorageFile::CommonArguments storage_args
            {
                WithContext(factory_args.getContext()),
                factory_args.table_id,
                {},
                {},
                {},
                factory_args.columns,
                factory_args.constraints,
                factory_args.comment,
                {},
                {},
            };

            ASTs & engine_args_ast = factory_args.engine_args;

            if (!(engine_args_ast.size() >= 1 && engine_args_ast.size() <= 3)) // NOLINT
                throw Exception(ErrorCodes::NUMBER_OF_ARGUMENTS_DOESNT_MATCH,
                                "Storage File requires from 1 to 3 arguments: "
                                "name of used format, source and compression_method.");

            engine_args_ast[0] = evaluateConstantExpressionOrIdentifierAsLiteral(engine_args_ast[0], factory_args.getLocalContext());
            storage_args.format_name = checkAndGetLiteralArgument<String>(engine_args_ast[0], "format_name");

            // Use format settings from global server context + settings from
            // the SETTINGS clause of the create query. Settings from current
            // session and user are ignored.
            if (factory_args.storage_def->settings)
            {
                Settings settings = factory_args.getContext()->getSettingsCopy();

                // Apply changes from SETTINGS clause, with validation.
                settings.applyChanges(factory_args.storage_def->settings->changes);

                storage_args.format_settings = getFormatSettings(factory_args.getContext(), settings);
            }
            else
            {
                storage_args.format_settings = getFormatSettings(factory_args.getContext());
            }

            if (engine_args_ast.size() == 1) /// Table in database
                return std::make_shared<StorageFile>(factory_args.relative_data_path, storage_args);

            /// Will use FD if engine_args[1] is int literal or identifier with std* name
            int source_fd = -1;
            String source_path;

            if (auto opt_name = tryGetIdentifierName(engine_args_ast[1]))
            {
                if (*opt_name == "stdin")
                    source_fd = STDIN_FILENO;
                else if (*opt_name == "stdout")
                    source_fd = STDOUT_FILENO;
                else if (*opt_name == "stderr")
                    source_fd = STDERR_FILENO;
                else
                    throw Exception(ErrorCodes::UNKNOWN_IDENTIFIER, "Unknown identifier '{}' in second arg of File storage constructor",
                        *opt_name);
            }
            else if (const auto * literal = engine_args_ast[1]->as<ASTLiteral>())
            {
                auto type = literal->value.getType();
                if (type == Field::Types::Int64)
                    source_fd = static_cast<int>(literal->value.safeGet<Int64>());
                else if (type == Field::Types::UInt64)
                    source_fd = static_cast<int>(literal->value.safeGet<UInt64>());
                else if (type == Field::Types::String)
                    StorageFile::parseFileSource(
                        literal->value.safeGet<String>(),
                        source_path,
                        storage_args.path_to_archive,
                        factory_args.getLocalContext()->getSettingsRef()[Setting::allow_archive_path_syntax]);
                else
                    throw Exception(ErrorCodes::BAD_ARGUMENTS, "Second argument must be path or file descriptor");
            }

            if (engine_args_ast.size() == 3)
            {
                engine_args_ast[2] = evaluateConstantExpressionOrIdentifierAsLiteral(engine_args_ast[2], factory_args.getLocalContext());
                storage_args.compression_method = checkAndGetLiteralArgument<String>(engine_args_ast[2], "compression_method");
            }
            else
                storage_args.compression_method = "auto";

            if (0 <= source_fd) /// File descriptor
                return std::make_shared<StorageFile>(source_fd, storage_args);

            /// User's file
            return std::make_shared<StorageFile>(source_path, factory_args.getContext()->getUserFilesPath(), false, storage_args);
        },
        storage_features);
}

SchemaCache & StorageFile::getSchemaCache(const ContextPtr & context)
{
    static SchemaCache schema_cache(context->getConfigRef().getUInt("schema_inference_cache_max_elements_for_file", DEFAULT_SCHEMA_CACHE_ELEMENTS));
    return schema_cache;
}

void StorageFile::parseFileSource(String source, String & filename, String & path_to_archive, bool allow_archive_path_syntax)
{
    if (!allow_archive_path_syntax)
    {
        filename = std::move(source);
        return;
    }

    size_t pos = source.find("::");
    if (pos == String::npos)
    {
        filename = std::move(source);
        return;
    }

    std::string_view path_to_archive_view = std::string_view{source}.substr(0, pos);
    while (path_to_archive_view.ends_with(' '))
        path_to_archive_view.remove_suffix(1);

    std::string_view filename_view = std::string_view{source}.substr(pos + 2);
    while (filename_view.starts_with(' '))
        filename_view.remove_prefix(1);

    /// possible situations when the first part can be archive is only if one of the following is true:
    /// - it contains supported extension
    /// - it contains characters that could mean glob expression
    if (filename_view.empty() || path_to_archive_view.empty()
        || (!hasSupportedArchiveExtension(path_to_archive_view) && path_to_archive_view.find_first_of("*?{") == std::string_view::npos))
    {
        filename = std::move(source);
        return;
    }

    path_to_archive = path_to_archive_view;
    filename = filename_view;
}

StorageFile::ArchiveInfo StorageFile::getArchiveInfo(
    const std::string & path_to_archive,
    const std::string & file_in_archive,
    const std::string & user_files_path,
    const ContextPtr & context,
    size_t & total_bytes_to_read
)
{
    ArchiveInfo archive_info;
    archive_info.path_in_archive = file_in_archive;

    if (file_in_archive.find_first_of("*?{") != std::string::npos)
    {
        auto matcher = std::make_shared<re2::RE2>(makeRegexpPatternFromGlobs(file_in_archive));
        if (!matcher->ok())
            throw Exception(ErrorCodes::CANNOT_COMPILE_REGEXP,
                "Cannot compile regex from glob ({}): {}", file_in_archive, matcher->error());

        archive_info.filter = [matcher, matcher_mutex = std::make_shared<std::mutex>()](const std::string & p) mutable
        {
            std::lock_guard lock(*matcher_mutex);
            return re2::RE2::FullMatch(p, *matcher);
        };
    }

    archive_info.paths_to_archives = getPathsList(path_to_archive, user_files_path, context, total_bytes_to_read);

    return archive_info;
}

}<|MERGE_RESOLUTION|>--- conflicted
+++ resolved
@@ -2124,12 +2124,8 @@
     StorageFactory::StorageFeatures storage_features{
         .supports_settings = true,
         .supports_schema_inference = true,
-<<<<<<< HEAD
         .source_access_type = AccessTypeObjects::Source::FILE,
-=======
-        .source_access_type = AccessType::FILE,
         .has_builtin_setting_fn = Settings::hasBuiltin,
->>>>>>> 19ceaa89
     };
 
     factory.registerStorage(
