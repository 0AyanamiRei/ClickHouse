--- conflicted
+++ resolved
@@ -5,6 +5,7 @@
 #include <Compression/CompressedReadBufferFromFile.h>
 
 #include <utility>
+
 
 namespace DB
 {
@@ -36,6 +37,7 @@
 {
 }
 
+
 const MarkInCompressedFile & MergeTreeMarksLoader::getMark(size_t row_index, size_t column_index)
 {
     if (!marks)
@@ -50,6 +52,7 @@
     return (*marks)[row_index * columns_in_mark + column_index];
 }
 
+
 MarkCache::MappedPtr MergeTreeMarksLoader::loadMarksImpl()
 {
     /// Memory for marks must not be accounted as memory usage for query, because they are stored in shared cache.
@@ -57,86 +60,52 @@
 
     size_t file_size = data_part_storage->getFileSize(mrk_path);
     size_t mark_size = index_granularity_info.getMarkSizeInBytes(columns_in_mark);
-    size_t expected_file_size = mark_size * marks_count;
+    size_t expected_uncompressed_size = mark_size * marks_count;
 
     auto res = std::make_shared<MarksInCompressedFile>(marks_count * columns_in_mark);
 
-    if (!index_granularity_info.is_compress_marks)
+    if (!index_granularity_info.compress_marks && expected_uncompressed_size != file_size)
+        throw Exception(
+            ErrorCodes::CORRUPTED_DATA,
+            "Bad size of marks file '{}': {}, must be: {}",
+            std::string(fs::path(data_part_storage->getFullPath()) / mrk_path),
+            std::to_string(file_size), std::to_string(expected_uncompressed_size));
+
+    auto buffer = data_part_storage->readFile(mrk_path, read_settings.adjustBufferSize(file_size), file_size, std::nullopt);
+    std::unique_ptr<ReadBuffer> reader;
+    if (index_granularity_info.compress_marks)
+        reader = std::make_unique<CompressedReadBufferFromFile>(std::move(buffer));
+    else
+        reader = std::move(buffer);
+
+    if (!index_granularity_info.is_adaptive)
     {
-<<<<<<< HEAD
         /// Read directly to marks.
-        auto buffer = data_part_storage->readFile(mrk_path, read_settings.adjustBufferSize(file_size), file_size, std::nullopt);
-        buffer->readStrict(reinterpret_cast<char *>(res->data()), file_size);
-=======
-        if (expected_file_size != file_size)
-            throw Exception(
-                ErrorCodes::CORRUPTED_DATA,
-                "Bad size of marks file '{}': {}, must be: {}",
-                std::string(fs::path(data_part_storage->getFullPath()) / mrk_path),
-                std::to_string(file_size), std::to_string(expected_file_size));
+        reader->readStrict(reinterpret_cast<char *>(res->data()), expected_uncompressed_size);
 
-        if (!index_granularity_info.is_adaptive)
-        {
-            /// Read directly to marks.
-            auto buffer = data_part_storage->readFile(mrk_path, ReadSettings().adjustBufferSize(file_size), file_size, std::nullopt);
-            buffer->readStrict(reinterpret_cast<char *>(res->data()), file_size);
->>>>>>> 6ee91912
-
-            if (!buffer->eof())
-                throw Exception("Cannot read all marks from file " + mrk_path + ", eof: " + std::to_string(buffer->eof())
-                                + ", buffer size: " + std::to_string(buffer->buffer().size()) + ", file size: " + std::to_string(file_size), ErrorCodes::CANNOT_READ_ALL_DATA);
-        }
-        else
-        {
-            auto buffer = data_part_storage->readFile(mrk_path, ReadSettings().adjustBufferSize(file_size), file_size, std::nullopt);
-            size_t i = 0;
-            while (!buffer->eof())
-            {
-                res->read(*buffer, i * columns_in_mark, columns_in_mark);
-                buffer->seek(sizeof(size_t), SEEK_CUR);
-                ++i;
-            }
-
-            if (i * mark_size != file_size)
-                throw Exception("Cannot read all marks from file " + mrk_path, ErrorCodes::CANNOT_READ_ALL_DATA);
-        }
+        if (!reader->eof())
+            throw Exception("Cannot read all marks from file " + mrk_path + ", eof: " + std::to_string(reader->eof())
+                            + ", buffer size: " + std::to_string(reader->buffer().size()) + ", file size: " + std::to_string(file_size), ErrorCodes::CANNOT_READ_ALL_DATA);
     }
     else
     {
-<<<<<<< HEAD
-        auto buffer = data_part_storage->readFile(mrk_path, read_settings.adjustBufferSize(file_size), file_size, std::nullopt);
         size_t i = 0;
-        while (!buffer->eof())
-=======
-        if (!index_granularity_info.is_adaptive)
->>>>>>> 6ee91912
+        size_t granularity;
+        while (!reader->eof())
         {
-            CompressedReadBufferFromFile buffer(data_part_storage->readFile(mrk_path, ReadSettings().adjustBufferSize(file_size), file_size, std::nullopt));
-            buffer.readStrict(reinterpret_cast<char *>(res->data()), expected_file_size);
+            res->read(*reader, i * columns_in_mark, columns_in_mark);
+            readIntBinary(granularity, *reader);
+            ++i;
+        }
 
-            if (!buffer.eof())
-                throw Exception("Cannot read all marks from file " + mrk_path + ", eof: " + std::to_string(buffer.eof())
-                                + ", buffer size: " + std::to_string(buffer.buffer().size()) + ", file size: " + std::to_string(file_size), ErrorCodes::CANNOT_READ_ALL_DATA);
-        }
-        else
-        {
-            CompressedReadBufferFromFile buffer(data_part_storage->readFile(mrk_path, ReadSettings().adjustBufferSize(file_size), file_size, std::nullopt));
-            size_t i = 0;
-            size_t granularity;
-            while (!buffer.eof())
-            {
-                res->read(buffer, i * columns_in_mark, columns_in_mark);
-                readIntBinary(granularity, buffer);
-                ++i;
-            }
+        if (i * mark_size != file_size)
+            throw Exception("Cannot read all marks from file " + mrk_path, ErrorCodes::CANNOT_READ_ALL_DATA);
+    }
 
-            if (i != marks_count)
-                throw Exception("Cannot read all marks from file " + mrk_path, ErrorCodes::CANNOT_READ_ALL_DATA);
-        }
-    }
     res->protect();
     return res;
 }
+
 
 void MergeTreeMarksLoader::loadMarks()
 {
