#pragma once

#include <Core/BaseSettingsFwdMacros.h>
#include <Core/Field.h>
#include <Core/SettingsEnums.h>
#include <Core/SettingsFields.h>
#include <base/types.h>
#include <Common/SettingsChanges.h>

namespace boost
{
namespace program_options
{
class options_description;
}
}

namespace Poco
{
namespace Util
{
class AbstractConfiguration;
}
}

namespace DB
{
class ASTStorage;
class Context;
using ContextPtr = std::shared_ptr<const Context>;
struct MergeTreeSettingsImpl;
struct MergeTreeSettings;
using MergeTreeSettingsPtr = std::shared_ptr<const MergeTreeSettings>;
struct MutableColumnsAndConstraints;

/// List of available types supported in MergeTreeSettings object
#define MERGETREE_SETTINGS_SUPPORTED_TYPES(CLASS_NAME, M) \
    M(CLASS_NAME, Bool) \
    M(CLASS_NAME, CleanDeletedRows) \
    M(CLASS_NAME, DeduplicateMergeProjectionMode) \
    M(CLASS_NAME, Float) \
    M(CLASS_NAME, Int64) \
    M(CLASS_NAME, LightweightMutationProjectionMode) \
    M(CLASS_NAME, MaxThreads) \
    M(CLASS_NAME, Milliseconds) \
    M(CLASS_NAME, Seconds) \
    M(CLASS_NAME, String) \
    M(CLASS_NAME, UInt64)

MERGETREE_SETTINGS_SUPPORTED_TYPES(MergeTreeSettings, DECLARE_SETTING_TRAIT)

struct MergeTreeSettings
{
    MergeTreeSettings();
    MergeTreeSettings(const MergeTreeSettings & settings);
    MergeTreeSettings(MergeTreeSettings && settings) noexcept;
    ~MergeTreeSettings();

    MERGETREE_SETTINGS_SUPPORTED_TYPES(MergeTreeSettings, DECLARE_SETTING_SUBSCRIPT_OPERATOR)

    bool has(std::string_view name) const;

    bool tryGet(std::string_view name, Field & value) const;
    Field get(std::string_view name) const;

    void set(std::string_view name, const Field & value);

    SettingsChanges changes() const;
    void applyChanges(const SettingsChanges & changes);
    void applyChange(const SettingChange & change);
    std::vector<std::string_view> getAllRegisteredNames() const;

    /// NOTE: will rewrite the AST to add immutable settings.
    void loadFromQuery(ASTStorage & storage_def, ContextPtr context, bool is_attach);
    void loadFromConfig(const String & config_elem, const Poco::Util::AbstractConfiguration & config);

<<<<<<< HEAD
    bool needSyncPart(size_t input_rows, size_t input_bytes) const;
=======
    void applyCompatibilitySetting(const String & compatibility_value);

    static bool isReadonlySetting(const String & name);
    static bool isPartFormatSetting(const String & name);

    /// Check that the values are sane taking also query-level settings into account.
>>>>>>> f6041f78
    void sanityCheck(size_t background_pool_tasks) const;

    void dumpToSystemMergeTreeSettingsColumns(MutableColumnsAndConstraints & params) const;

    void addToProgramOptionsIfNotPresent(boost::program_options::options_description & main_options, bool allow_repeated_settings);

    static Field castValueUtil(std::string_view name, const Field & value);
    static String valueToStringUtil(std::string_view name, const Field & value);
    static Field stringToValueUtil(std::string_view name, const String & str);
    static bool hasBuiltin(std::string_view name);
    static std::string_view resolveName(std::string_view name);
    static bool isReadonlySetting(const String & name);
    static void checkCanSet(std::string_view name, const Field & value);
    static bool isPartFormatSetting(const String & name);

private:
    std::unique_ptr<MergeTreeSettingsImpl> impl;
};

/// Column-level Merge-Tree settings which overwrite MergeTree settings
namespace MergeTreeColumnSettings
{
    void validate(const SettingsChanges & changes);
}
}<|MERGE_RESOLUTION|>--- conflicted
+++ resolved
@@ -69,21 +69,13 @@
     void applyChanges(const SettingsChanges & changes);
     void applyChange(const SettingChange & change);
     std::vector<std::string_view> getAllRegisteredNames() const;
+    void applyCompatibilitySetting(const String & compatibility_value);
 
     /// NOTE: will rewrite the AST to add immutable settings.
     void loadFromQuery(ASTStorage & storage_def, ContextPtr context, bool is_attach);
     void loadFromConfig(const String & config_elem, const Poco::Util::AbstractConfiguration & config);
 
-<<<<<<< HEAD
     bool needSyncPart(size_t input_rows, size_t input_bytes) const;
-=======
-    void applyCompatibilitySetting(const String & compatibility_value);
-
-    static bool isReadonlySetting(const String & name);
-    static bool isPartFormatSetting(const String & name);
-
-    /// Check that the values are sane taking also query-level settings into account.
->>>>>>> f6041f78
     void sanityCheck(size_t background_pool_tasks) const;
 
     void dumpToSystemMergeTreeSettingsColumns(MutableColumnsAndConstraints & params) const;
