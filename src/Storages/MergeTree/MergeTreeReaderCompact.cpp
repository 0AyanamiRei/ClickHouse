--- conflicted
+++ resolved
@@ -175,19 +175,6 @@
             const auto & type_in_storage = name_and_type.getTypeInStorage();
             const auto & name_in_storage = name_and_type.getNameInStorage();
 
-<<<<<<< HEAD
-            auto serialization = getSerializationInPart({name_in_storage, type_in_storage});
-            ColumnPtr temp_column = type_in_storage->createColumn(*serialization);
-
-            serialization->deserializeBinaryBulkWithMultipleStreams(temp_column, rows_offset, rows_to_read, deserialize_settings,
-                                                                    deserialize_binary_bulk_state_map[name], nullptr);
-
-            auto subcolumn = type_in_storage->getSubcolumn(name_and_type.getSubcolumnName(), temp_column);
-
-            /// TODO: Avoid extra copying.
-            if (column->empty())
-                column = subcolumn;
-=======
             auto cache_for_subcolumns_it = columns_cache_for_subcolumns.find(name_in_storage);
             if (!name_level_for_offsets.has_value() && cache_for_subcolumns_it != columns_cache_for_subcolumns.end())
             {
@@ -198,13 +185,13 @@
                 else
                     column->assumeMutable()->insertRangeFrom(*subcolumn, 0, subcolumn->size());
             }
->>>>>>> d52d7758
             else
             {
                 auto serialization = getSerializationInPart({name_in_storage, type_in_storage});
                 ColumnPtr temp_column = type_in_storage->createColumn(*serialization);
 
-                serialization->deserializeBinaryBulkWithMultipleStreams(temp_column, rows_to_read, deserialize_settings, deserialize_binary_bulk_state_map_for_subcolumns[name_in_storage], nullptr);
+                serialization->deserializeBinaryBulkWithMultipleStreams(temp_column, rows_offset, rows_to_read, deserialize_settings,
+                                                                        deserialize_binary_bulk_state_map_for_subcolumns[name_in_storage], nullptr);
                 auto subcolumn = type_in_storage->getSubcolumn(name_and_type.getSubcolumnName(), temp_column);
 
                 /// TODO: Avoid extra copying.
