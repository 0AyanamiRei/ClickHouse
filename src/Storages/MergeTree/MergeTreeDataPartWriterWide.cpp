--- conflicted
+++ resolved
@@ -419,12 +419,7 @@
 
     size_t mark_num;
 
-<<<<<<< HEAD
-    for (mark_num = 0; !mrk_in.eof(); ++mark_num)
-=======
-    const auto & serialization = serializations[name];
     for (mark_num = 0; !mrk_in->eof(); ++mark_num)
->>>>>>> 47c1bb34
     {
         if (mark_num > index_granularity.getMarksCount())
             throw Exception(ErrorCodes::LOGICAL_ERROR, "Incorrect number of marks in memory {}, on disk (at least) {}", index_granularity.getMarksCount(), mark_num + 1);
