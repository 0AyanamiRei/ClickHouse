#include <Storages/MergeTree/MergeTreeDataPartWriterWide.h>
#include <Interpreters/Context.h>

namespace DB
{
namespace ErrorCodes
{
    extern const int LOGICAL_ERROR;
}

namespace
{
    constexpr auto DATA_FILE_EXTENSION = ".bin";
}

MergeTreeDataPartWriterWide::MergeTreeDataPartWriterWide(
    const MergeTreeData::DataPartPtr & data_part_,
    const NamesAndTypesList & columns_list_,
    const StorageMetadataPtr & metadata_snapshot_,
    const std::vector<MergeTreeIndexPtr> & indices_to_recalc_,
    const String & marks_file_extension_,
    const CompressionCodecPtr & default_codec_,
    const MergeTreeWriterSettings & settings_,
    const MergeTreeIndexGranularity & index_granularity_)
<<<<<<< HEAD
    : MergeTreeDataPartWriterOnDisk(data_part_, columns_list_,
           indices_to_recalc_, marks_file_extension_,
           default_codec_, settings_, index_granularity_)
=======
    : IMergeTreeDataPartWriter(
        data_part_, columns_list_, metadata_snapshot_, indices_to_recalc_, marks_file_extension_, default_codec_, settings_, index_granularity_)
>>>>>>> 41659e38
{
    const auto & columns = metadata_snapshot->getColumns();
    for (const auto & it : columns_list)
        addStreams(it.name, *it.type, columns.getCodecOrDefault(it.name, default_codec), settings.estimated_size);
}

void MergeTreeDataPartWriterWide::addStreams(
    const String & name,
    const IDataType & type,
    const CompressionCodecPtr & effective_codec,
    size_t estimated_size)
{
    IDataType::StreamCallback callback = [&] (const IDataType::SubstreamPath & substream_path)
    {
        String stream_name = IDataType::getFileNameForStream(name, substream_path);
        /// Shared offsets for Nested type.
        if (column_streams.count(stream_name))
            return;

        column_streams[stream_name] = std::make_unique<Stream>(
            stream_name,
            data_part->volume->getDisk(),
            part_path + stream_name, DATA_FILE_EXTENSION,
            part_path + stream_name, marks_file_extension,
            effective_codec,
            settings.max_compress_block_size,
            estimated_size,
            settings.aio_threshold);
    };

    IDataType::SubstreamPath stream_path;
    type.enumerateStreams(callback, stream_path);
}


IDataType::OutputStreamGetter MergeTreeDataPartWriterWide::createStreamGetter(
        const String & name, WrittenOffsetColumns & offset_columns)
{
    return [&, this] (const IDataType::SubstreamPath & substream_path) -> WriteBuffer *
    {
        bool is_offsets = !substream_path.empty() && substream_path.back().type == IDataType::Substream::ArraySizes;

        String stream_name = IDataType::getFileNameForStream(name, substream_path);

        /// Don't write offsets more than one time for Nested type.
        if (is_offsets && offset_columns.count(stream_name))
            return nullptr;

        return &column_streams[stream_name]->compressed;
    };
}

void MergeTreeDataPartWriterWide::write(const Block & block,
    const IColumn::Permutation * permutation,
    const Block & primary_key_block, const Block & skip_indexes_block)
{
    /// Fill index granularity for this block
    /// if it's unknown (in case of insert data or horizontal merge,
    /// but not in case of vertical merge)
    if (compute_granularity)
    {
        size_t index_granularity_for_block = computeIndexGranularity(block);
        fillIndexGranularity(index_granularity_for_block, block.rows());
    }

    auto offset_columns = written_offset_columns ? *written_offset_columns : WrittenOffsetColumns{};

    auto it = columns_list.begin();
    for (size_t i = 0; i < columns_list.size(); ++i, ++it)
    {
        const ColumnWithTypeAndName & column = block.getByName(it->name);

        if (permutation)
        {
            if (primary_key_block.has(it->name))
            {
                const auto & primary_column = *primary_key_block.getByName(it->name).column;
                writeColumn(column.name, *column.type, primary_column, offset_columns);
            }
            else if (skip_indexes_block.has(it->name))
            {
                const auto & index_column = *skip_indexes_block.getByName(it->name).column;
                writeColumn(column.name, *column.type, index_column, offset_columns);
            }
            else
            {
                /// We rearrange the columns that are not included in the primary key here; Then the result is released - to save RAM.
                ColumnPtr permuted_column = column.column->permute(*permutation, 0);
                writeColumn(column.name, *column.type, *permuted_column, offset_columns);
            }
        }
        else
        {
            writeColumn(column.name, *column.type, *column.column, offset_columns);
        }
    }
}

void MergeTreeDataPartWriterWide::writeSingleMark(
    const String & name,
    const IDataType & type,
    WrittenOffsetColumns & offset_columns,
    size_t number_of_rows,
    DB::IDataType::SubstreamPath & path)
{
     type.enumerateStreams([&] (const IDataType::SubstreamPath & substream_path)
     {
         bool is_offsets = !substream_path.empty() && substream_path.back().type == IDataType::Substream::ArraySizes;

         String stream_name = IDataType::getFileNameForStream(name, substream_path);

         /// Don't write offsets more than one time for Nested type.
         if (is_offsets && offset_columns.count(stream_name))
             return;

         Stream & stream = *column_streams[stream_name];

         /// There could already be enough data to compress into the new block.
         if (stream.compressed.offset() >= settings.min_compress_block_size)
             stream.compressed.next();

         writeIntBinary(stream.plain_hashing.count(), stream.marks);
         writeIntBinary(stream.compressed.offset(), stream.marks);
         if (settings.can_use_adaptive_granularity)
             writeIntBinary(number_of_rows, stream.marks);
     }, path);
}

size_t MergeTreeDataPartWriterWide::writeSingleGranule(
    const String & name,
    const IDataType & type,
    const IColumn & column,
    WrittenOffsetColumns & offset_columns,
    IDataType::SerializeBinaryBulkStatePtr & serialization_state,
    IDataType::SerializeBinaryBulkSettings & serialize_settings,
    size_t from_row,
    size_t number_of_rows,
    bool write_marks)
{
    if (write_marks)
        writeSingleMark(name, type, offset_columns, number_of_rows, serialize_settings.path);

    type.serializeBinaryBulkWithMultipleStreams(column, from_row, number_of_rows, serialize_settings, serialization_state);

    /// So that instead of the marks pointing to the end of the compressed block, there were marks pointing to the beginning of the next one.
    type.enumerateStreams([&] (const IDataType::SubstreamPath & substream_path)
    {
        bool is_offsets = !substream_path.empty() && substream_path.back().type == IDataType::Substream::ArraySizes;

        String stream_name = IDataType::getFileNameForStream(name, substream_path);

        /// Don't write offsets more than one time for Nested type.
        if (is_offsets && offset_columns.count(stream_name))
            return;

        column_streams[stream_name]->compressed.nextIfAtEnd();
    }, serialize_settings.path);

    return from_row + number_of_rows;
}

/// Column must not be empty. (column.size() !== 0)
void MergeTreeDataPartWriterWide::writeColumn(
    const String & name,
    const IDataType & type,
    const IColumn & column,
    WrittenOffsetColumns & offset_columns)
{
    auto [it, inserted] = serialization_states.emplace(name, nullptr);
    if (inserted)
    {
        IDataType::SerializeBinaryBulkSettings serialize_settings;
        serialize_settings.getter = createStreamGetter(name, offset_columns);
        type.serializeBinaryBulkStatePrefix(serialize_settings, it->second);
    }

    const auto & global_settings = storage.global_context.getSettingsRef();
    IDataType::SerializeBinaryBulkSettings serialize_settings;
    serialize_settings.getter = createStreamGetter(name, offset_columns);
    serialize_settings.low_cardinality_max_dictionary_size = global_settings.low_cardinality_max_dictionary_size;
    serialize_settings.low_cardinality_use_single_dictionary_for_part = global_settings.low_cardinality_use_single_dictionary_for_part != 0;

    size_t total_rows = column.size();
    size_t current_row = 0;
    size_t current_column_mark = getCurrentMark();
    size_t current_index_offset = getIndexOffset();
    while (current_row < total_rows)
    {
        size_t rows_to_write;
        bool write_marks = true;

        /// If there is `index_offset`, then the first mark goes not immediately, but after this number of rows.
        if (current_row == 0 && current_index_offset != 0)
        {
            write_marks = false;
            rows_to_write = current_index_offset;
        }
        else
        {
            if (index_granularity.getMarksCount() <= current_column_mark)
                throw Exception(
                    "Incorrect size of index granularity expect mark " + toString(current_column_mark) + " totally have marks " + toString(index_granularity.getMarksCount()),
                    ErrorCodes::LOGICAL_ERROR);

            rows_to_write = index_granularity.getMarkRows(current_column_mark);
        }

        if (rows_to_write != 0)
            data_written = true;

        current_row = writeSingleGranule(
            name,
            type,
            column,
            offset_columns,
            it->second,
            serialize_settings,
            current_row,
            rows_to_write,
            write_marks
        );

        if (write_marks)
            current_column_mark++;
    }

    type.enumerateStreams([&] (const IDataType::SubstreamPath & substream_path)
    {
        bool is_offsets = !substream_path.empty() && substream_path.back().type == IDataType::Substream::ArraySizes;
        if (is_offsets)
        {
            String stream_name = IDataType::getFileNameForStream(name, substream_path);
            offset_columns.insert(stream_name);
        }
    }, serialize_settings.path);

    next_mark = current_column_mark;
    next_index_offset = current_row - total_rows;
}

void MergeTreeDataPartWriterWide::finishDataSerialization(IMergeTreeDataPart::Checksums & checksums)
{
    const auto & global_settings = storage.global_context.getSettingsRef();
    IDataType::SerializeBinaryBulkSettings serialize_settings;
    serialize_settings.low_cardinality_max_dictionary_size = global_settings.low_cardinality_max_dictionary_size;
    serialize_settings.low_cardinality_use_single_dictionary_for_part = global_settings.low_cardinality_use_single_dictionary_for_part != 0;
    WrittenOffsetColumns offset_columns;

    bool write_final_mark = (with_final_mark && data_written);

    {
        auto it = columns_list.begin();
        for (size_t i = 0; i < columns_list.size(); ++i, ++it)
        {
            if (!serialization_states.empty())
            {
                serialize_settings.getter = createStreamGetter(it->name, written_offset_columns ? *written_offset_columns : offset_columns);
                it->type->serializeBinaryBulkStateSuffix(serialize_settings, serialization_states[it->name]);
            }

            if (write_final_mark)
            {
                writeFinalMark(it->name, it->type, offset_columns, serialize_settings.path);
            }
        }
    }

    for (auto & stream : column_streams)
    {
        stream.second->finalize();
        stream.second->addToChecksums(checksums);
    }

    column_streams.clear();
    serialization_states.clear();
}

void MergeTreeDataPartWriterWide::writeFinalMark(
    const std::string & column_name,
    const DataTypePtr column_type,
    WrittenOffsetColumns & offset_columns,
    DB::IDataType::SubstreamPath & path)
{
    writeSingleMark(column_name, *column_type, offset_columns, 0, path);
    /// Memoize information about offsets
    column_type->enumerateStreams([&] (const IDataType::SubstreamPath & substream_path)
    {
        bool is_offsets = !substream_path.empty() && substream_path.back().type == IDataType::Substream::ArraySizes;
        if (is_offsets)
        {
            String stream_name = IDataType::getFileNameForStream(column_name, substream_path);
            offset_columns.insert(stream_name);
        }
    }, path);
}

}<|MERGE_RESOLUTION|>--- conflicted
+++ resolved
@@ -22,14 +22,9 @@
     const CompressionCodecPtr & default_codec_,
     const MergeTreeWriterSettings & settings_,
     const MergeTreeIndexGranularity & index_granularity_)
-<<<<<<< HEAD
-    : MergeTreeDataPartWriterOnDisk(data_part_, columns_list_,
+    : MergeTreeDataPartWriterOnDisk(data_part_, columns_list_, metadata_snapshot_,
            indices_to_recalc_, marks_file_extension_,
            default_codec_, settings_, index_granularity_)
-=======
-    : IMergeTreeDataPartWriter(
-        data_part_, columns_list_, metadata_snapshot_, indices_to_recalc_, marks_file_extension_, default_codec_, settings_, index_granularity_)
->>>>>>> 41659e38
 {
     const auto & columns = metadata_snapshot->getColumns();
     for (const auto & it : columns_list)
