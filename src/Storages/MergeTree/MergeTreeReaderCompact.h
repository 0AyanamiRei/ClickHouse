#pragma once

#include <Core/NamesAndTypes.h>
#include <Storages/MergeTree/IMergeTreeReader.h>
#include <IO/ReadBufferFromFileBase.h>
#include <DataTypes/Serializations/ISerialization.h>

namespace DB
{

class MergeTreeDataPartCompact;
using DataPartCompactPtr = std::shared_ptr<const MergeTreeDataPartCompact>;

class IMergeTreeDataPart;
using DataPartPtr = std::shared_ptr<const IMergeTreeDataPart>;

/// Base class of readers for compact parts.
class MergeTreeReaderCompact : public IMergeTreeReader
{
public:
    MergeTreeReaderCompact(
        MergeTreeDataPartInfoForReaderPtr data_part_info_for_read_,
        NamesAndTypesList columns_,
        const VirtualFields & virtual_fields_,
        const StorageSnapshotPtr & storage_snapshot_,
        UncompressedCache * uncompressed_cache_,
        MarkCache * mark_cache_,
        MarkRanges mark_ranges_,
        MergeTreeReaderSettings settings_,
        ValueSizeMap avg_value_size_hints_,
        const ReadBufferFromFileBase::ProfileCallback & profile_callback_,
        clockid_t clock_type_);

    bool canReadIncompleteGranules() const final { return false; }

<<<<<<< HEAD
    /// Return the number of rows has been read or zero if there is no columns to read.
    /// If continue_reading is true, continue reading from last state, otherwise seek to from_mark
    size_t readRows(size_t from_mark, size_t current_task_last_mark,
                    bool continue_reading, size_t max_rows_to_read,
                    size_t offset, Columns & res_columns) override;
=======
protected:
    void fillColumnPositions();
    NameAndTypePair getColumnConvertedToSubcolumnOfNested(const NameAndTypePair & column);
>>>>>>> 25d64d49

    using InputStreamGetter = ISerialization::InputStreamGetter;

    void readData(
        const NameAndTypePair & name_and_type,
        ColumnPtr & column,
        size_t rows_to_read,
        const InputStreamGetter & getter);

    void readPrefix(
        const NameAndTypePair & name_and_type,
        const InputStreamGetter & buffer_getter,
        const InputStreamGetter & buffer_getter_for_prefix,
        const ColumnNameLevel & name_level_for_offsets);

    void createColumnsForReading(Columns & res_columns) const;
    bool needSkipStream(size_t column_pos, const ISerialization::SubstreamPath & substream) const;

    const MergeTreeMarksLoaderPtr marks_loader;
    MergeTreeMarksGetterPtr marks_getter;

    ReadBufferFromFileBase::ProfileCallback profile_callback;
    clockid_t clock_type;

    /// Storage columns with collected separate arrays of Nested to columns of Nested type.
    /// They maybe be needed for finding offsets of missed Nested columns in parts.
    /// They are rarely used and are heavy to initialized, so we create them
    /// only on demand and cache in this field.
    std::optional<ColumnsDescription> storage_columns_with_collected_nested;

    /// Positions of columns in part structure.
    using ColumnPositions = std::vector<std::optional<size_t>>;
    ColumnPositions column_positions;

    /// Should we read full column or only it's offsets.
    /// Element of the vector is the level of the alternative stream.
    std::vector<ColumnNameLevel> columns_for_offsets;

    /// Mark to read in next 'readRows' call in case,
    /// when 'continue_reading' is true.
    size_t next_mark = 0;
<<<<<<< HEAD
    std::optional<std::pair<size_t, size_t>> last_read_granule;

    void seekToMark(size_t row_index, size_t column_index);

    void readData(const NameAndTypePair & name_and_type, ColumnPtr & column, size_t from_mark,
        size_t current_task_last_mark, size_t column_position,
        size_t rows_to_read, size_t offset, ColumnNameLevel name_level_for_offsets, std::unordered_map<String, ColumnPtr> & columns_cache_for_subcolumns);

    /// Returns maximal value of granule size in compressed file from @mark_ranges.
    /// This value is used as size of read buffer.
    static size_t getReadBufferSize(
        const IMergeTreeDataPartInfoForReader & data_part_info_for_reader,
        MergeTreeMarksLoader & marks_loader,
        const ColumnPositions & column_positions,
        const MarkRanges & mark_ranges);

    /// For asynchronous reading from remote fs.
    void adjustUpperBound(size_t last_mark);

    ReadBufferFromFileBase::ProfileCallback profile_callback;
    clockid_t clock_type;
    bool initialized = false;
=======
>>>>>>> 25d64d49
};

}<|MERGE_RESOLUTION|>--- conflicted
+++ resolved
@@ -33,17 +33,9 @@
 
     bool canReadIncompleteGranules() const final { return false; }
 
-<<<<<<< HEAD
-    /// Return the number of rows has been read or zero if there is no columns to read.
-    /// If continue_reading is true, continue reading from last state, otherwise seek to from_mark
-    size_t readRows(size_t from_mark, size_t current_task_last_mark,
-                    bool continue_reading, size_t max_rows_to_read,
-                    size_t offset, Columns & res_columns) override;
-=======
 protected:
     void fillColumnPositions();
     NameAndTypePair getColumnConvertedToSubcolumnOfNested(const NameAndTypePair & column);
->>>>>>> 25d64d49
 
     using InputStreamGetter = ISerialization::InputStreamGetter;
 
@@ -51,6 +43,7 @@
         const NameAndTypePair & name_and_type,
         ColumnPtr & column,
         size_t rows_to_read,
+        size_t offset,
         const InputStreamGetter & getter);
 
     void readPrefix(
@@ -85,31 +78,6 @@
     /// Mark to read in next 'readRows' call in case,
     /// when 'continue_reading' is true.
     size_t next_mark = 0;
-<<<<<<< HEAD
-    std::optional<std::pair<size_t, size_t>> last_read_granule;
-
-    void seekToMark(size_t row_index, size_t column_index);
-
-    void readData(const NameAndTypePair & name_and_type, ColumnPtr & column, size_t from_mark,
-        size_t current_task_last_mark, size_t column_position,
-        size_t rows_to_read, size_t offset, ColumnNameLevel name_level_for_offsets, std::unordered_map<String, ColumnPtr> & columns_cache_for_subcolumns);
-
-    /// Returns maximal value of granule size in compressed file from @mark_ranges.
-    /// This value is used as size of read buffer.
-    static size_t getReadBufferSize(
-        const IMergeTreeDataPartInfoForReader & data_part_info_for_reader,
-        MergeTreeMarksLoader & marks_loader,
-        const ColumnPositions & column_positions,
-        const MarkRanges & mark_ranges);
-
-    /// For asynchronous reading from remote fs.
-    void adjustUpperBound(size_t last_mark);
-
-    ReadBufferFromFileBase::ProfileCallback profile_callback;
-    clockid_t clock_type;
-    bool initialized = false;
-=======
->>>>>>> 25d64d49
 };
 
 }