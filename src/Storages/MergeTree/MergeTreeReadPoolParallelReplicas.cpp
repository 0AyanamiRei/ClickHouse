#include <Storages/MergeTree/MergeTreeReadPoolParallelReplicas.h>

#include <Core/Settings.h>
#include <Interpreters/Context.h>

#include <algorithm>
#include <iterator>
#include <ranges>


namespace
{

size_t chooseSegmentSize(
    LoggerPtr log, size_t mark_segment_size, size_t min_marks_per_task, size_t threads, size_t sum_marks, size_t number_of_replicas)
{
    /// Mark segment size determines the granularity of work distribution between replicas.
    /// Namely, coordinator will take mark segments of size `mark_segment_size` granules, calculate hash of this segment and assign it to corresponding replica.
    /// Small segments are good when we read a small random subset of a table, big - when we do full-scan over a large table.
    /// With small segments there is a problem: consider a query like `select max(time) from wikistat`. Average size of `time` per granule is ~5KB. So when we
    /// read 128 granules we still read only ~0.5MB of data. With default fs cache segment size of 4MB it means a lot of data will be downloaded and written
    /// in cache for no reason. General case will look like this:
    ///
    ///                                    +---------- useful data
    ///                                    v
    ///                           +------+--+------+
    ///                           |------|++|      |
    ///                           |------|++|      |
    ///                           +------+--+------+
    ///                               ^
    /// predownloaded data -----------+
    ///
    /// Having large segments solves all the problems in this case. Also bigger segments mean less requests (especially for big tables and full-scans).
    /// These three values below chosen mostly intuitively. 128 granules is 1M rows - just a good starting point, 16384 seems to still make sense when reading
    /// billions of rows and 1024 - is a reasonable point in between. We limit our choice to only these three options because when we change segment size
    /// we essentially change distribution of data between replicas and of course we don't want to use simultaneously tens of different distributions, because
    /// it would be a huge waste of cache space.
    constexpr std::array<size_t, 3> borders{128, 1024, 16384};

    LOG_DEBUG(
        log,
        "mark_segment_size={}, min_marks_per_task*threads={}, sum_marks/number_of_replicas^2={}",
        mark_segment_size,
        min_marks_per_task * threads,
        sum_marks / number_of_replicas / number_of_replicas);

    /// Here we take max of two numbers:
    /// * (min_marks_per_task * threads) = the number of marks we request from the coordinator each time - there is no point to have segments smaller than one unit of work for a replica
    /// * (sum_marks / number_of_replicas^2) - we use consistent hashing for work distribution (including work stealing). If we have a really slow replica
    ///   everything except (1/number_of_replicas) portion of its work will be stolen by other replicas. And it owns (1/number_of_replicas) share of total number of marks.
    ///   Also important to note here that sum_marks is calculated after PK analysis, it means in particular that different segment sizes might be used for the
    ///   same table for different queries (it is intentional).
    ///
    /// Positive `mark_segment_size` means it is a user provided value, we have to preserve it.
    if (mark_segment_size == 0)
        mark_segment_size = std::max(min_marks_per_task * threads, sum_marks / number_of_replicas / number_of_replicas);

    /// Squeeze the value to the borders.
    mark_segment_size = std::clamp(mark_segment_size, borders.front(), borders.back());
    /// After we calculated a hopefully good value for segment_size let's just find the maximal border that is not bigger than the chosen value.
    for (auto border : borders | std::views::reverse)
    {
        if (mark_segment_size >= border)
        {
            LOG_DEBUG(log, "Chosen segment size: {}", border);
            return border;
        }
    }

    UNREACHABLE();
}

size_t getMinMarksPerTask(size_t min_marks_per_task, const std::vector<DB::MergeTreeReadTaskInfoPtr> & per_part_infos)
{
    for (const auto & info : per_part_infos)
        min_marks_per_task = std::max(min_marks_per_task, info->min_marks_per_task);

    if (min_marks_per_task == 0)
        throw DB::Exception(
            DB::ErrorCodes::BAD_ARGUMENTS, "Chosen number of marks to read is zero (likely because of weird interference of settings)");

    return min_marks_per_task;
}
}

namespace ProfileEvents
{
extern const Event ParallelReplicasReadMarks;
}

namespace DB
{
namespace Setting
{
    extern const SettingsUInt64 parallel_replicas_mark_segment_size;
}

namespace ErrorCodes
{
<<<<<<< HEAD
    extern const int LOGICAL_ERROR;
    extern const int BAD_ARGUMENTS;
=======
extern const int LOGICAL_ERROR;
extern const int BAD_ARGUMENTS;
>>>>>>> bf0c6093
}

MergeTreeReadPoolParallelReplicas::MergeTreeReadPoolParallelReplicas(
    ParallelReadingExtension extension_,
    RangesInDataParts && parts_,
    MutationsSnapshotPtr mutations_snapshot_,
    VirtualFields shared_virtual_fields_,
    const StorageSnapshotPtr & storage_snapshot_,
    const PrewhereInfoPtr & prewhere_info_,
    const ExpressionActionsSettings & actions_settings_,
    const MergeTreeReaderSettings & reader_settings_,
    const Names & column_names_,
    const PoolSettings & settings_,
    const ContextPtr & context_)
    : MergeTreeReadPoolBase(
        std::move(parts_),
        std::move(mutations_snapshot_),
        std::move(shared_virtual_fields_),
        storage_snapshot_,
        prewhere_info_,
        actions_settings_,
        reader_settings_,
        column_names_,
        settings_,
        context_)
    , extension(std::move(extension_))
    , coordination_mode(CoordinationMode::Default)
    , min_marks_per_task(getMinMarksPerTask(pool_settings.min_marks_for_concurrent_read, per_part_infos))
    , mark_segment_size(chooseSegmentSize(
          log,
          context_->getSettingsRef()[Setting::parallel_replicas_mark_segment_size],
          min_marks_per_task,
          pool_settings.threads,
          pool_settings.sum_marks,
          extension.getTotalNodesCount()))
{
<<<<<<< HEAD
    for (const auto & info : per_part_infos)
        min_marks_per_task = std::max(min_marks_per_task, info->min_marks_per_task);

    if (min_marks_per_task == 0)
        throw Exception(
            ErrorCodes::BAD_ARGUMENTS, "Chosen number of marks to read is zero (likely because of weird interference of settings)");

    extension.all_callback(
        InitialAllRangesAnnouncement(coordination_mode, parts_ranges.getDescriptions(), extension.number_of_current_replica));
=======
    extension.sendInitialRequest(coordination_mode, parts_ranges, mark_segment_size);
>>>>>>> bf0c6093
}

MergeTreeReadTaskPtr MergeTreeReadPoolParallelReplicas::getTask(size_t /*task_idx*/, MergeTreeReadTask * previous_task)
{
    std::lock_guard lock(mutex);

    if (no_more_tasks_available)
        return nullptr;

    if (buffered_ranges.empty())
    {
        auto result = extension.sendReadRequest(
            coordination_mode,
            min_marks_per_task * pool_settings.threads,
            /// For Default coordination mode we don't need to pass part names.
            RangesInDataPartsDescription{});

        if (!result || result->finish)
        {
            no_more_tasks_available = true;
            return nullptr;
        }

        buffered_ranges = std::move(result->description);
    }

    if (buffered_ranges.empty())
        throw Exception(ErrorCodes::LOGICAL_ERROR, "No tasks to read. This is a bug");

    auto & current_task = buffered_ranges.front();

    auto part_it
        = std::ranges::find_if(per_part_infos, [&current_task](const auto & part) { return part->data_part->info == current_task.info; });
    if (part_it == per_part_infos.end())
        throw Exception(ErrorCodes::LOGICAL_ERROR, "Assignment contains an unknown part (current_task: {})", current_task.describe());
    const size_t part_idx = std::distance(per_part_infos.begin(), part_it);

    MarkRanges ranges_to_read;
    size_t current_sum_marks = 0;
    while (current_sum_marks < min_marks_per_task && !current_task.ranges.empty())
    {
        auto diff = min_marks_per_task - current_sum_marks;
        auto range = current_task.ranges.front();
        if (range.getNumberOfMarks() > diff)
        {
            auto new_range = range;
            new_range.end = range.begin + diff;
            range.begin += diff;

            current_task.ranges.front() = range;
            ranges_to_read.push_back(new_range);
            current_sum_marks += new_range.getNumberOfMarks();
            continue;
        }

        ranges_to_read.push_back(range);
        current_sum_marks += range.getNumberOfMarks();
        current_task.ranges.pop_front();
    }

    if (current_task.ranges.empty())
        buffered_ranges.pop_front();

    ProfileEvents::increment(ProfileEvents::ParallelReplicasReadMarks, current_sum_marks);
    return createTask(per_part_infos[part_idx], std::move(ranges_to_read), previous_task);
}

}<|MERGE_RESOLUTION|>--- conflicted
+++ resolved
@@ -97,13 +97,8 @@
 
 namespace ErrorCodes
 {
-<<<<<<< HEAD
-    extern const int LOGICAL_ERROR;
-    extern const int BAD_ARGUMENTS;
-=======
 extern const int LOGICAL_ERROR;
 extern const int BAD_ARGUMENTS;
->>>>>>> bf0c6093
 }
 
 MergeTreeReadPoolParallelReplicas::MergeTreeReadPoolParallelReplicas(
@@ -140,19 +135,7 @@
           pool_settings.sum_marks,
           extension.getTotalNodesCount()))
 {
-<<<<<<< HEAD
-    for (const auto & info : per_part_infos)
-        min_marks_per_task = std::max(min_marks_per_task, info->min_marks_per_task);
-
-    if (min_marks_per_task == 0)
-        throw Exception(
-            ErrorCodes::BAD_ARGUMENTS, "Chosen number of marks to read is zero (likely because of weird interference of settings)");
-
-    extension.all_callback(
-        InitialAllRangesAnnouncement(coordination_mode, parts_ranges.getDescriptions(), extension.number_of_current_replica));
-=======
     extension.sendInitialRequest(coordination_mode, parts_ranges, mark_segment_size);
->>>>>>> bf0c6093
 }
 
 MergeTreeReadTaskPtr MergeTreeReadPoolParallelReplicas::getTask(size_t /*task_idx*/, MergeTreeReadTask * previous_task)
