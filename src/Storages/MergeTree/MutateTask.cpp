#include <Storages/MergeTree/MutateTask.h>

#include <DataTypes/ObjectUtils.h>
#include <Disks/SingleDiskVolume.h>
#include <IO/HashingWriteBuffer.h>
#include <Common/logger_useful.h>
#include <Common/escapeForFileName.h>
#include <Core/Settings.h>
#include <Storages/MergeTree/DataPartStorageOnDiskFull.h>
#include <Storages/Statistics/Statistics.h>
#include <Columns/ColumnsNumber.h>
#include <Interpreters/Context.h>
#include <Interpreters/Squashing.h>
#include <Interpreters/MergeTreeTransaction.h>
#include <Interpreters/MutationsInterpreter.h>
#include <Interpreters/PreparedSets.h>
#include <Interpreters/createSubcolumnsExtractionActions.h>
#include <Processors/Transforms/TTLTransform.h>
#include <Processors/Transforms/TTLCalcTransform.h>
#include <Processors/Transforms/DistinctSortedTransform.h>
#include <Processors/Transforms/ColumnGathererTransform.h>
#include <Processors/Sources/SourceFromSingleChunk.h>
#include <Processors/Transforms/ExpressionTransform.h>
#include <Processors/Transforms/MaterializingTransform.h>
#include <Processors/Executors/PullingPipelineExecutor.h>
#include <Processors/QueryPlan/CreatingSetsStep.h>
#include <Processors/QueryPlan/Optimizations/QueryPlanOptimizationSettings.h>
#include <Storages/MergeTree/StorageFromMergeTreeDataPart.h>
#include <Storages/MergeTree/MergeTreeDataWriter.h>
#include <Storages/MergeTree/MergeProjectionPartsTask.h>
#include <Storages/MutationCommands.h>
#include <Storages/MergeTree/MergeTreeDataMergerMutator.h>
#include <Storages/MergeTree/MergeTreeIndexGin.h>
#include <Storages/MergeTree/MergeTreeSettings.h>
#include <Storages/MergeTree/MergeTreeVirtualColumns.h>
#include <DataTypes/DataTypeNullable.h>
#include <DataTypes/DataTypeVariant.h>
#include <boost/algorithm/string/replace.hpp>
#include <Common/ProfileEventsScope.h>
#include <Core/ColumnsWithTypeAndName.h>


namespace ProfileEvents
{
    extern const Event MutationTotalParts;
    extern const Event MutationUntouchedParts;
    extern const Event MutationCreatedEmptyParts;
    extern const Event MutationTotalMilliseconds;
    extern const Event MutationExecuteMilliseconds;
    extern const Event MutationAllPartColumns;
    extern const Event MutationSomePartColumns;
    extern const Event MutateTaskProjectionsCalculationMicroseconds;
}

namespace CurrentMetrics
{
    extern const Metric PartMutation;
}

namespace DB
{

namespace Setting
{
    extern const SettingsUInt64 min_insert_block_size_bytes;
    extern const SettingsUInt64 min_insert_block_size_rows;
}

namespace MergeTreeSetting
{
    extern const MergeTreeSettingsBool allow_remote_fs_zero_copy_replication;
    extern const MergeTreeSettingsBool always_use_copy_instead_of_hardlinks;
    extern const MergeTreeSettingsMilliseconds background_task_preferred_step_execution_time_ms;
    extern const MergeTreeSettingsBool exclude_deleted_rows_for_part_size_in_merge;
    extern const MergeTreeSettingsLightweightMutationProjectionMode lightweight_mutation_projection_mode;
    extern const MergeTreeSettingsBool materialize_ttl_recalculate_only;
    extern const MergeTreeSettingsUInt64 max_file_name_length;
    extern const MergeTreeSettingsFloat ratio_of_defaults_for_sparse_serialization;
    extern const MergeTreeSettingsBool replace_long_file_name_to_hash;
    extern const MergeTreeSettingsBool ttl_only_drop_parts;
    extern const MergeTreeSettingsBool enable_index_granularity_compression;
    extern const MergeTreeSettingsBool columns_and_secondary_indices_sizes_lazy_calculation;
}

namespace ErrorCodes
{
    extern const int ABORTED;
    extern const int LOGICAL_ERROR;
}

enum class ExecuteTTLType : uint8_t
{
    NONE = 0,
    NORMAL = 1,
    RECALCULATE= 2,
};

namespace MutationHelpers
{

static bool haveMutationsOfDynamicColumns(const MergeTreeData::DataPartPtr & data_part, const MutationCommands & commands)
{
    for (const auto & command : commands)
    {
        if (!command.column_name.empty())
        {
            auto column = data_part->tryGetColumn(command.column_name);
            if (column && column->type->hasDynamicSubcolumns())
                return true;
        }
    }

    return false;
}

static UInt64 getExistingRowsCount(const Block & block)
{
    auto column = block.getByName(RowExistsColumn::name).column;
    const ColumnUInt8 * row_exists_col = typeid_cast<const ColumnUInt8 *>(column.get());

    if (!row_exists_col)
    {
        LOG_WARNING(&Poco::Logger::get("MutationHelpers::getExistingRowsCount"), "_row_exists column type is not UInt8");
        return block.rows();
    }

    UInt64 existing_count = 0;

    for (UInt8 row_exists : row_exists_col->getData())
        if (row_exists)
            existing_count++;

    return existing_count;
}

/** Split mutation commands into two parts:
*   First part should be executed by mutations interpreter.
*   Other is just simple drop/renames, so they can be executed without interpreter.
*/
static void splitAndModifyMutationCommands(
    MergeTreeData::DataPartPtr part,
    StorageMetadataPtr metadata_snapshot,
    AlterConversionsPtr alter_conversions,
    const MutationCommands & commands,
    MutationCommands & for_interpreter,
    MutationCommands & for_file_renames,
    bool suitable_for_ttl_optimization,
    LoggerPtr log)
{
    auto part_columns = part->getColumnsDescription();
    const auto & table_columns = metadata_snapshot->getColumns();

    if (haveMutationsOfDynamicColumns(part, commands) || !isWidePart(part) || !isFullPartStorage(part->getDataPartStorage()))
    {
        NameSet mutated_columns;
        NameSet dropped_columns;
        NameSet ignored_columns;

        for (const auto & command : commands)
        {
            if (command.type == MutationCommand::Type::MATERIALIZE_COLUMN)
            {
                /// For ordinary column with default or materialized expression, MATERIALIZE COLUMN should not override past values
                /// So we only mutate column if `command.column_name` is a default/materialized column or if the part does not have physical column file
                auto column_ordinary = table_columns.getOrdinary().tryGetByName(command.column_name);
                if (!column_ordinary || !part->tryGetColumn(command.column_name) || !part->hasColumnFiles(*column_ordinary))
                {
                    for_interpreter.push_back(command);
                    mutated_columns.emplace(command.column_name);
                }
            }
            else if (command.type == MutationCommand::READ_COLUMN)
            {
                bool has_column = part_columns.has(command.column_name) || part_columns.hasNested(command.column_name);
                if (has_column || command.read_for_patch)
                {
                    for_interpreter.push_back(command);
                    mutated_columns.insert(command.column_name);
                }
            }
            else if (command.type == MutationCommand::Type::MATERIALIZE_INDEX
                || command.type == MutationCommand::Type::MATERIALIZE_STATISTICS
                || command.type == MutationCommand::Type::MATERIALIZE_PROJECTION
                || command.type == MutationCommand::Type::MATERIALIZE_TTL
                || command.type == MutationCommand::Type::DELETE
                || command.type == MutationCommand::Type::UPDATE
                || command.type == MutationCommand::Type::APPLY_DELETED_MASK
                || command.type == MutationCommand::Type::APPLY_PATCHES)
            {
                for_interpreter.push_back(command);
                for (const auto & [column_name, expr] : command.column_to_update_expression)
                    mutated_columns.emplace(column_name);

                if (command.type == MutationCommand::Type::MATERIALIZE_TTL && suitable_for_ttl_optimization)
                {
                    for (const auto & col : part_columns)
                    {
                        if (!mutated_columns.contains(col.name))
                            ignored_columns.emplace(col.name);
                    }
                }
            }
            else if (command.type == MutationCommand::Type::DROP_INDEX
                     || command.type == MutationCommand::Type::DROP_PROJECTION
                     || command.type == MutationCommand::Type::DROP_STATISTICS)
            {
                for_file_renames.push_back(command);
            }
            else if (bool has_column = part_columns.has(command.column_name), has_nested_column = part_columns.hasNested(command.column_name); has_column || has_nested_column)
            {
                if (command.type == MutationCommand::Type::DROP_COLUMN || command.type == MutationCommand::Type::RENAME_COLUMN)
                {
                    if (has_nested_column)
                    {
                        const auto & nested = part_columns.getNested(command.column_name);
                        assert(!nested.empty());
                        for (const auto & nested_column : nested)
                            mutated_columns.emplace(nested_column.name);
                    }
                    else
                        mutated_columns.emplace(command.column_name);

                    if (command.type == MutationCommand::Type::DROP_COLUMN)
                        dropped_columns.emplace(command.column_name);
                }
            }
        }

        /// We don't add renames from commands, instead we take them from rename_map.
        /// It's important because required renames depend not only on part's data version (i.e. mutation version)
        /// but also on part's metadata version. Why we have such logic only for renames? Because all other types of alter
        /// can be deduced based on difference between part's schema and table schema.
        for (const auto & [rename_to, rename_from] : alter_conversions->getRenameMap())
        {
            if (part_columns.has(rename_from))
            {
                /// Actual rename
                for_interpreter.push_back(
                {
                    .type = MutationCommand::Type::READ_COLUMN,
                    .column_name = rename_to,
                });

                /// Not needed for compact parts (not executed), added here only to produce correct
                /// set of columns for new part and their serializations
                for_file_renames.push_back(
                {
                     .type = MutationCommand::Type::RENAME_COLUMN,
                     .column_name = rename_from,
                     .rename_to = rename_to
                });

                part_columns.rename(rename_from, rename_to);
            }
        }

        /// If it's compact part, then we don't need to actually remove files
        /// from disk we just don't read dropped columns
        for (const auto & column : part_columns)
        {
            if (!mutated_columns.contains(column.name))
            {
                if (!metadata_snapshot->getColumns().has(column.name) && !part->storage.getVirtualsPtr()->has(column.name) && !ignored_columns.contains(column.name))
                {
                    /// We cannot add the column because there's no such column in table.
                    /// It's okay if the column was dropped. It may also absent in dropped_columns
                    /// if the corresponding MUTATE_PART entry was not created yet or was created separately from current MUTATE_PART.
                    /// But we don't know for sure what happened.
                    auto part_metadata_version = part->getMetadataVersion();
                    auto table_metadata_version = metadata_snapshot->getMetadataVersion();

                    bool allow_equal_versions = part_metadata_version == table_metadata_version && part->old_part_with_no_metadata_version_on_disk;
                    if (part_metadata_version < table_metadata_version || allow_equal_versions)
                    {
                        LOG_WARNING(log, "Ignoring column {} from part {} with metadata version {} because there is no such column "
                                         "in table {} with metadata version {}. Assuming the column was dropped", column.name, part->name,
                                    part_metadata_version, part->storage.getStorageID().getNameForLogs(), table_metadata_version);
                        continue;
                    }

                    /// StorageMergeTree does not have metadata version
                    if (part->storage.supportsReplication())
                        throw Exception(ErrorCodes::LOGICAL_ERROR, "Part {} with metadata version {} contains column {} that is absent "
                                        "in table {} with metadata version {}",
                                        part->name, part_metadata_version, column.name,
                                        part->storage.getStorageID().getNameForLogs(), table_metadata_version);
                }

                for_interpreter.emplace_back(
                    MutationCommand{.type = MutationCommand::Type::READ_COLUMN, .column_name = column.name, .data_type = column.type});
            }
            else if (dropped_columns.contains(column.name))
            {
                /// Not needed for compact parts (not executed), added here only to produce correct
                /// set of columns for new part and their serializations
                for_file_renames.push_back(
                {
                     .type = MutationCommand::Type::DROP_COLUMN,
                     .column_name = column.name,
                });
            }
        }
    }
    else
    {
        for (const auto & command : commands)
        {
            if (command.type == MutationCommand::Type::MATERIALIZE_COLUMN)
            {
                /// For ordinary column with default or materialized expression, MATERIALIZE COLUMN should not override past values
                /// So we only mutate column if `command.column_name` is a default/materialized column or if the part does not have physical column file
                auto column_ordinary = table_columns.getOrdinary().tryGetByName(command.column_name);
                if (!column_ordinary || !part->tryGetColumn(command.column_name) || !part->hasColumnFiles(*column_ordinary))
                    for_interpreter.push_back(command);
            }
            else if (command.type == MutationCommand::Type::MATERIALIZE_INDEX
                || command.type == MutationCommand::Type::MATERIALIZE_STATISTICS
                || command.type == MutationCommand::Type::MATERIALIZE_PROJECTION
                || command.type == MutationCommand::Type::MATERIALIZE_TTL
                || command.type == MutationCommand::Type::DELETE
                || command.type == MutationCommand::Type::UPDATE
                || command.type == MutationCommand::Type::APPLY_DELETED_MASK
                || command.type == MutationCommand::Type::APPLY_PATCHES)
            {
                for_interpreter.push_back(command);
            }
            else if (command.type == MutationCommand::Type::DROP_INDEX
                     || command.type == MutationCommand::Type::DROP_PROJECTION
                     || command.type == MutationCommand::Type::DROP_STATISTICS)
            {
                for_file_renames.push_back(command);
            }
            else if (command.type == MutationCommand::Type::READ_COLUMN)
            {
                if (part_columns.has(command.column_name) || command.read_for_patch)
                {
                    for_interpreter.push_back(command);
                    for_file_renames.push_back(command);
                }
            }
            /// If we don't have this column in source part, we don't need to materialize it.
            else if (part_columns.has(command.column_name))
            {
                if (command.type == MutationCommand::Type::RENAME_COLUMN)
                    part_columns.rename(command.column_name, command.rename_to);

                for_file_renames.push_back(command);
            }
        }

        /// We don't add renames from commands, instead we take them from rename_map.
        /// It's important because required renames depend not only on part's data version (i.e. mutation version)
        /// but also on part's metadata version. Why we have such logic only for renames? Because all other types of alter
        /// can be deduced based on difference between part's schema and table schema.

        for (const auto & [rename_to, rename_from] : alter_conversions->getRenameMap())
        {
            for_file_renames.push_back({.type = MutationCommand::Type::RENAME_COLUMN, .column_name = rename_from, .rename_to = rename_to});
        }
    }
}

static void addRenamedColumnToColumnsSubstreams(
    ColumnsSubstreams & new_columns_substreams,
    const ColumnsSubstreams & old_columns_substreams,
    const String & new_name,
    const String & old_name,
    size_t old_position)
{
    new_columns_substreams.addColumn(new_name);
    const auto & old_substreams = old_columns_substreams.getColumnSubstreams(old_position);
    for (const auto & substream : old_substreams)
        new_columns_substreams.addSubstreamToLastColumn(ISerialization::getFileNameForRenamedColumnStream(old_name, new_name, substream));
}

static bool isDeletedMaskUpdated(const MutationCommand & command, const NameSet & storage_columns_set)
{
    if (storage_columns_set.contains(RowExistsColumn::name))
        return false;

    if (command.type == MutationCommand::READ_COLUMN)
        return command.read_for_patch && command.column_name == RowExistsColumn::name;

    if (command.type == MutationCommand::UPDATE)
    {
        return std::ranges::find_if(command.column_to_update_expression, [](const auto & pair)
        {
            return pair.first == RowExistsColumn::name;
        }) != command.column_to_update_expression.end();
    }

    return false;
}

/// Get the columns list of the resulting part in the same order as storage_columns.
static std::tuple<NamesAndTypesList, SerializationInfoByName, ColumnsSubstreams>
getColumnsForNewDataPart(
    MergeTreeData::DataPartPtr source_part,
    const Block & updated_header,
    NamesAndTypesList storage_columns,
    const SerializationInfoByName & serialization_infos,
    const MutationCommands & commands_for_interpreter,
    const MutationCommands & commands_for_removes)
{
    MutationCommands all_commands;
    all_commands.insert(all_commands.end(), commands_for_interpreter.begin(), commands_for_interpreter.end());
    all_commands.insert(all_commands.end(), commands_for_removes.begin(), commands_for_removes.end());

    NameSet removed_columns;
    NameToNameMap renamed_columns_to_from;
    NameToNameMap renamed_columns_from_to;
    ColumnsDescription part_columns(source_part->getColumns());
    NamesAndTypesList system_columns;

    bool deleted_mask_updated = false;
    bool affects_all_columns = false;
    bool supports_lightweight_deletes = source_part->supportLightweightDeleteMutate();

    NameSet storage_columns_set;
    for (const auto & [name, _] : storage_columns)
        storage_columns_set.insert(name);

    for (const auto & command : all_commands)
    {
        affects_all_columns |= command.affectsAllColumns();

        if (supports_lightweight_deletes)
            deleted_mask_updated |= isDeletedMaskUpdated(command, storage_columns_set);

        /// If we don't have this column in source part, than we don't need to materialize it
        if (!part_columns.has(command.column_name))
            continue;

        if (command.type == MutationCommand::DROP_COLUMN)
            removed_columns.insert(command.column_name);

        if (command.type == MutationCommand::RENAME_COLUMN)
        {
            renamed_columns_to_from.emplace(command.rename_to, command.column_name);
            renamed_columns_from_to.emplace(command.column_name, command.rename_to);
        }
    }

    auto persistent_virtuals = source_part->storage.getVirtualsPtr()->getNamesAndTypesList(VirtualsKind::Persistent);

    for (const auto & [name, type] : persistent_virtuals)
    {
        if (storage_columns_set.contains(name))
            continue;

        bool need_column = false;
        if (name == RowExistsColumn::name)
            need_column = deleted_mask_updated || (part_columns.has(name) && !affects_all_columns);
        else
            need_column = part_columns.has(name);

        if (need_column)
        {
            storage_columns.emplace_back(name, type);
            storage_columns_set.insert(name);
        }
    }

    SerializationInfoByName new_serialization_infos;
    for (const auto & [name, old_info] : serialization_infos)
    {
        auto it = renamed_columns_from_to.find(name);
        auto new_name = it == renamed_columns_from_to.end() ? name : it->second;

        /// Column can be removed only in this data part by CLEAR COLUMN query.
        if (!storage_columns_set.contains(new_name) || removed_columns.contains(new_name))
            continue;

        /// In compact part we read all columns and all of them are in @updated_header.
        /// But in wide part we must keep serialization infos for columns that are not touched by mutation.
        if (!updated_header.has(new_name))
        {
            if (isWidePart(source_part))
                new_serialization_infos.emplace(new_name, old_info);
            continue;
        }

        auto old_type = part_columns.getPhysical(name).type;
        auto new_type = updated_header.getByName(new_name).type;

        SerializationInfo::Settings settings
        {
            .ratio_of_defaults_for_sparse = (*source_part->storage.getSettings())[MergeTreeSetting::ratio_of_defaults_for_sparse_serialization],
            .choose_kind = false
        };

        if (!new_type->supportsSparseSerialization() || settings.isAlwaysDefault())
            continue;

        auto new_info = new_type->createSerializationInfo(settings);
        if (!old_info->structureEquals(*new_info))
        {
            new_serialization_infos.emplace(new_name, std::move(new_info));
            continue;
        }

        new_info = old_info->createWithType(*old_type, *new_type, settings);
        new_serialization_infos.emplace(new_name, std::move(new_info));
    }

    /// In compact parts we read all columns, because they all stored in a single file
    if (!isWidePart(source_part) || !isFullPartStorage(source_part->getDataPartStorage()))
        return {updated_header.getNamesAndTypesList(), new_serialization_infos, {}};

    const auto & source_columns = source_part->getColumns();
    std::unordered_map<String, DataTypePtr> source_columns_name_to_type;
    for (const auto & it : source_columns)
        source_columns_name_to_type[it.name] = it.type;

    const ColumnsSubstreams & source_columns_substreams = source_part->getColumnsSubstreams();
    bool fill_columns_substreams = !source_columns_substreams.empty();
    ColumnsSubstreams new_columns_substreams;

    for (auto it = storage_columns.begin(); it != storage_columns.end();)
    {
        if (updated_header.has(it->name))
        {
            auto updated_type = updated_header.getByName(it->name).type;
            if (updated_type != it->type)
                it->type = updated_type;

            if (fill_columns_substreams)
            {
                new_columns_substreams.addColumn(it->name);
                new_columns_substreams.addSubstreamToLastColumn("dummy");
            }

            ++it;
        }
        else
        {
            auto source_col = source_columns_name_to_type.find(it->name);
            if (source_col == source_columns_name_to_type.end())
            {
                /// Source part doesn't have column but some other column
                /// was renamed to it's name.
                auto renamed_it = renamed_columns_to_from.find(it->name);
                if (renamed_it != renamed_columns_to_from.end())
                {
                    source_col = source_columns_name_to_type.find(renamed_it->second);
                    if (source_col == source_columns_name_to_type.end())
                        it = storage_columns.erase(it);
                    else
                    {
                        /// Take a type from source part column.
                        /// It may differ from column type in storage.
                        it->type = source_col->second;

                        if (fill_columns_substreams)
                            addRenamedColumnToColumnsSubstreams(new_columns_substreams, source_columns_substreams, it->name, source_col->first, *source_part->getColumnPosition(source_col->first));

                        ++it;
                    }
                }
                else
                    it = storage_columns.erase(it);
            }
            else
            {
                /// Check that this column was renamed to some other name
                bool was_renamed = renamed_columns_from_to.contains(it->name);
                bool was_removed = removed_columns.contains(it->name);

                /// If we want to rename this column to some other name, than it
                /// should it's previous version should be dropped or removed
                if (renamed_columns_to_from.contains(it->name) && !was_renamed && !was_removed)
                    throw Exception(
                        ErrorCodes::LOGICAL_ERROR,
                        "Incorrect mutation commands, trying to rename column {} to {}, "
                        "but part {} already has column {}",
                        renamed_columns_to_from[it->name], it->name, source_part->name, it->name);

                /// Column was renamed and no other column renamed to it's name
                /// or column is dropped.
                if (!renamed_columns_to_from.contains(it->name) && (was_renamed || was_removed))
                {
                    it = storage_columns.erase(it);
                }
                else
                {

                    if (was_removed)
                    { /// DROP COLUMN xxx, RENAME COLUMN yyy TO xxx
                        auto renamed_from = renamed_columns_to_from.at(it->name);
                        auto maybe_name_and_type = source_columns.tryGetByName(renamed_from);
                        if (!maybe_name_and_type)
                            throw Exception(
                                ErrorCodes::LOGICAL_ERROR,
                                "Got incorrect mutation commands, column {} was renamed from {}, but it doesn't exist in source columns {}",
                                it->name, renamed_from, source_columns.toString());

                        it->type = maybe_name_and_type->type;

                        if (fill_columns_substreams)
                            addRenamedColumnToColumnsSubstreams(new_columns_substreams, source_columns_substreams, it->name, renamed_from, *source_part->getColumnPosition(renamed_from));
                    }
                    else
                    {
                        /// Take a type from source part column.
                        /// It may differ from column type in storage.
                        it->type = source_col->second;
                        if (fill_columns_substreams)
                        {
                            new_columns_substreams.addColumn(it->name);
                            new_columns_substreams.addSubstreamsToLastColumn(source_columns_substreams.getColumnSubstreams(*source_part->getColumnPosition(it->name)));
                        }
                    }
                    ++it;
                }
            }
        }
    }

    return {storage_columns, new_serialization_infos, new_columns_substreams};
}


static ExecuteTTLType shouldExecuteTTL(const StorageMetadataPtr & metadata_snapshot, const ColumnDependencies & dependencies)
{
    if (!metadata_snapshot->hasAnyTTL())
        return ExecuteTTLType::NONE;

    bool has_ttl_expression = false;

    for (const auto & dependency : dependencies)
    {
        if (dependency.kind == ColumnDependency::TTL_EXPRESSION)
            has_ttl_expression = true;

        if (dependency.kind == ColumnDependency::TTL_TARGET)
            return ExecuteTTLType::NORMAL;
    }
    return has_ttl_expression ? ExecuteTTLType::RECALCULATE : ExecuteTTLType::NONE;
}

static std::set<ColumnStatisticsPartPtr> getStatisticsToRecalculate(const StorageMetadataPtr & metadata_snapshot, const NameSet & materialized_stats)
{
    const auto & stats_factory = MergeTreeStatisticsFactory::instance();
    std::set<ColumnStatisticsPartPtr> stats_to_recalc;
    const auto & columns = metadata_snapshot->getColumns();
    for (const auto & col_desc : columns)
    {
        if (!col_desc.statistics.empty() && materialized_stats.contains(col_desc.name))
        {
            stats_to_recalc.insert(stats_factory.get(col_desc));
        }
    }
    return stats_to_recalc;
}

/// Return set of indices which should be recalculated during mutation also
/// wraps input stream into additional expression stream
static std::set<MergeTreeIndexPtr> getIndicesToRecalculate(
    const MergeTreeDataPartPtr & source_part,
    QueryPipelineBuilder & builder,
    const StorageMetadataPtr & metadata_snapshot,
    ContextPtr context,
    const NameSet & materialized_indices)
{
    /// Checks if columns used in skipping indexes modified.
    const auto & index_factory = MergeTreeIndexFactory::instance();
    std::set<MergeTreeIndexPtr> indices_to_recalc;
    ASTPtr indices_recalc_expr_list = std::make_shared<ASTExpressionList>();
    const auto & indices = metadata_snapshot->getSecondaryIndices();
    bool is_full_part_storage = isFullPartStorage(source_part->getDataPartStorage());

    for (const auto & index : indices)
    {
        bool need_recalculate =
            materialized_indices.contains(index.name)
            || (!is_full_part_storage && source_part->hasSecondaryIndex(index.name));

        if (need_recalculate)
        {
            if (indices_to_recalc.insert(index_factory.get(index)).second)
            {
                ASTPtr expr_list = index.expression_list_ast->clone();
                for (const auto & expr : expr_list->children)
                    indices_recalc_expr_list->children.push_back(expr->clone());
            }
        }
    }

    if (!indices_to_recalc.empty() && builder.initialized())
    {
        auto indices_recalc_syntax = TreeRewriter(context).analyze(indices_recalc_expr_list, builder.getHeader().getNamesAndTypesList());
        auto indices_recalc_expr = ExpressionAnalyzer(
                indices_recalc_expr_list,
                indices_recalc_syntax, context).getActions(false);

        /// We can update only one column, but some skip idx expression may depend on several
        /// columns (c1 + c2 * c3). It works because this stream was created with help of
        /// MutationsInterpreter which knows about skip indices and stream 'in' already has
        /// all required columns.
        /// TODO move this logic to single place.
        builder.addTransform(std::make_shared<ExpressionTransform>(builder.getSharedHeader(), indices_recalc_expr));
        builder.addTransform(std::make_shared<MaterializingTransform>(builder.getSharedHeader()));
    }
    return indices_to_recalc;
}

static std::set<ProjectionDescriptionRawPtr> getProjectionsToRecalculate(
    const MergeTreeDataPartPtr & source_part,
    const StorageMetadataPtr & metadata_snapshot,
    const NameSet & materialized_projections)
{
    std::set<ProjectionDescriptionRawPtr> projections_to_recalc;
    bool is_full_part_storage = isFullPartStorage(source_part->getDataPartStorage());

    for (const auto & projection : metadata_snapshot->getProjections())
    {
        bool need_recalculate =
            materialized_projections.contains(projection.name)
            || (!is_full_part_storage
                && source_part->hasProjection(projection.name)
                && !source_part->hasBrokenProjection(projection.name));

        if (need_recalculate)
            projections_to_recalc.insert(&projection);
    }

    return projections_to_recalc;
}

static std::unordered_map<String, size_t> getStreamCounts(
    const MergeTreeDataPartPtr & data_part,
    const MergeTreeDataPartChecksums & source_part_checksums,
    const Names & column_names)
{
    std::unordered_map<String, size_t> stream_counts;

    for (const auto & column_name : column_names)
    {
        if (auto serialization = data_part->tryGetSerialization(column_name))
        {
            auto callback = [&](const ISerialization::SubstreamPath & substream_path)
            {
                auto stream_name = IMergeTreeDataPart::getStreamNameForColumn(column_name, substream_path, source_part_checksums);
                if (stream_name)
                    ++stream_counts[*stream_name];
            };

            serialization->enumerateStreams(callback);
        }
    }

    return stream_counts;
}

/// Files, that we don't need to remove and don't need to hardlink, for example columns.txt and checksums.txt.
/// Because we will generate new versions of them after we perform mutation.
static NameSet collectFilesToSkip(
    const MergeTreeDataPartPtr & source_part,
    const MergeTreeDataPartPtr & new_part,
    const Block & updated_header,
    const std::set<MergeTreeIndexPtr> & indices_to_recalc,
    const String & mrk_extension,
    const std::vector<ProjectionDescriptionRawPtr> & projections_to_skip,
    const std::set<ColumnStatisticsPartPtr> & stats_to_recalc,
    const NameSet & updated_columns_in_patches)
{
    NameSet files_to_skip = source_part->getFileNamesWithoutChecksums();

    /// Do not hardlink this file because it's always rewritten at the end of mutation.
    files_to_skip.insert(IMergeTreeDataPart::SERIALIZATION_FILE_NAME);

    for (const auto & index : indices_to_recalc)
    {
        /// Since MinMax index has .idx2 extension, we need to add correct extension.
        files_to_skip.insert(index->getFileName() + index->getSerializedFileExtension());
        files_to_skip.insert(index->getFileName() + mrk_extension);

        // Skip all text index files, for they will be rebuilt
        if (dynamic_cast<const MergeTreeIndexGin *>(index.get()))
        {
            auto index_filename = index->getFileName();
            files_to_skip.insert(index_filename + ".gin_dict");
            files_to_skip.insert(index_filename + ".gin_post");
            files_to_skip.insert(index_filename + ".gin_sed");
            files_to_skip.insert(index_filename + ".gin_sid");
        }
    }

    for (const auto & projection : projections_to_skip)
        files_to_skip.insert(projection->getDirectoryName());

    for (const auto & stat : stats_to_recalc)
        files_to_skip.insert(stat->getFileName() + STATS_FILE_SUFFIX);

    if (isWidePart(source_part))
    {
        auto new_stream_counts = getStreamCounts(new_part, source_part->checksums, new_part->getColumns().getNames());
        auto source_updated_stream_counts = getStreamCounts(source_part, source_part->checksums, updated_header.getNames());
        auto new_updated_stream_counts = getStreamCounts(new_part, source_part->checksums, updated_header.getNames());

        /// Columns updated in patches should be rewritten by mutation.
        for (const auto & stream_name : updated_columns_in_patches)
        {
            files_to_skip.insert(stream_name + ".bin");
            files_to_skip.insert(stream_name + mrk_extension);
        }

        /// Skip all modified files in new part.
        for (const auto & [stream_name, _] : new_updated_stream_counts)
        {
            files_to_skip.insert(stream_name + ".bin");
            files_to_skip.insert(stream_name + mrk_extension);
        }

        /// Skip files that we read from source part and do not write in new part.
        /// E.g. ALTER MODIFY from LowCardinality(String) to String.
        for (const auto & [stream_name, _] : source_updated_stream_counts)
        {
            /// If we read shared stream and do not write it
            /// (e.g. while ALTER MODIFY COLUMN from array of Nested type to String),
            /// we need to hardlink its files, because they will be lost otherwise.
            bool need_hardlink = new_updated_stream_counts[stream_name] == 0 && new_stream_counts[stream_name] != 0;

            if (!need_hardlink)
            {
                files_to_skip.insert(stream_name + ".bin");
                files_to_skip.insert(stream_name + mrk_extension);
            }
        }
    }

    return files_to_skip;
}


/// Apply commands to source_part i.e. remove and rename some columns in
/// source_part and return set of files, that have to be removed or renamed
/// from filesystem and in-memory checksums. Ordered result is important,
/// because we can apply renames that affects each other: x -> z, y -> x.
static NameToNameVector collectFilesForRenames(
    MergeTreeData::DataPartPtr source_part,
    MergeTreeData::DataPartPtr new_part,
    const MutationCommands & commands_for_removes,
    const NameSet & updated_columns_in_patches,
    const String & mrk_extension)
{
    /// Collect counts for shared streams of different columns. As an example, Nested columns have shared stream with array sizes.
    auto stream_counts = getStreamCounts(source_part, source_part->checksums, source_part->getColumns().getNames());
    NameToNameVector rename_vector;
    NameSet collected_names;

    auto add_rename = [&rename_vector, &collected_names] (const std::string & file_rename_from, const std::string & file_rename_to)
    {
        if (collected_names.emplace(file_rename_from).second)
            rename_vector.emplace_back(file_rename_from, file_rename_to);
    };

    /// Remove old data
    for (const auto & command : commands_for_removes)
    {
        if (command.type == MutationCommand::Type::DROP_INDEX)
        {
            static const std::array<String, 2> suffixes = {".idx2", ".idx"};
            static const std::array<String, 4> gin_suffixes = {".gin_dict", ".gin_post", ".gin_seg", ".gin_sid"}; /// .gin_* means generalized inverted index aka. text index

            for (const auto & suffix : suffixes)
            {
                const String filename = INDEX_FILE_PREFIX + command.column_name + suffix;
                const String filename_mrk = INDEX_FILE_PREFIX + command.column_name + mrk_extension;

                if (source_part->checksums.has(filename))
                {
                    add_rename(filename, "");
                    add_rename(filename_mrk, "");
                }
            }
            for (const auto & gin_suffix : gin_suffixes)
            {
                const String filename = INDEX_FILE_PREFIX + command.column_name + gin_suffix;
                if (source_part->checksums.has(filename))
                    add_rename(filename, "");
            }
        }
        else if (command.type == MutationCommand::Type::DROP_PROJECTION)
        {
            if (source_part->checksums.has(command.column_name + ".proj"))
                add_rename(command.column_name + ".proj", "");
        }
        else if (command.type == MutationCommand::Type::DROP_STATISTICS)
        {
            for (const auto & statistics_column_name : command.statistics_columns)
                if (source_part->checksums.has(STATS_FILE_PREFIX + statistics_column_name + STATS_FILE_SUFFIX))
                    add_rename(STATS_FILE_PREFIX + statistics_column_name + STATS_FILE_SUFFIX, "");
        }
        else if (isWidePart(source_part))
        {
            if (command.type == MutationCommand::Type::DROP_COLUMN)
            {
                ISerialization::StreamCallback callback = [&](const ISerialization::SubstreamPath & substream_path)
                {
                    auto stream_name = IMergeTreeDataPart::getStreamNameForColumn(command.column_name, substream_path, source_part->checksums);

                    /// Delete files if they are no longer shared with another column.
                    if (stream_name && --stream_counts[*stream_name] == 0)
                    {
                        add_rename(*stream_name + ".bin", "");
                        add_rename(*stream_name + mrk_extension, "");
                    }
                };

                if (auto serialization = source_part->tryGetSerialization(command.column_name))
                    serialization->enumerateStreams(callback);

                /// if we drop a column with statistics, we should also drop the stat file.
                if (source_part->checksums.has(STATS_FILE_PREFIX + command.column_name + STATS_FILE_SUFFIX))
                    add_rename(STATS_FILE_PREFIX + command.column_name + STATS_FILE_SUFFIX, "");
            }
            else if (command.type == MutationCommand::Type::RENAME_COLUMN)
            {
                /// Columns updated in patches should be rewritten by mutation.
                if (updated_columns_in_patches.contains(command.rename_to))
                    continue;

                String escaped_name_from = escapeForFileName(command.column_name);
                String escaped_name_to = escapeForFileName(command.rename_to);

                ISerialization::StreamCallback callback = [&](const ISerialization::SubstreamPath & substream_path)
                {
                    String full_stream_from = ISerialization::getFileNameForStream(command.column_name, substream_path);
                    String full_stream_to = boost::replace_first_copy(full_stream_from, escaped_name_from, escaped_name_to);

                    auto stream_from = IMergeTreeDataPart::getStreamNameOrHash(full_stream_from, source_part->checksums);
                    if (!stream_from)
                        return;

                    String stream_to;
                    auto storage_settings = source_part->storage.getSettings();

                    if ((*storage_settings)[MergeTreeSetting::replace_long_file_name_to_hash] && full_stream_to.size() > (*storage_settings)[MergeTreeSetting::max_file_name_length])
                        stream_to = sipHash128String(full_stream_to);
                    else
                        stream_to = full_stream_to;

                    if (stream_from != stream_to)
                    {
                        add_rename(*stream_from + ".bin", stream_to + ".bin");
                        add_rename(*stream_from + mrk_extension, stream_to + mrk_extension);
                    }
                };

                if (auto serialization = source_part->tryGetSerialization(command.column_name))
                    serialization->enumerateStreams(callback);

                /// if we rename a column with statistics, we should also rename the stat file.
                if (source_part->checksums.has(STATS_FILE_PREFIX + command.column_name + STATS_FILE_SUFFIX))
                    add_rename(STATS_FILE_PREFIX + command.column_name + STATS_FILE_SUFFIX, STATS_FILE_PREFIX + command.rename_to + STATS_FILE_SUFFIX);
            }
            else if (command.type == MutationCommand::Type::READ_COLUMN)
            {
                /// Remove files for streams that exist in source_part,
                /// but were removed in new_part by MODIFY COLUMN from
                /// type with higher number of streams (e.g. LowCardinality -> String).

                auto old_streams = getStreamCounts(source_part, source_part->checksums, source_part->getColumns().getNames());
                auto new_streams = getStreamCounts(new_part, source_part->checksums, source_part->getColumns().getNames());

                for (const auto & [old_stream, _] : old_streams)
                {
                    if (!new_streams.contains(old_stream) && --stream_counts[old_stream] == 0)
                    {
                        add_rename(old_stream + ".bin", "");
                        add_rename(old_stream + mrk_extension, "");
                    }
                }
            }
        }
    }

    if (!source_part->getSerializationInfos().empty()
        && new_part->getSerializationInfos().empty())
    {
        rename_vector.emplace_back(IMergeTreeDataPart::SERIALIZATION_FILE_NAME, "");
    }

    return rename_vector;
}


/// Initialize and write to disk new part fields like checksums, columns, etc.
void finalizeMutatedPart(
    const MergeTreeDataPartPtr & source_part,
    MergeTreeData::MutableDataPartPtr new_data_part,
    ExecuteTTLType execute_ttl_type,
    const CompressionCodecPtr & codec,
    ContextPtr context,
    StorageMetadataPtr metadata_snapshot,
    bool sync)
{
    std::vector<std::unique_ptr<WriteBufferFromFileBase>> written_files;

    if (new_data_part->uuid != UUIDHelpers::Nil)
    {
        auto out = new_data_part->getDataPartStorage().writeFile(IMergeTreeDataPart::UUID_FILE_NAME, 4096, context->getWriteSettings());
        HashingWriteBuffer out_hashing(*out);
        writeUUIDText(new_data_part->uuid, out_hashing);
        out_hashing.finalize();
        new_data_part->checksums.files[IMergeTreeDataPart::UUID_FILE_NAME].file_size = out_hashing.count();
        new_data_part->checksums.files[IMergeTreeDataPart::UUID_FILE_NAME].file_hash = out_hashing.getHash();
        written_files.push_back(std::move(out));
    }

    if (execute_ttl_type != ExecuteTTLType::NONE)
    {
        /// Write a file with ttl infos in json format.
        auto out_ttl = new_data_part->getDataPartStorage().writeFile("ttl.txt", 4096, context->getWriteSettings());
        HashingWriteBuffer out_hashing(*out_ttl);
        new_data_part->ttl_infos.write(out_hashing);
        out_hashing.finalize();
        new_data_part->checksums.files["ttl.txt"].file_size = out_hashing.count();
        new_data_part->checksums.files["ttl.txt"].file_hash = out_hashing.getHash();
        written_files.push_back(std::move(out_ttl));
    }

    if (!new_data_part->getSerializationInfos().empty())
    {
        auto out_serialization = new_data_part->getDataPartStorage().writeFile(IMergeTreeDataPart::SERIALIZATION_FILE_NAME, 4096, context->getWriteSettings());
        HashingWriteBuffer out_hashing(*out_serialization);
        new_data_part->getSerializationInfos().writeJSON(out_hashing);
        out_hashing.finalize();
        new_data_part->checksums.files[IMergeTreeDataPart::SERIALIZATION_FILE_NAME].file_size = out_hashing.count();
        new_data_part->checksums.files[IMergeTreeDataPart::SERIALIZATION_FILE_NAME].file_hash = out_hashing.getHash();
        written_files.push_back(std::move(out_serialization));
    }

    {
        /// Write file with checksums.
        auto out_checksums = new_data_part->getDataPartStorage().writeFile("checksums.txt", 4096, context->getWriteSettings());
        new_data_part->checksums.write(*out_checksums);
        written_files.push_back(std::move(out_checksums));
    }

    {
        auto out_comp = new_data_part->getDataPartStorage().writeFile(IMergeTreeDataPart::DEFAULT_COMPRESSION_CODEC_FILE_NAME, 4096, context->getWriteSettings());
        DB::writeText(codec->getFullCodecDesc()->formatWithSecretsOneLine(), *out_comp);
        written_files.push_back(std::move(out_comp));
    }

    {
        auto out_metadata = new_data_part->getDataPartStorage().writeFile(IMergeTreeDataPart::METADATA_VERSION_FILE_NAME, 4096, context->getWriteSettings());
        DB::writeText(metadata_snapshot->getMetadataVersion(), *out_metadata);
        written_files.push_back(std::move(out_metadata));
    }

    {
        /// Write a file with a description of columns.
        auto out_columns = new_data_part->getDataPartStorage().writeFile("columns.txt", 4096, context->getWriteSettings());
        new_data_part->getColumns().writeText(*out_columns);
        written_files.push_back(std::move(out_columns));
    }

    if (!new_data_part->getColumnsSubstreams().empty())
    {
        /// Write a file with a description of columns substreams.
        auto out_columns_substreams = new_data_part->getDataPartStorage().writeFile(IMergeTreeDataPart::COLUMNS_SUBSTREAMS_FILE_NAME, 4096, context->getWriteSettings());
        new_data_part->getColumnsSubstreams().writeText(*out_columns_substreams);
        written_files.push_back(std::move(out_columns_substreams));
    }

    for (auto & file : written_files)
    {
        file->finalize();
        if (sync)
            file->sync();
    }
    /// Close files
    written_files.clear();

    new_data_part->rows_count = source_part->rows_count;
    new_data_part->index_granularity = source_part->index_granularity;
    new_data_part->minmax_idx = source_part->minmax_idx;
    new_data_part->modification_time = time(nullptr);

    if ((*new_data_part->storage.getSettings())[MergeTreeSetting::enable_index_granularity_compression])
    {
        if (auto new_index_granularity = new_data_part->index_granularity->optimize())
            new_data_part->index_granularity = std::move(new_index_granularity);
    }

    /// It's important to set index after index granularity.
    if (!new_data_part->storage.getPrimaryIndexCache())
        new_data_part->setIndex(*source_part->getIndex());

    /// Load rest projections which are hardlinked
    bool noop;
    new_data_part->loadProjections(false, false, noop, true /* if_not_loaded */);

    /// All information about sizes is stored in checksums.
    /// It doesn't make sense to touch filesystem for sizes.
    new_data_part->setBytesOnDisk(new_data_part->checksums.getTotalSizeOnDisk());
    new_data_part->setBytesUncompressedOnDisk(new_data_part->checksums.getTotalSizeUncompressedOnDisk());
    /// Also use information from checksums
    if (!(*new_data_part->storage.getSettings())[MergeTreeSetting::columns_and_secondary_indices_sizes_lazy_calculation])
        new_data_part->calculateColumnsAndSecondaryIndicesSizesOnDisk();

    new_data_part->default_codec = codec;
}

}

struct MutationContext
{
    MergeTreeData * data;
    MergeTreeDataMergerMutator * mutator;
    PartitionActionBlocker * merges_blocker;
    TableLockHolder * holder;
    MergeListEntry * mutate_entry;

    LoggerPtr log{getLogger("MutateTask")};

    FutureMergedMutatedPartPtr future_part;
    MergeTreeData::DataPartPtr source_part;
    StorageMetadataPtr metadata_snapshot;
    StorageSnapshotPtr storage_snapshot;

    MutationCommandsConstPtr commands;
    time_t time_of_mutation;
    ContextPtr context;
    ReservationSharedPtr space_reservation;

    CompressionCodecPtr compression_codec;

    std::unique_ptr<CurrentMetrics::Increment> num_mutations;

    QueryPipelineBuilder mutating_pipeline_builder;
    QueryPipeline mutating_pipeline; // in
    std::unique_ptr<PullingPipelineExecutor> mutating_executor;
    ProgressCallback progress_callback;
    Block updated_header;

    std::unique_ptr<MutationsInterpreter> interpreter;
    UInt64 watch_prev_elapsed = 0;
    std::unique_ptr<MergeStageProgress> stage_progress;

    MutationCommands commands_for_part;
    MutationCommands for_interpreter;
    MutationCommands for_file_renames;

    NamesAndTypesList storage_columns;
    NameSet materialized_indices;
    NameSet materialized_projections;
    NameSet materialized_statistics;

    MergeTreeData::MutableDataPartPtr new_data_part;
    IMergedBlockOutputStreamPtr out;

    String mrk_extension;

    std::vector<ProjectionDescriptionRawPtr> projections_to_build;
    IMergeTreeDataPart::MinMaxIndexPtr minmax_idx;

    std::set<MergeTreeIndexPtr> indices_to_recalc;
    std::set<ColumnStatisticsPartPtr> stats_to_recalc;
    std::set<ProjectionDescriptionRawPtr> projections_to_recalc;
    MergeTreeData::DataPart::Checksums existing_indices_stats_checksums;
    NameSet files_to_skip;
    NameToNameVector files_to_rename;

    bool need_sync;
    ExecuteTTLType execute_ttl_type{ExecuteTTLType::NONE};

    MergeTreeTransactionPtr txn;

    HardlinkedFiles hardlinked_files;

    bool need_prefix = true;

    scope_guard temporary_directory_lock;

    bool checkOperationIsNotCanceled() const
    {
        if (new_data_part ? merges_blocker->isCancelledForPartition(new_data_part->info.getPartitionId()) : merges_blocker->isCancelled()
            || (*mutate_entry)->is_cancelled)
        {
            throw Exception(ErrorCodes::ABORTED, "Cancelled mutating parts");
        }

        return true;
    }

    /// Whether we need to count lightweight delete rows in this mutation
    bool count_lightweight_deleted_rows;
    UInt64 execute_elapsed_ns = 0;
};

using MutationContextPtr = std::shared_ptr<MutationContext>;

// This class is responsible for:
// 1. get projection pipeline and a sink to write parts
// 2. build an executor that can write block to the input stream (actually we can write through it to generate as many parts as possible)
// 3. finalize the pipeline so that all parts are merged into one part

// In short it executed a mutation for the part an original part and for its every projection

/**
 *
 * An overview of how the process of mutation works for projections:
 *
 * The mutation for original parts is executed block by block,
 * but additionally we execute a SELECT query for each projection over a current block.
 * And we store results to a map : ProjectionName -> ArrayOfParts.
 *
 * Then, we have to merge all parts for each projection. But we will have constraint:
 * We cannot execute merge on more than 10 parts simulatiously.
 * So we build a tree of merges. At the beginning all the parts have level 0.
 * At each step we take not bigger than 10 parts from the same level
 * and merge it into a bigger part with incremented level.
 */
class PartMergerWriter
{
public:

    explicit PartMergerWriter(MutationContextPtr ctx_)
        : ctx(ctx_), projections(ctx->metadata_snapshot->projections)
    {
    }

    bool execute()
    {
        switch (state)
        {
            case State::NEED_PREPARE:
            {
                prepare();

                state = State::NEED_MUTATE_ORIGINAL_PART;
                return true;
            }
            case State::NEED_MUTATE_ORIGINAL_PART:
            {
                if (mutateOriginalPartAndPrepareProjections())
                    return true;

                state = State::NEED_MERGE_PROJECTION_PARTS;
                return true;
            }
            case State::NEED_MERGE_PROJECTION_PARTS:
            {
                if (iterateThroughAllProjections())
                    return true;

                state = State::SUCCESS;
                return true;
            }
            case State::SUCCESS:
            {
                finalize();
                return false;
            }
        }
        return false;
    }

private:
    void prepare();
    bool mutateOriginalPartAndPrepareProjections();
    void writeTempProjectionPart(size_t projection_idx, Chunk chunk);
    void finalizeTempProjections();
    bool iterateThroughAllProjections();
    void constructTaskForProjectionPartsMerge();
    void finalize();

    enum class State : uint8_t
    {
        NEED_PREPARE,
        NEED_MUTATE_ORIGINAL_PART,
        NEED_MERGE_PROJECTION_PARTS,

        SUCCESS
    };

    State state{State::NEED_PREPARE};
    MutationContextPtr ctx;

    size_t block_num = 0;

    using ProjectionNameToItsBlocks = std::map<String, MergeTreeData::MutableDataPartsVector>;
    ProjectionNameToItsBlocks projection_parts;
    std::move_iterator<ProjectionNameToItsBlocks::iterator> projection_parts_iterator;

    std::vector<Squashing> projection_squashes;
    const ProjectionsDescription & projections;

    ExecutableTaskPtr merge_projection_parts_task_ptr;

    /// Existing rows count calculated during part writing.
    /// It is initialized in prepare(), calculated in mutateOriginalPartAndPrepareProjections()
    /// and set to new_data_part in finalize()
    size_t existing_rows_count;
};


void PartMergerWriter::prepare()
{
    const auto & settings = ctx->context->getSettingsRef();

    for (size_t i = 0, size = ctx->projections_to_build.size(); i < size; ++i)
    {
        // We split the materialization into multiple stages similar to the process of INSERT SELECT query.
        projection_squashes.emplace_back(std::make_shared<const Block>(ctx->updated_header), settings[Setting::min_insert_block_size_rows], settings[Setting::min_insert_block_size_bytes]);
    }

    existing_rows_count = 0;
}


bool PartMergerWriter::mutateOriginalPartAndPrepareProjections()
{
    Stopwatch watch(CLOCK_MONOTONIC_COARSE);
    UInt64 step_time_ms = (*ctx->data->getSettings())[MergeTreeSetting::background_task_preferred_step_execution_time_ms].totalMilliseconds();

    do
    {
        Block cur_block;

        if (!ctx->checkOperationIsNotCanceled() || !ctx->mutating_executor->pull(cur_block))
        {
            finalizeTempProjections();
            return false;
        }

        if (ctx->minmax_idx)
            ctx->minmax_idx->update(cur_block, MergeTreeData::getMinMaxColumnsNames(ctx->metadata_snapshot->getPartitionKey()));

        ctx->out->write(cur_block);

        /// TODO: move this calculation to DELETE FROM mutation
        if (ctx->count_lightweight_deleted_rows)
            existing_rows_count += MutationHelpers::getExistingRowsCount(cur_block);

        for (size_t i = 0, size = ctx->projections_to_build.size(); i < size; ++i)
        {
            Chunk squashed_chunk;

            {
                ProfileEventTimeIncrement<Microseconds> projection_watch(ProfileEvents::MutateTaskProjectionsCalculationMicroseconds);
                Block block_to_squash = ctx->projections_to_build[i]->calculate(cur_block, ctx->context);

                projection_squashes[i].setHeader(block_to_squash.cloneEmpty());
                squashed_chunk = Squashing::squash(projection_squashes[i].add({block_to_squash.getColumns(), block_to_squash.rows()}));
            }

            if (squashed_chunk)
                writeTempProjectionPart(i, std::move(squashed_chunk));
        }

        (*ctx->mutate_entry)->rows_written += cur_block.rows();
        (*ctx->mutate_entry)->bytes_written_uncompressed += cur_block.bytes();
    } while (watch.elapsedMilliseconds() < step_time_ms);

    /// Need execute again
    return true;
}

void PartMergerWriter::writeTempProjectionPart(size_t projection_idx, Chunk chunk)
{
    const auto & projection = *ctx->projections_to_build[projection_idx];
    const auto & projection_plan = projection_squashes[projection_idx];

    auto result = projection_plan.getHeader()->cloneWithColumns(chunk.detachColumns());

    auto tmp_part = MergeTreeDataWriter::writeTempProjectionPart(
        *ctx->data,
        ctx->log,
        result,
        projection,
        ctx->new_data_part.get(),
        ++block_num);

    tmp_part->finalize();
    tmp_part->part->getDataPartStorage().commitTransaction();
    projection_parts[projection.name].emplace_back(std::move(tmp_part->part));
}

void PartMergerWriter::finalizeTempProjections()
{
    // Write the last block
    for (size_t i = 0, size = ctx->projections_to_build.size(); i < size; ++i)
    {
        auto squashed_chunk = Squashing::squash(projection_squashes[i].flush());
        if (squashed_chunk)
            writeTempProjectionPart(i, std::move(squashed_chunk));
    }

    projection_parts_iterator = std::make_move_iterator(projection_parts.begin());

    /// Maybe there are no projections ?
    if (projection_parts_iterator != std::make_move_iterator(projection_parts.end()))
        constructTaskForProjectionPartsMerge();
}

void PartMergerWriter::constructTaskForProjectionPartsMerge()
{
    auto && [name, parts] = *projection_parts_iterator;
    const auto & projection = projections.get(name);

    merge_projection_parts_task_ptr = std::make_unique<MergeProjectionPartsTask>
    (
        name,
        std::move(parts),
        projection,
        block_num,
        ctx->context,
        ctx->holder,
        ctx->mutator,
        ctx->mutate_entry,
        ctx->time_of_mutation,
        ctx->new_data_part,
        ctx->space_reservation
    );
}


bool PartMergerWriter::iterateThroughAllProjections()
{
    /// In case if there are no projections we didn't construct a task
    if (!merge_projection_parts_task_ptr)
        return false;

    if (merge_projection_parts_task_ptr->executeStep())
        return true;

    ++projection_parts_iterator;

    if (projection_parts_iterator == std::make_move_iterator(projection_parts.end()))
        return false;

    constructTaskForProjectionPartsMerge();

    return true;
}

void PartMergerWriter::finalize()
{
    if (ctx->count_lightweight_deleted_rows)
        ctx->new_data_part->existing_rows_count = existing_rows_count;
}

class MutateAllPartColumnsTask : public IExecutableTask
{
public:

    explicit MutateAllPartColumnsTask(MutationContextPtr ctx_) : ctx(ctx_) {}

    void onCompleted() override { throw Exception(ErrorCodes::LOGICAL_ERROR, "Not implemented"); }
    StorageID getStorageID() const override { throw Exception(ErrorCodes::LOGICAL_ERROR, "Not implemented"); }
    Priority getPriority() const override { throw Exception(ErrorCodes::LOGICAL_ERROR, "Not implemented"); }
    String getQueryId() const override { throw Exception(ErrorCodes::LOGICAL_ERROR, "Not implemented"); }

    bool executeStep() override
    {
        switch (state)
        {
            case State::NEED_PREPARE:
            {
                prepare();

                state = State::NEED_EXECUTE;
                return true;
            }
            case State::NEED_EXECUTE:
            {
                if (part_merger_writer_task->execute())
                    return true;

                state = State::NEED_FINALIZE;
                return true;
            }
            case State::NEED_FINALIZE:
            {
                finalize();

                state = State::SUCCESS;
                return true;
            }
            case State::SUCCESS:
            {
                return false;
            }
        }
        return false;
    }

    void cancel() noexcept override
    {
        if (ctx->out)
        {
            ctx->out->cancel();
        }
    }

private:

    void prepare()
    {
        ctx->new_data_part->getDataPartStorage().createDirectories();

        /// Note: this is done before creating input streams, because otherwise data.data_parts_mutex
        /// (which is locked in data.getTotalActiveSizeInBytes())
        /// (which is locked in shared mode when input streams are created) and when inserting new data
        /// the order is reverse. This annoys TSan even though one lock is locked in shared mode and thus
        /// deadlock is impossible.
        ctx->compression_codec
            = ctx->data->getCompressionCodecForPart(ctx->source_part->getBytesOnDisk(), ctx->source_part->ttl_infos, ctx->time_of_mutation);

        NameSet entries_to_hardlink;
        NameSet removed_indices;
        NameSet removed_stats;
        /// A stat file need to be renamed iff the column is renamed.
        NameToNameMap renamed_stats;

        for (const auto & command : ctx->for_file_renames)
        {
            if (command.type == MutationCommand::DROP_INDEX)
                removed_indices.insert(command.column_name);
            else if (command.type == MutationCommand::DROP_STATISTICS)
                for (const auto & column_name : command.statistics_columns)
                    removed_stats.insert(column_name);
            else if (command.type == MutationCommand::RENAME_COLUMN
                     && ctx->source_part->checksums.files.contains(STATS_FILE_PREFIX + command.column_name + STATS_FILE_SUFFIX))
                renamed_stats[STATS_FILE_PREFIX + command.column_name + STATS_FILE_SUFFIX] = STATS_FILE_PREFIX + command.rename_to + STATS_FILE_SUFFIX;
        }

        bool is_full_part_storage = isFullPartStorage(ctx->new_data_part->getDataPartStorage());
        const auto & indices = ctx->metadata_snapshot->getSecondaryIndices();

        MergeTreeIndices skip_indices;
        for (const auto & idx : indices)
        {
            if (removed_indices.contains(idx.name))
                continue;

            bool need_recalculate =
                ctx->materialized_indices.contains(idx.name)
                || (!is_full_part_storage && ctx->source_part->hasSecondaryIndex(idx.name));

            if (need_recalculate)
            {
                skip_indices.push_back(MergeTreeIndexFactory::instance().get(idx));
            }
            else
            {
                auto prefix = fmt::format("{}{}.", INDEX_FILE_PREFIX, idx.name);
                auto it = ctx->source_part->checksums.files.upper_bound(prefix);
                while (it != ctx->source_part->checksums.files.end())
                {
                    if (!startsWith(it->first, prefix))
                        break;

                    entries_to_hardlink.insert(it->first);
                    ctx->existing_indices_stats_checksums.addFile(it->first, it->second.file_size, it->second.file_hash);
                    ++it;
                }
            }
        }

        ColumnsStatistics stats_to_rewrite;
        const auto & columns = ctx->metadata_snapshot->getColumns();
        for (const auto & col : columns)
        {
            if (col.statistics.empty() || removed_stats.contains(col.name))
                continue;

            if (ctx->materialized_statistics.contains(col.name))
            {
                stats_to_rewrite.push_back(MergeTreeStatisticsFactory::instance().get(col));
            }
            else
            {
                /// We do not hard-link statistics which
                /// 1. In `DROP STATISTICS` statement. It is filtered by `removed_stats`
                /// 2. Not in column list anymore, including `DROP COLUMN`. It is not touched by this loop.
                String stat_file_name = STATS_FILE_PREFIX + col.name + STATS_FILE_SUFFIX;
                auto it = ctx->source_part->checksums.files.find(stat_file_name);
                if (it != ctx->source_part->checksums.files.end())
                {
                    entries_to_hardlink.insert(it->first);
                    ctx->existing_indices_stats_checksums.addFile(it->first, it->second.file_size, it->second.file_hash);
                }
            }
        }

        NameSet removed_projections;
        for (const auto & command : ctx->for_file_renames)
        {
            if (command.type == MutationCommand::DROP_PROJECTION)
                removed_projections.insert(command.column_name);
        }

        bool lightweight_delete_mode = ctx->updated_header.has(RowExistsColumn::name);
        bool lightweight_delete_drop = lightweight_delete_mode
            && (*ctx->data->getSettings())[MergeTreeSetting::lightweight_mutation_projection_mode] == LightweightMutationProjectionMode::DROP;

        const auto & projections = ctx->metadata_snapshot->getProjections();
        for (const auto & projection : projections)
        {
            if (removed_projections.contains(projection.name))
                continue;

            bool need_recalculate =
                (ctx->materialized_projections.contains(projection.name)
                || (!is_full_part_storage
                    && ctx->source_part->hasProjection(projection.name)
                    && !ctx->source_part->hasBrokenProjection(projection.name)))
                && !lightweight_delete_drop;

            if (need_recalculate)
            {
                ctx->projections_to_build.push_back(&projection);
            }
            else
            {
                if (!lightweight_delete_mode && ctx->source_part->checksums.has(projection.getDirectoryName()))
                    entries_to_hardlink.insert(projection.getDirectoryName());
            }
        }

        NameSet hardlinked_files;
        /// Create hardlinks for unchanged files
        for (auto it = ctx->source_part->getDataPartStorage().iterate(); it->isValid(); it->next())
        {
            if (!entries_to_hardlink.contains(it->name()))
            {
                if (renamed_stats.contains(it->name()))
                {
                    ctx->new_data_part->getDataPartStorage().createHardLinkFrom(
                        ctx->source_part->getDataPartStorage(), it->name(), renamed_stats.at(it->name()));
                    hardlinked_files.insert(it->name());
                    /// Also we need to "rename" checksums to finalize correctly.
                    const auto & check_sum = ctx->source_part->checksums.files.at(it->name());
                    ctx->existing_indices_stats_checksums.addFile(renamed_stats.at(it->name()), check_sum.file_size, check_sum.file_hash);
                }
            }
            else if (it->isFile())
            {
                ctx->new_data_part->getDataPartStorage().createHardLinkFrom(
                    ctx->source_part->getDataPartStorage(), it->name(), it->name());
                hardlinked_files.insert(it->name());
            }
            else
            {
                // it's a projection part directory
                ctx->new_data_part->getDataPartStorage().createProjection(it->name());

                auto projection_data_part_storage_src = ctx->source_part->getDataPartStorage().getProjection(it->name());
                auto projection_data_part_storage_dst = ctx->new_data_part->getDataPartStorage().getProjection(it->name());

                for (auto p_it = projection_data_part_storage_src->iterate(); p_it->isValid(); p_it->next())
                {
                    projection_data_part_storage_dst->createHardLinkFrom(
                        *projection_data_part_storage_src, p_it->name(), p_it->name());

                    auto file_name_with_projection_prefix = fs::path(projection_data_part_storage_src->getPartDirectory()) / p_it->name();
                    hardlinked_files.insert(file_name_with_projection_prefix);
                }
            }
        }

        /// Tracking of hardlinked files required for zero-copy replication.
        /// We don't remove them when we delete last copy of source part because
        /// new part can use them.
        ctx->hardlinked_files.source_table_shared_id = ctx->source_part->storage.getTableSharedID();
        ctx->hardlinked_files.source_part_name = ctx->source_part->name;
        ctx->hardlinked_files.hardlinks_from_source_part = std::move(hardlinked_files);

        if (!ctx->mutating_pipeline_builder.initialized())
            throw Exception(ErrorCodes::LOGICAL_ERROR, "Cannot mutate part columns with uninitialized mutations stream. It's a bug");

        auto builder = std::make_unique<QueryPipelineBuilder>(std::move(ctx->mutating_pipeline_builder));

        if (ctx->metadata_snapshot->hasPrimaryKey() || ctx->metadata_snapshot->hasSecondaryIndices())
        {
            auto indices_expression_dag = ctx->data->getPrimaryKeyAndSkipIndicesExpression(ctx->metadata_snapshot, skip_indices)->getActionsDAG().clone();
            auto extracting_subcolumns_dag = createSubcolumnsExtractionActions(builder->getHeader(), indices_expression_dag.getRequiredColumnsNames(), ctx->context);
            if (!extracting_subcolumns_dag.getNodes().empty())
                indices_expression_dag = ActionsDAG::merge(std::move(extracting_subcolumns_dag), std::move(indices_expression_dag));

            builder->addTransform(std::make_shared<ExpressionTransform>(
                builder->getSharedHeader(), std::make_shared<ExpressionActions>(std::move(indices_expression_dag))));

            builder->addTransform(std::make_shared<MaterializingTransform>(builder->getSharedHeader()));
        }

        PreparedSets::Subqueries subqueries;

        if (ctx->execute_ttl_type == ExecuteTTLType::NORMAL)
        {
            auto transform = std::make_shared<TTLTransform>(ctx->context, builder->getSharedHeader(), *ctx->data, ctx->metadata_snapshot, ctx->new_data_part, ctx->time_of_mutation, true);
            subqueries = transform->getSubqueries();
            builder->addTransform(std::move(transform));
        }

        if (ctx->execute_ttl_type == ExecuteTTLType::RECALCULATE)
        {
            auto transform = std::make_shared<TTLCalcTransform>(ctx->context, builder->getSharedHeader(), *ctx->data, ctx->metadata_snapshot, ctx->new_data_part, ctx->time_of_mutation, true);
            subqueries = transform->getSubqueries();
            builder->addTransform(std::move(transform));
        }

        if (!subqueries.empty())
            builder = addCreatingSetsTransform(std::move(builder), std::move(subqueries), ctx->context);

        ctx->minmax_idx = std::make_shared<IMergeTreeDataPart::MinMaxIndex>();

        bool affects_all_columns = false;

        for (auto & command_for_interpreter : ctx->for_interpreter)
        {
            if (command_for_interpreter.affectsAllColumns())
            {
                affects_all_columns = true;
                break;
            }
        }

        MergeTreeIndexGranularityPtr index_granularity_ptr;
        /// Reuse source part granularity if mutation does not change number of rows
        if (!affects_all_columns && ctx->execute_ttl_type == ExecuteTTLType::NONE)
        {
            index_granularity_ptr = ctx->source_part->index_granularity;
        }
        else
        {
            index_granularity_ptr = createMergeTreeIndexGranularity(
                ctx->source_part->rows_count,
                ctx->source_part->getBytesUncompressedOnDisk(),
                *ctx->data->getSettings(),
                ctx->new_data_part->index_granularity_info,
                /*blocks_are_granules=*/ false);
        }

        ctx->out = std::make_shared<MergedBlockOutputStream>(
            ctx->new_data_part,
            ctx->metadata_snapshot,
            ctx->new_data_part->getColumns(),
            skip_indices,
            stats_to_rewrite,
            ctx->compression_codec,
            std::move(index_granularity_ptr),
            ctx->txn ? ctx->txn->tid : Tx::PrehistoricTID,
            ctx->source_part->getBytesUncompressedOnDisk(),
            /*reset_columns=*/ true,
            /*blocks_are_granules_size=*/ false,
            ctx->context->getWriteSettings());

        ctx->mutating_pipeline = QueryPipelineBuilder::getPipeline(std::move(*builder));
        ctx->mutating_pipeline.setProgressCallback(ctx->progress_callback);
        /// Is calculated inside MergeProgressCallback.
        ctx->mutating_pipeline.disableProfileEventUpdate();
        ctx->mutating_executor = std::make_unique<PullingPipelineExecutor>(ctx->mutating_pipeline);

        part_merger_writer_task = std::make_unique<PartMergerWriter>(ctx);
    }

    void finalize()
    {
        bool noop;
        ctx->new_data_part->minmax_idx = std::move(ctx->minmax_idx);
        ctx->new_data_part->loadProjections(false, false, noop, true /* if_not_loaded */);
        ctx->mutating_executor.reset();
        ctx->mutating_pipeline.reset();

        static_pointer_cast<MergedBlockOutputStream>(ctx->out)->finalizePart(
            ctx->new_data_part, ctx->need_sync, nullptr, &ctx->existing_indices_stats_checksums);
        ctx->out.reset();
    }

    enum class State : uint8_t
    {
        NEED_PREPARE,
        NEED_EXECUTE,
        NEED_FINALIZE,

        SUCCESS
    };

    State state{State::NEED_PREPARE};

    MutationContextPtr ctx;

    std::unique_ptr<PartMergerWriter> part_merger_writer_task;
};


class MutateSomePartColumnsTask : public IExecutableTask
{
public:
    explicit MutateSomePartColumnsTask(MutationContextPtr ctx_) : ctx(ctx_) {}

    void onCompleted() override { throw Exception(ErrorCodes::LOGICAL_ERROR, "Not implemented"); }
    StorageID getStorageID() const override { throw Exception(ErrorCodes::LOGICAL_ERROR, "Not implemented"); }
    Priority getPriority() const override { throw Exception(ErrorCodes::LOGICAL_ERROR, "Not implemented"); }
    String getQueryId() const override { throw Exception(ErrorCodes::LOGICAL_ERROR, "Not implemented"); }

    bool executeStep() override
    {
        switch (state)
        {
            case State::NEED_PREPARE:
            {
                prepare();
                state = State::NEED_EXECUTE;
                return true;
            }
            case State::NEED_EXECUTE:
            {
                if (part_merger_writer_task && part_merger_writer_task->execute())
                    return true;

                state = State::NEED_FINALIZE;
                return true;
            }
            case State::NEED_FINALIZE:
            {
                finalize();

                state = State::SUCCESS;
                return true;
            }
            case State::SUCCESS:
            {
                return false;
            }
        }
        return false;
    }

    void cancel() noexcept override
    {
        if (ctx->out)
        {
            ctx->out->cancel();
        }
    }

private:

    void prepare()
    {
        if (ctx->execute_ttl_type != ExecuteTTLType::NONE)
            ctx->files_to_skip.insert("ttl.txt");

        ctx->new_data_part->getDataPartStorage().createDirectories();

        /// We should write version metadata on part creation to distinguish it from parts that were created without transaction.
        TransactionID tid = ctx->txn ? ctx->txn->tid : Tx::PrehistoricTID;
        /// NOTE do not pass context for writing to system.transactions_info_log,
        /// because part may have temporary name (with temporary block numbers). Will write it later.
        ctx->new_data_part->version.setCreationTID(tid, nullptr);
        ctx->new_data_part->storeVersionMetadata();

        auto settings = ctx->source_part->storage.getSettings();

        NameSet hardlinked_files;

        /// NOTE: Renames must be done in order
        for (const auto & [rename_from, rename_to] : ctx->files_to_rename)
        {
            if (rename_to.empty()) /// It's DROP COLUMN
            {
                /// pass
            }
            else
            {
                ctx->new_data_part->getDataPartStorage().createHardLinkFrom(
                    ctx->source_part->getDataPartStorage(), rename_from, rename_to);
                hardlinked_files.insert(rename_from);
            }
        }
        /// Create hardlinks for unchanged files
        for (auto it = ctx->source_part->getDataPartStorage().iterate(); it->isValid(); it->next())
        {
            if (ctx->files_to_skip.contains(it->name()))
                continue;

            String file_name = it->name();

            auto rename_it = std::find_if(ctx->files_to_rename.begin(), ctx->files_to_rename.end(), [&file_name](const auto & rename_pair)
            {
                return rename_pair.first == file_name;
            });

            if (rename_it != ctx->files_to_rename.end())
            {
                /// RENAMEs and DROPs already processed
                continue;
            }

            String destination = it->name();

            if (it->isFile())
            {
                if ((*settings)[MergeTreeSetting::always_use_copy_instead_of_hardlinks])
                {
                    ctx->new_data_part->getDataPartStorage().copyFileFrom(
                        ctx->source_part->getDataPartStorage(), it->name(), destination);
                }
                else
                {
                    ctx->new_data_part->getDataPartStorage().createHardLinkFrom(
                        ctx->source_part->getDataPartStorage(), it->name(), destination);

                    hardlinked_files.insert(it->name());
                }
            }
            else if (!endsWith(it->name(), ".tmp_proj")) // ignore projection tmp merge dir
            {
                // it's a projection part directory
                ctx->new_data_part->getDataPartStorage().createProjection(destination);

                auto projection_data_part_storage_src = ctx->source_part->getDataPartStorage().getProjection(destination);
                auto projection_data_part_storage_dst = ctx->new_data_part->getDataPartStorage().getProjection(destination);

                for (auto p_it = projection_data_part_storage_src->iterate(); p_it->isValid(); p_it->next())
                {
                    if ((*settings)[MergeTreeSetting::always_use_copy_instead_of_hardlinks])
                    {
                        projection_data_part_storage_dst->copyFileFrom(
                            *projection_data_part_storage_src, p_it->name(), p_it->name());
                    }
                    else
                    {
                        auto file_name_with_projection_prefix = fs::path(projection_data_part_storage_src->getPartDirectory()) / p_it->name();

                        projection_data_part_storage_dst->createHardLinkFrom(
                            *projection_data_part_storage_src, p_it->name(), p_it->name());

                        hardlinked_files.insert(file_name_with_projection_prefix);
                    }
                }
            }
        }

        /// Tracking of hardlinked files required for zero-copy replication.
        /// We don't remove them when we delete last copy of source part because
        /// new part can use them.
        ctx->hardlinked_files.source_table_shared_id = ctx->source_part->storage.getTableSharedID();
        ctx->hardlinked_files.source_part_name = ctx->source_part->name;
        ctx->hardlinked_files.hardlinks_from_source_part = std::move(hardlinked_files);

        (*ctx->mutate_entry)->columns_written = ctx->storage_columns.size() - ctx->updated_header.columns();

        ctx->new_data_part->checksums = ctx->source_part->checksums;

        ctx->compression_codec = ctx->source_part->default_codec;

        if (ctx->mutating_pipeline_builder.initialized())
        {
            auto builder = std::make_unique<QueryPipelineBuilder>(std::move(ctx->mutating_pipeline_builder));
            PreparedSets::Subqueries subqueries;

            if (ctx->execute_ttl_type == ExecuteTTLType::NORMAL)
            {
                auto transform = std::make_shared<TTLTransform>(ctx->context, builder->getSharedHeader(), *ctx->data, ctx->metadata_snapshot, ctx->new_data_part, ctx->time_of_mutation, true);
                subqueries = transform->getSubqueries();
                builder->addTransform(std::move(transform));
            }

            if (ctx->execute_ttl_type == ExecuteTTLType::RECALCULATE)
            {
                auto transform = std::make_shared<TTLCalcTransform>(ctx->context, builder->getSharedHeader(), *ctx->data, ctx->metadata_snapshot, ctx->new_data_part, ctx->time_of_mutation, true);
                subqueries = transform->getSubqueries();
                builder->addTransform(std::move(transform));
            }

            if (!subqueries.empty())
                builder = addCreatingSetsTransform(std::move(builder), std::move(subqueries), ctx->context);

            ctx->out = std::make_shared<MergedColumnOnlyOutputStream>(
                ctx->new_data_part,
                ctx->metadata_snapshot,
                ctx->updated_header.getNamesAndTypesList(),
                std::vector<MergeTreeIndexPtr>(ctx->indices_to_recalc.begin(), ctx->indices_to_recalc.end()),
                ColumnsStatistics(ctx->stats_to_recalc.begin(), ctx->stats_to_recalc.end()),
                ctx->compression_codec,
                ctx->source_part->index_granularity,
                ctx->source_part->getBytesUncompressedOnDisk());

            ctx->mutating_pipeline = QueryPipelineBuilder::getPipeline(std::move(*builder));
            ctx->mutating_pipeline.setProgressCallback(ctx->progress_callback);
            /// Is calculated inside MergeProgressCallback.
            ctx->mutating_pipeline.disableProfileEventUpdate();
            ctx->mutating_executor = std::make_unique<PullingPipelineExecutor>(ctx->mutating_pipeline);

            ctx->projections_to_build = std::vector<ProjectionDescriptionRawPtr>{ctx->projections_to_recalc.begin(), ctx->projections_to_recalc.end()};

            part_merger_writer_task = std::make_unique<PartMergerWriter>(ctx);
        }
    }


    void finalize()
    {
        if (ctx->mutating_executor)
        {
            ctx->mutating_executor.reset();
            ctx->mutating_pipeline.reset();

            auto changed_checksums =
                static_pointer_cast<MergedColumnOnlyOutputStream>(ctx->out)->fillChecksums(
                    ctx->new_data_part, ctx->new_data_part->checksums);
            ctx->new_data_part->checksums.add(std::move(changed_checksums));

<<<<<<< HEAD
                auto new_columns_substreams = ctx->new_data_part->getColumnsSubstreams();
                if (!new_columns_substreams.empty())
                {
                    auto changed_columns_substreams = only_outputstream->getColumnsSubstreams();
                    new_columns_substreams = ColumnsSubstreams::merge(changed_columns_substreams, ctx->new_data_part->getColumnsSubstreams(), ctx->new_data_part->getColumns().getNames());
                    ctx->new_data_part->setColumnsSubstreams(new_columns_substreams);
                }
                only_outputstream->finish(ctx->need_sync);
                ctx->new_data_part->checksums.add(std::move(changed_checksums));
            }
=======
            static_pointer_cast<MergedColumnOnlyOutputStream>(ctx->out)->finish(ctx->need_sync);
>>>>>>> fc2720b5

            ctx->out.reset();
        }

        for (const auto & [rename_from, rename_to] : ctx->files_to_rename)
        {
            if (rename_to.empty() && ctx->new_data_part->checksums.files.contains(rename_from))
            {
                ctx->new_data_part->checksums.files.erase(rename_from);
            }
            else if (ctx->new_data_part->checksums.files.contains(rename_from))
            {
                ctx->new_data_part->checksums.files[rename_to] = ctx->new_data_part->checksums.files[rename_from];
                ctx->new_data_part->checksums.files.erase(rename_from);
            }
        }

        MutationHelpers::finalizeMutatedPart(ctx->source_part, ctx->new_data_part, ctx->execute_ttl_type, ctx->compression_codec, ctx->context, ctx->metadata_snapshot, ctx->need_sync);
    }

    enum class State : uint8_t
    {
        NEED_PREPARE,
        NEED_EXECUTE,
        NEED_FINALIZE,

        SUCCESS
    };

    State state{State::NEED_PREPARE};
    MutationContextPtr ctx;
    MergedColumnOnlyOutputStreamPtr out;

    std::unique_ptr<PartMergerWriter> part_merger_writer_task{nullptr};
};

/*
 * Decorator that'll drop expired parts by replacing them with empty ones.
 * Main use case (only use case for now) is to decorate `MutateSomePartColumnsTask`,
 * which is used to recalculate TTL. If the part is expired, this class will replace it with
 * an empty one.
 *
 * Triggered when `ttl_only_drop_parts` is set and the only TTL is rows TTL.
 * */
class ExecutableTaskDropTTLExpiredPartsDecorator : public IExecutableTask
{
public:
    explicit ExecutableTaskDropTTLExpiredPartsDecorator(
        std::unique_ptr<IExecutableTask> executable_task_,
        MutationContextPtr ctx_
        )
        : executable_task(std::move(executable_task_)), ctx(ctx_) {}

    void onCompleted() override { throw Exception(ErrorCodes::LOGICAL_ERROR, "Not implemented"); }
    StorageID getStorageID() const override { throw Exception(ErrorCodes::LOGICAL_ERROR, "Not implemented"); }
    Priority getPriority() const override { throw Exception(ErrorCodes::LOGICAL_ERROR, "Not implemented"); }
    String getQueryId() const override { throw Exception(ErrorCodes::LOGICAL_ERROR, "Not implemented"); }

    bool executeStep() override
    {
        switch (state)
        {
            case State::NEED_EXECUTE:
            {
                if (executable_task->executeStep())
                    return true;

                if (isRowsMaxTTLExpired())
                    replacePartWithEmpty();

                state = State::SUCCESS;
                return true;
            }
            case State::SUCCESS:
            {
                return false;
            }
        }
        return false;
    }

    void cancel() noexcept override
    {
        executable_task->cancel();
    }

private:
    enum class State
    {
        NEED_EXECUTE,

        SUCCESS
    };

    State state{State::NEED_EXECUTE};

    std::unique_ptr<IExecutableTask> executable_task;
    MutationContextPtr ctx;

    bool isRowsMaxTTLExpired() const
    {
        const auto ttl = ctx->new_data_part->ttl_infos.table_ttl;
        return ttl.max && ttl.max <= ctx->time_of_mutation;
    }

    void replacePartWithEmpty()
    {
        MergeTreePartInfo part_info = ctx->new_data_part->info;
        part_info.level += 1;

        MergeTreePartition partition = ctx->new_data_part->partition;
        std::string part_name = ctx->new_data_part->getNewName(part_info);

        auto [mutable_empty_part, _] = ctx->data->createEmptyPart(part_info, partition, part_name, ctx->txn);
        ctx->new_data_part = std::move(mutable_empty_part);
    }
};

MutateTask::MutateTask(
    FutureMergedMutatedPartPtr future_part_,
    StorageMetadataPtr metadata_snapshot_,
    MutationCommandsConstPtr commands_,
    MergeListEntry * mutate_entry_,
    time_t time_of_mutation_,
    ContextPtr context_,
    ReservationSharedPtr space_reservation_,
    TableLockHolder & table_lock_holder_,
    const MergeTreeTransactionPtr & txn,
    MergeTreeData & data_,
    MergeTreeDataMergerMutator & mutator_,
    PartitionActionBlocker & merges_blocker_,
    bool need_prefix_)
    : ctx(std::make_shared<MutationContext>())
{
    ctx->data = &data_;
    ctx->mutator = &mutator_;
    ctx->merges_blocker = &merges_blocker_;
    ctx->holder = &table_lock_holder_;
    ctx->mutate_entry = mutate_entry_;
    ctx->commands = commands_;
    ctx->context = context_;
    ctx->time_of_mutation = time_of_mutation_;
    ctx->future_part = future_part_;
    ctx->metadata_snapshot = metadata_snapshot_;
    ctx->storage_snapshot = ctx->data->getStorageSnapshotWithoutData(ctx->metadata_snapshot, context_);
    ctx->space_reservation = space_reservation_;
    ctx->storage_columns = metadata_snapshot_->getColumns().getAllPhysical();
    ctx->txn = txn;
    ctx->source_part = ctx->future_part->parts[0];
    ctx->need_prefix = need_prefix_;

    extendObjectColumns(ctx->storage_columns, ctx->storage_snapshot->object_columns, /*with_subcolumns=*/ false);
}


bool MutateTask::execute()
{
    Stopwatch watch;
    SCOPE_EXIT({ ctx->execute_elapsed_ns += watch.elapsedNanoseconds(); });

    switch (state)
    {
        case State::NEED_PREPARE:
        {
            if (!prepare())
                return false;

            state = State::NEED_EXECUTE;
            return true;
        }
        case State::NEED_EXECUTE:
        {
            ctx->checkOperationIsNotCanceled();

            if (task->executeStep())
                return true;

            // The `new_data_part` is a shared pointer and must be moved to allow
            // part deletion in case it is needed in `MutateFromLogEntryTask::finalize`.
            //
            // `tryRemovePartImmediately` requires `std::shared_ptr::unique() == true`
            // to delete the part timely. When there are multiple shared pointers,
            // only the part state is changed to `Deleting`.
            //
            // Fetching a byte-identical part (in case of checksum mismatches) will fail with
            // `Part ... should be deleted after previous attempt before fetch`.
            promise.set_value(std::move(ctx->new_data_part));
            return false;
        }
    }
    return false;
}

void MutateTask::cancel() noexcept
{
    if (task)
        task->cancel();
}

void MutateTask::updateProfileEvents() const
{
    UInt64 total_elapsed_ms = (*ctx->mutate_entry)->watch.elapsedMilliseconds();
    UInt64 execute_elapsed_ms = ctx->execute_elapsed_ns / 1000000UL;

    ProfileEvents::increment(ProfileEvents::MutationTotalMilliseconds, total_elapsed_ms);
    ProfileEvents::increment(ProfileEvents::MutationExecuteMilliseconds, execute_elapsed_ms);
}

static bool canSkipConversionToNullable(const MergeTreeDataPartPtr & part, const MutationCommand & command)
{
    if (command.type != MutationCommand::READ_COLUMN)
        return false;

    auto part_column = part->tryGetColumn(command.column_name);
    if (!part_column)
        return false;

    /// For ALTER MODIFY COLUMN from 'Type' to 'Nullable(Type)' we can skip mutation and
    /// apply only metadata conversion. But it doesn't work for custom serialization.
    const auto * to_nullable = typeid_cast<const DataTypeNullable *>(command.data_type.get());
    if (!to_nullable)
        return false;

    if (!part_column->type->equals(*to_nullable->getNestedType()))
        return false;

    auto serialization = part->getSerialization(command.column_name);
    if (serialization->getKind() != ISerialization::Kind::DEFAULT)
        return false;

    return true;
}

static bool canSkipConversionToVariant(const MergeTreeDataPartPtr & part, const MutationCommand & command)
{
    if (command.type != MutationCommand::READ_COLUMN)
        return false;

    auto part_column = part->tryGetColumn(command.column_name);
    if (!part_column)
        return false;

    /// For ALTER MODIFY COLUMN with Variant extension (like 'Variant(T1, T2)' to 'Variant(T1, T2, T3, ...)')
    /// we can skip mutation and apply only metadata conversion.
    return isVariantExtension(part_column->type, command.data_type);
}

static bool canSkipMutationCommandForPart(const MergeTreeDataPartPtr & part, const MutationCommand & command, const ContextPtr & context)
{
    if (command.partition)
    {
        auto command_partition_id = part->storage.getPartitionIDFromQuery(command.partition, context);
        if (part->info.getPartitionId() != command_partition_id)
            return true;
    }

    /// APPLY PATCHES command is handled separately.
    if (command.type == MutationCommand::APPLY_PATCHES)
        return true;

    if (command.type == MutationCommand::APPLY_DELETED_MASK && !part->hasLightweightDelete())
        return true;

    if (canSkipConversionToNullable(part, command))
        return true;

    if (canSkipConversionToVariant(part, command))
        return true;

    return false;
}

bool MutateTask::prepare()
{
    ProfileEvents::increment(ProfileEvents::MutationTotalParts);
    ctx->checkOperationIsNotCanceled();

    if (ctx->future_part->parts.size() != 1)
        throw Exception(ErrorCodes::LOGICAL_ERROR, "Trying to mutate {} parts, not one. "
            "This is a bug.", ctx->future_part->parts.size());

    ctx->num_mutations = std::make_unique<CurrentMetrics::Increment>(CurrentMetrics::PartMutation);

    auto max_partition_blocks = std::make_shared<PartitionIdToMaxBlock>();
    max_partition_blocks->emplace(ctx->future_part->part_info.getPartitionId(), ctx->future_part->part_info.getMutationVersion());

    MergeTreeData::IMutationsSnapshot::Params params
    {
        .metadata_version = ctx->metadata_snapshot->getMetadataVersion(),
        .min_part_metadata_version = ctx->source_part->getMetadataVersion(),
        .min_part_data_versions = nullptr,
        .max_mutation_versions = std::move(max_partition_blocks),
        .need_data_mutations = false,
        .need_alter_mutations = true,
        .need_patch_parts = true,
    };

    auto mutations_snapshot = ctx->data->getMutationsSnapshot(params);
    auto alter_conversions = MergeTreeData::getAlterConversionsForPart(ctx->source_part, mutations_snapshot, ctx->context);
    auto context_for_reading = Context::createCopy(ctx->context);

    /// Allow mutations to work when force_index_by_date or force_primary_key is on.
    context_for_reading->setSetting("force_index_by_date", false);
    context_for_reading->setSetting("force_primary_key", false);
    context_for_reading->setSetting("apply_mutations_on_fly", false);
    /// Skip using large sets in KeyCondition
    context_for_reading->setSetting("use_index_for_in_with_subqueries_max_values", 100000);
    context_for_reading->setSetting("use_concurrency_control", false);
    /// disable parallel replicas for mutations
    context_for_reading->setSetting("enable_parallel_replicas", false);

    for (const auto & command : *ctx->commands)
    {
        if (!canSkipMutationCommandForPart(ctx->source_part, command, context_for_reading))
            ctx->commands_for_part.emplace_back(command);
    }

    auto updated_columns_in_patches = alter_conversions->getColumnsUpdatedInPatches();

    for (const auto & name : updated_columns_in_patches)
    {
        GetColumnsOptions options = GetColumnsOptions::AllPhysical;
        auto type = ctx->storage_snapshot->getColumn(options.withVirtuals(VirtualsKind::Persistent), name).type;

        ctx->commands_for_part.push_back(MutationCommand
        {
            .type = MutationCommand::READ_COLUMN,
            .column_name = name,
            .data_type = type,
            .read_for_patch = true,
        });
    }

    auto is_storage_touched = isStorageTouchedByMutations(ctx->source_part, mutations_snapshot, ctx->metadata_snapshot, ctx->commands_for_part, context_for_reading);

    if (!is_storage_touched.any_rows_affected)
    {
        NameSet files_to_copy_instead_of_hardlinks;
        auto settings_ptr = ctx->data->getSettings();
        /// In zero-copy replication checksums file path in s3 (blob path) is used for zero copy locks in ZooKeeper. If we will hardlink checksums file, we will have the same blob path
        /// and two different parts (source and new mutated part) will use the same locks in ZooKeeper. To avoid this we copy checksums.txt to generate new blob path.
        /// Example:
        ///     part: all_0_0_0/checksums.txt -> /s3/blobs/shjfgsaasdasdasdasdasdas
        ///     locks path in zk: /zero_copy/tbl_id/s3_blobs_shjfgsaasdasdasdasdasdas/replica_name
        ///                                         ^ part name don't participate in lock path
        /// In case of full hardlink we will have:
        ///     part: all_0_0_0_1/checksums.txt -> /s3/blobs/shjfgsaasdasdasdasdasdas
        ///     locks path in zk: /zero_copy/tbl_id/s3_blobs_shjfgsaasdasdasdasdasdas/replica_name
        /// So we need to copy to have a new name
        bool copy_checksumns = ctx->data->supportsReplication() && (*settings_ptr)[MergeTreeSetting::allow_remote_fs_zero_copy_replication] && ctx->source_part->isStoredOnRemoteDiskWithZeroCopySupport();
        if (copy_checksumns)
            files_to_copy_instead_of_hardlinks.insert(IMergeTreeDataPart::FILE_FOR_REFERENCES_CHECK);

        LOG_TRACE(ctx->log, "Part {} doesn't change up to mutation version {}", ctx->source_part->name, ctx->future_part->part_info.mutation);
        std::string prefix;
        if (ctx->need_prefix)
            prefix = "tmp_clone_";

        IDataPartStorage::ClonePartParams clone_params
        {
            .txn = ctx->txn, .hardlinked_files = &ctx->hardlinked_files,
            .copy_instead_of_hardlink = (*settings_ptr)[MergeTreeSetting::always_use_copy_instead_of_hardlinks],
            .files_to_copy_instead_of_hardlinks = std::move(files_to_copy_instead_of_hardlinks),
            .keep_metadata_version = true,
        };

        MergeTreeData::MutableDataPartPtr part;
        scope_guard lock;

        {
            std::tie(part, lock) = ctx->data->cloneAndLoadDataPart(
                ctx->source_part, prefix, ctx->future_part->part_info, ctx->metadata_snapshot, clone_params, ctx->context->getReadSettings(), ctx->context->getWriteSettings(), true/*must_on_same_disk*/);
            part->getDataPartStorage().beginTransaction();
            ctx->temporary_directory_lock = std::move(lock);
        }

        ProfileEvents::increment(ProfileEvents::MutationUntouchedParts);
        promise.set_value(std::move(part));
        return false;
    }

    if (is_storage_touched.all_rows_affected)
    {
        bool has_only_delete_commands = std::ranges::all_of(ctx->commands_for_part, [](const auto & command)
        {
            return command.type == MutationCommand::DELETE;
        });

        if (has_only_delete_commands)
        {
            LOG_TRACE(ctx->log,
                "Part {} is fully deleted, creating empty part with mutation version {}",
                ctx->source_part->name, ctx->future_part->part_info.mutation);

            auto [empty_part, _] = ctx->data->createEmptyPart(
                ctx->future_part->part_info,
                ctx->source_part->partition,
                ctx->future_part->name,
                ctx->txn);

            ProfileEvents::increment(ProfileEvents::MutationCreatedEmptyParts);
            promise.set_value(std::move(empty_part));
            return false;
        }
    }

    LOG_TRACE(ctx->log, "Mutating part {} to mutation version {}", ctx->source_part->name, ctx->future_part->part_info.mutation);

    /// We must read with one thread because it guarantees that output stream will be sorted.
    /// Disable all settings that can enable reading with several streams.
    /// NOTE: isStorageTouchedByMutations() above is done without this settings because it
    /// should be ok to calculate count() with multiple streams.
    context_for_reading->setSetting("max_streams_to_max_threads_ratio", 1);
    context_for_reading->setSetting("max_threads", 1);
    context_for_reading->setSetting("allow_asynchronous_read_from_io_pool_for_merge_tree", false);
    context_for_reading->setSetting("max_streams_for_merge_tree_reading", Field(0));
    context_for_reading->setSetting("read_from_filesystem_cache_if_exists_otherwise_bypass_cache", 1);

    bool suitable_for_ttl_optimization = ctx->metadata_snapshot->hasOnlyRowsTTL() && (*ctx->data->getSettings())[MergeTreeSetting::ttl_only_drop_parts];
    MutationHelpers::splitAndModifyMutationCommands(
        ctx->source_part,
        ctx->metadata_snapshot,
        alter_conversions,
        ctx->commands_for_part,
        ctx->for_interpreter,
        ctx->for_file_renames,
        suitable_for_ttl_optimization,
        ctx->log);

    ctx->stage_progress = std::make_unique<MergeStageProgress>(1.0);

    bool lightweight_delete_mode = false;

    if (!ctx->for_interpreter.empty())
    {
        /// Always disable filtering in mutations: we want to read and write all rows because for updates we rewrite only some of the
        /// columns and preserve the columns that are not affected, but after the update all columns must have the same number of row
        MutationsInterpreter::Settings settings(true);
        settings.apply_deleted_mask = false;

        ctx->interpreter = std::make_unique<MutationsInterpreter>(
            *ctx->data, ctx->source_part, alter_conversions,
            ctx->metadata_snapshot, ctx->for_interpreter,
            ctx->metadata_snapshot->getColumns().getNamesOfPhysical(), context_for_reading, settings);

        ctx->materialized_indices = ctx->interpreter->grabMaterializedIndices();
        ctx->materialized_statistics = ctx->interpreter->grabMaterializedStatistics();
        ctx->materialized_projections = ctx->interpreter->grabMaterializedProjections();
        ctx->mutating_pipeline_builder = ctx->interpreter->execute();
        ctx->updated_header = ctx->interpreter->getUpdatedHeader();
        ctx->progress_callback = MergeProgressCallback(
            (*ctx->mutate_entry)->ptr(),
            ctx->watch_prev_elapsed,
            *ctx->stage_progress,
            [&my_ctx = *ctx]() { my_ctx.checkOperationIsNotCanceled(); });

        lightweight_delete_mode = ctx->updated_header.has(RowExistsColumn::name);
        /// If under the condition of lightweight delete mode with rebuild option, add projections again here as we can only know
        /// the condition as early as from here.
        if (lightweight_delete_mode
            && (*ctx->data->getSettings())[MergeTreeSetting::lightweight_mutation_projection_mode] == LightweightMutationProjectionMode::REBUILD)
        {
            for (const auto & projection : ctx->metadata_snapshot->getProjections())
            {
                if (!ctx->source_part->hasProjection(projection.name))
                    continue;

                ctx->materialized_projections.insert(projection.name);
            }
        }
    }

    auto single_disk_volume = std::make_shared<SingleDiskVolume>("volume_" + ctx->future_part->name, ctx->space_reservation->getDisk(), 0);

    std::string prefix;
    if (ctx->need_prefix)
        prefix = TEMP_DIRECTORY_PREFIX;

    String tmp_part_dir_name = prefix + ctx->future_part->name;
    ctx->temporary_directory_lock = ctx->data->getTemporaryPartDirectoryHolder(tmp_part_dir_name);

    auto builder = ctx->data->getDataPartBuilder(ctx->future_part->name, single_disk_volume, tmp_part_dir_name, getReadSettings());
    builder.withPartFormat(ctx->future_part->part_format);
    builder.withPartInfo(ctx->future_part->part_info);

    ctx->new_data_part = std::move(builder).build();
    ctx->new_data_part->getDataPartStorage().beginTransaction();

    ctx->new_data_part->uuid = ctx->future_part->uuid;
    ctx->new_data_part->is_temp = true;
    ctx->new_data_part->ttl_infos = ctx->source_part->ttl_infos;

    /// It shouldn't be changed by mutation.
    ctx->new_data_part->index_granularity_info = ctx->source_part->index_granularity_info;

    auto [new_columns, new_infos, new_columns_substreams] = MutationHelpers::getColumnsForNewDataPart(
        ctx->source_part, ctx->updated_header, ctx->storage_columns,
        ctx->source_part->getSerializationInfos(), ctx->for_interpreter, ctx->for_file_renames);

    ctx->new_data_part->setColumns(new_columns, new_infos, ctx->metadata_snapshot->getMetadataVersion());
    if (!new_columns_substreams.empty())
        ctx->new_data_part->setColumnsSubstreams(new_columns_substreams);
    ctx->new_data_part->partition.assign(ctx->source_part->partition);

    /// Don't change granularity type while mutating subset of columns
    ctx->mrk_extension = ctx->source_part->index_granularity_info.mark_type.getFileExtension();

    const auto data_settings = ctx->data->getSettings();
    ctx->need_sync = data_settings->needSyncPart(ctx->source_part->rows_count, ctx->source_part->getBytesOnDisk());
    ctx->execute_ttl_type = ExecuteTTLType::NONE;

    if (ctx->mutating_pipeline_builder.initialized())
        ctx->execute_ttl_type = MutationHelpers::shouldExecuteTTL(ctx->metadata_snapshot, ctx->interpreter->getColumnDependencies());

    if ((*ctx->data->getSettings())[MergeTreeSetting::exclude_deleted_rows_for_part_size_in_merge] && lightweight_delete_mode)
    {
        /// This mutation contains lightweight delete and we need to count the deleted rows,
        /// Reset existing_rows_count of new data part to 0 and it will be updated while writing _row_exists column
        ctx->count_lightweight_deleted_rows = true;
    }
    else
    {
        ctx->count_lightweight_deleted_rows = false;

        /// No need to count deleted rows, copy existing_rows_count from source part
        ctx->new_data_part->existing_rows_count = ctx->source_part->existing_rows_count.value_or(ctx->source_part->rows_count);
    }

    /// All columns from part are changed and may be some more that were missing before in part
    /// TODO We can materialize compact part without copying data
    /// Also currently mutations of types with dynamic subcolumns in Wide part are possible only by
    /// rewriting the whole part.
    if (MutationHelpers::haveMutationsOfDynamicColumns(ctx->source_part, ctx->commands_for_part)
        || !isWidePart(ctx->source_part)
        || !isFullPartStorage(ctx->source_part->getDataPartStorage())
        || (ctx->interpreter && ctx->interpreter->isAffectingAllColumns()))
    {
        /// In case of replicated merge tree with zero copy replication
        /// Here Clickhouse claims that this new part can be deleted in temporary state without unlocking the blobs
        /// The blobs have to be removed along with the part, this temporary part owns them and does not share them yet.
        ctx->new_data_part->remove_tmp_policy = IMergeTreeDataPart::BlobsRemovalPolicyForTemporaryParts::REMOVE_BLOBS;

        bool drop_expired_parts = suitable_for_ttl_optimization && !(*ctx->data->getSettings())[MergeTreeSetting::materialize_ttl_recalculate_only];
        if (drop_expired_parts)
            task = std::make_unique<ExecutableTaskDropTTLExpiredPartsDecorator>(std::make_unique<MutateAllPartColumnsTask>(ctx), ctx);
        else
            task = std::make_unique<MutateAllPartColumnsTask>(ctx);

        ProfileEvents::increment(ProfileEvents::MutationAllPartColumns);
    }
    else /// TODO: check that we modify only non-key columns in this case.
    {
        ctx->indices_to_recalc = MutationHelpers::getIndicesToRecalculate(
            ctx->source_part,
            ctx->mutating_pipeline_builder,
            ctx->metadata_snapshot,
            ctx->context,
            ctx->materialized_indices);

        auto lightweight_mutation_projection_mode = (*ctx->data->getSettings())[MergeTreeSetting::lightweight_mutation_projection_mode];
        bool lightweight_delete_drops_projections =
            lightweight_mutation_projection_mode == LightweightMutationProjectionMode::DROP
            || lightweight_mutation_projection_mode == LightweightMutationProjectionMode::THROW;

        std::vector<ProjectionDescriptionRawPtr> projections_to_skip;

        bool should_create_projections = !(lightweight_delete_mode && lightweight_delete_drops_projections);
        /// Under lightweight delete mode, if option is drop, projections_to_recalc should be empty.
        if (should_create_projections)
        {
            ctx->projections_to_recalc = MutationHelpers::getProjectionsToRecalculate(
                ctx->source_part,
                ctx->metadata_snapshot,
                ctx->materialized_projections);

            projections_to_skip.assign(ctx->projections_to_recalc.begin(), ctx->projections_to_recalc.end());
        }
        else
        {
            for (const auto & projection : ctx->metadata_snapshot->getProjections())
                projections_to_skip.emplace_back(&projection);
        }

        ctx->stats_to_recalc = MutationHelpers::getStatisticsToRecalculate(ctx->metadata_snapshot, ctx->materialized_statistics);

        ctx->files_to_skip = MutationHelpers::collectFilesToSkip(
            ctx->source_part,
            ctx->new_data_part,
            ctx->updated_header,
            ctx->indices_to_recalc,
            ctx->mrk_extension,
            projections_to_skip,
            ctx->stats_to_recalc,
            updated_columns_in_patches);

        ctx->files_to_rename = MutationHelpers::collectFilesForRenames(
            ctx->source_part,
            ctx->new_data_part,
            ctx->for_file_renames,
            updated_columns_in_patches,
            ctx->mrk_extension);

        /// In case of replicated merge tree with zero copy replication
        /// Here Clickhouse has to follow the common procedure when deleting new part in temporary state
        /// Some of the files within the blobs are shared with source part, some belongs only to the part
        /// Keeper has to be asked with unlock request to release the references to the blobs
        ctx->new_data_part->remove_tmp_policy = IMergeTreeDataPart::BlobsRemovalPolicyForTemporaryParts::ASK_KEEPER;

        bool drop_expired_parts = suitable_for_ttl_optimization && !(*ctx->data->getSettings())[MergeTreeSetting::materialize_ttl_recalculate_only];
        if (drop_expired_parts)
            task = std::make_unique<ExecutableTaskDropTTLExpiredPartsDecorator>(std::make_unique<MutateSomePartColumnsTask>(ctx), ctx);
        else
            task = std::make_unique<MutateSomePartColumnsTask>(ctx);

        ProfileEvents::increment(ProfileEvents::MutationSomePartColumns);
    }

    LOG_TRACE(ctx->log, "Mutate task prepared");

    return true;
}

const HardlinkedFiles & MutateTask::getHardlinkedFiles() const
{
    return ctx->hardlinked_files;
}

}<|MERGE_RESOLUTION|>--- conflicted
+++ resolved
@@ -2010,20 +2010,15 @@
                     ctx->new_data_part, ctx->new_data_part->checksums);
             ctx->new_data_part->checksums.add(std::move(changed_checksums));
 
-<<<<<<< HEAD
-                auto new_columns_substreams = ctx->new_data_part->getColumnsSubstreams();
-                if (!new_columns_substreams.empty())
-                {
-                    auto changed_columns_substreams = only_outputstream->getColumnsSubstreams();
-                    new_columns_substreams = ColumnsSubstreams::merge(changed_columns_substreams, ctx->new_data_part->getColumnsSubstreams(), ctx->new_data_part->getColumns().getNames());
-                    ctx->new_data_part->setColumnsSubstreams(new_columns_substreams);
-                }
-                only_outputstream->finish(ctx->need_sync);
-                ctx->new_data_part->checksums.add(std::move(changed_checksums));
-            }
-=======
+            auto new_columns_substreams = ctx->new_data_part->getColumnsSubstreams();
+            if (!new_columns_substreams.empty())
+            {
+                auto changed_columns_substreams = static_pointer_cast<MergedColumnOnlyOutputStream>(ctx->out)->getColumnsSubstreams();
+                new_columns_substreams = ColumnsSubstreams::merge(changed_columns_substreams, ctx->new_data_part->getColumnsSubstreams(), ctx->new_data_part->getColumns().getNames());
+                ctx->new_data_part->setColumnsSubstreams(new_columns_substreams);
+            }
+
             static_pointer_cast<MergedColumnOnlyOutputStream>(ctx->out)->finish(ctx->need_sync);
->>>>>>> fc2720b5
 
             ctx->out.reset();
         }
