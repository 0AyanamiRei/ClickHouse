#include "MergeTreeDataMergerMutator.h"

#include <Storages/MergeTree/MergeTreeSequentialSource.h>
#include <Storages/MergeTree/MergedBlockOutputStream.h>
#include <Storages/MergeTree/MergedColumnOnlyOutputStream.h>
#include <Storages/MergeTree/SimpleMergeSelector.h>
#include <Storages/MergeTree/AllMergeSelector.h>
#include <Storages/MergeTree/TTLMergeSelector.h>
#include <Storages/MergeTree/MergeList.h>
#include <Storages/MergeTree/MergeTreeDataWriter.h>
#include <Storages/MergeTree/StorageFromMergeTreeDataPart.h>
#include <Storages/MergeTree/FutureMergedMutatedPart.h>
#include <Storages/MergeTree/IMergeTreeDataPart.h>
#include <Storages/MergeTree/MergeTreeData.h>
#include <Storages/MergeTree/MergeProgress.h>
#include <Storages/MergeTree/MergeTask.h>

#include <DataStreams/TTLBlockInputStream.h>
#include <DataStreams/TTLCalcInputStream.h>
#include <DataStreams/DistinctSortedBlockInputStream.h>
#include <DataStreams/ExpressionBlockInputStream.h>
#include <DataStreams/MaterializingBlockInputStream.h>
#include <DataStreams/ColumnGathererStream.h>
#include <DataStreams/SquashingBlockInputStream.h>
#include <Processors/Merges/MergingSortedTransform.h>
#include <Processors/Merges/CollapsingSortedTransform.h>
#include <Processors/Merges/SummingSortedTransform.h>
#include <Processors/Merges/ReplacingSortedTransform.h>
#include <Processors/Merges/GraphiteRollupSortedTransform.h>
#include <Processors/Merges/AggregatingSortedTransform.h>
#include <Processors/Merges/VersionedCollapsingTransform.h>
#include <Processors/Sources/SourceFromSingleChunk.h>
#include <Processors/Transforms/ExpressionTransform.h>
#include <Processors/Transforms/MaterializingTransform.h>
#include <Processors/Executors/PipelineExecutingBlockInputStream.h>
#include <Interpreters/MutationsInterpreter.h>
#include <Interpreters/Context.h>
#include <Common/interpolate.h>
#include <Common/typeid_cast.h>
#include <Common/escapeForFileName.h>
#include <Parsers/queryToString.h>

#include <cmath>
#include <ctime>
#include <numeric>

#include <boost/algorithm/string/replace.hpp>

namespace ProfileEvents
{
    extern const Event MergedRows;
    extern const Event MergedUncompressedBytes;
    extern const Event MergesTimeMilliseconds;
    extern const Event Merge;
}

namespace CurrentMetrics
{
    extern const Metric BackgroundPoolTask;
    extern const Metric PartMutation;
}

namespace DB
{

namespace ErrorCodes
{
    extern const int LOGICAL_ERROR;
}

/// Do not start to merge parts, if free space is less than sum size of parts times specified coefficient.
/// This value is chosen to not allow big merges to eat all free space. Thus allowing small merges to proceed.
static const double DISK_USAGE_COEFFICIENT_TO_SELECT = 2;

/// To do merge, reserve amount of space equals to sum size of parts times specified coefficient.
/// Must be strictly less than DISK_USAGE_COEFFICIENT_TO_SELECT,
///  because between selecting parts to merge and doing merge, amount of free space could have decreased.
static const double DISK_USAGE_COEFFICIENT_TO_RESERVE = 1.1;

MergeTreeDataMergerMutator::MergeTreeDataMergerMutator(MergeTreeData & data_, size_t background_pool_size_)
    : data(data_), background_pool_size(background_pool_size_), log(&Poco::Logger::get(data.getLogName() + " (MergerMutator)"))
{
}


UInt64 MergeTreeDataMergerMutator::getMaxSourcePartsSizeForMerge() const
{
    size_t busy_threads_in_pool = CurrentMetrics::values[CurrentMetrics::BackgroundPoolTask].load(std::memory_order_relaxed);

    return getMaxSourcePartsSizeForMerge(background_pool_size, busy_threads_in_pool);
}


UInt64 MergeTreeDataMergerMutator::getMaxSourcePartsSizeForMerge(size_t pool_size, size_t pool_used) const
{
    if (pool_used > pool_size)
        throw Exception(ErrorCodes::LOGICAL_ERROR, "Logical error: invalid arguments passed to getMaxSourcePartsSize: pool_used = {} > pool_size = {}", pool_used, pool_size);

    size_t free_entries = pool_size - pool_used;
    const auto data_settings = data.getSettings();

    /// Always allow maximum size if one or less pool entries is busy.
    /// One entry is probably the entry where this function is executed.
    /// This will protect from bad settings.
    UInt64 max_size = 0;
    if (pool_used <= 1 || free_entries >= data_settings->number_of_free_entries_in_pool_to_lower_max_size_of_merge)
        max_size = data_settings->max_bytes_to_merge_at_max_space_in_pool;
    else
        max_size = interpolateExponential(
            data_settings->max_bytes_to_merge_at_min_space_in_pool,
            data_settings->max_bytes_to_merge_at_max_space_in_pool,
            static_cast<double>(free_entries) / data_settings->number_of_free_entries_in_pool_to_lower_max_size_of_merge);

    return std::min(max_size, static_cast<UInt64>(data.getStoragePolicy()->getMaxUnreservedFreeSpace() / DISK_USAGE_COEFFICIENT_TO_SELECT));
}


UInt64 MergeTreeDataMergerMutator::getMaxSourcePartSizeForMutation() const
{
    const auto data_settings = data.getSettings();
    size_t busy_threads_in_pool = CurrentMetrics::values[CurrentMetrics::BackgroundPoolTask].load(std::memory_order_relaxed);

    /// DataPart can be store only at one disk. Get maximum reservable free space at all disks.
    UInt64 disk_space = data.getStoragePolicy()->getMaxUnreservedFreeSpace();

    /// Allow mutations only if there are enough threads, leave free threads for merges else
    if (busy_threads_in_pool <= 1
        || background_pool_size - busy_threads_in_pool >= data_settings->number_of_free_entries_in_pool_to_execute_mutation)
        return static_cast<UInt64>(disk_space / DISK_USAGE_COEFFICIENT_TO_RESERVE);

    return 0;
}

SelectPartsDecision MergeTreeDataMergerMutator::selectPartsToMerge(
    FutureMergedMutatedPartPtr future_part,
    bool aggressive,
    size_t max_total_size_to_merge,
    const AllowedMergingPredicate & can_merge_callback,
    bool merge_with_ttl_allowed,
    String * out_disable_reason)
{
    MergeTreeData::DataPartsVector data_parts = data.getDataPartsVector();
    const auto data_settings = data.getSettings();
    auto metadata_snapshot = data.getInMemoryMetadataPtr();

    if (data_parts.empty())
    {
        if (out_disable_reason)
            *out_disable_reason = "There are no parts in the table";
        return SelectPartsDecision::CANNOT_SELECT;
    }

    time_t current_time = std::time(nullptr);

    IMergeSelector::PartsRanges parts_ranges;

    StoragePolicyPtr storage_policy = data.getStoragePolicy();
    /// Volumes with stopped merges are extremely rare situation.
    /// Check it once and don't check each part (this is bad for performance).
    bool has_volumes_with_disabled_merges = storage_policy->hasAnyVolumeWithDisabledMerges();

    const String * prev_partition_id = nullptr;
    /// Previous part only in boundaries of partition frame
    const MergeTreeData::DataPartPtr * prev_part = nullptr;

    size_t parts_selected_precondition = 0;
    for (const MergeTreeData::DataPartPtr & part : data_parts)
    {
        const String & partition_id = part->info.partition_id;

        if (!prev_partition_id || partition_id != *prev_partition_id)
        {
            if (parts_ranges.empty() || !parts_ranges.back().empty())
                parts_ranges.emplace_back();

            /// New partition frame.
            prev_partition_id = &partition_id;
            prev_part = nullptr;
        }

        /// Check predicate only for the first part in each range.
        if (!prev_part)
        {
            /* Parts can be merged with themselves for TTL needs for example.
            * So we have to check if this part is currently being inserted with quorum and so on and so forth.
            * Obviously we have to check it manually only for the first part
            * of each partition because it will be automatically checked for a pair of parts. */
            if (!can_merge_callback(nullptr, part, nullptr))
                continue;

            /// This part can be merged only with next parts (no prev part exists), so start
            /// new interval if previous was not empty.
            if (!parts_ranges.back().empty())
                parts_ranges.emplace_back();
        }
        else
        {
            /// If we cannot merge with previous part we had to start new parts
            /// interval (in the same partition)
            if (!can_merge_callback(*prev_part, part, nullptr))
            {
                /// Now we have no previous part
                prev_part = nullptr;

                /// Mustn't be empty
                assert(!parts_ranges.back().empty());

                /// Some parts cannot be merged with previous parts and also cannot be merged with themselves,
                /// for example, merge is already assigned for such parts, or they participate in quorum inserts
                /// and so on.
                /// Also we don't start new interval here (maybe all next parts cannot be merged and we don't want to have empty interval)
                if (!can_merge_callback(nullptr, part, nullptr))
                    continue;

                /// Starting new interval in the same partition
                parts_ranges.emplace_back();
            }
        }

        IMergeSelector::Part part_info;
        part_info.size = part->getBytesOnDisk();
        part_info.age = current_time - part->modification_time;
        part_info.level = part->info.level;
        part_info.data = &part;
        part_info.ttl_infos = &part->ttl_infos;
        part_info.compression_codec_desc = part->default_codec->getFullCodecDesc();
        part_info.shall_participate_in_merges = has_volumes_with_disabled_merges ? part->shallParticipateInMerges(storage_policy) : true;

        ++parts_selected_precondition;

        parts_ranges.back().emplace_back(part_info);

        /// Check for consistency of data parts. If assertion is failed, it requires immediate investigation.
        if (prev_part && part->info.partition_id == (*prev_part)->info.partition_id
            && part->info.min_block <= (*prev_part)->info.max_block)
        {
            throw Exception(ErrorCodes::LOGICAL_ERROR, "Part {} intersects previous part {}", part->name, (*prev_part)->name);
        }

        prev_part = &part;
    }

    if (parts_selected_precondition == 0)
    {
        if (out_disable_reason)
            *out_disable_reason = "No parts satisfy preconditions for merge";
        return SelectPartsDecision::CANNOT_SELECT;
    }

    IMergeSelector::PartsRange parts_to_merge;

    if (metadata_snapshot->hasAnyTTL() && merge_with_ttl_allowed && !ttl_merges_blocker.isCancelled())
    {
        /// TTL delete is preferred to recompression
        TTLDeleteMergeSelector delete_ttl_selector(
                next_delete_ttl_merge_times_by_partition,
                current_time,
                data_settings->merge_with_ttl_timeout,
                data_settings->ttl_only_drop_parts);

        parts_to_merge = delete_ttl_selector.select(parts_ranges, max_total_size_to_merge);
        if (!parts_to_merge.empty())
        {
            future_part->merge_type = MergeType::TTL_DELETE;
        }
        else if (metadata_snapshot->hasAnyRecompressionTTL())
        {
            TTLRecompressMergeSelector recompress_ttl_selector(
                    next_recompress_ttl_merge_times_by_partition,
                    current_time,
                    data_settings->merge_with_recompression_ttl_timeout,
                    metadata_snapshot->getRecompressionTTLs());

            parts_to_merge = recompress_ttl_selector.select(parts_ranges, max_total_size_to_merge);
            if (!parts_to_merge.empty())
                future_part->merge_type = MergeType::TTL_RECOMPRESS;
        }
    }

    if (parts_to_merge.empty())
    {
        SimpleMergeSelector::Settings merge_settings;
        /// Override value from table settings
        merge_settings.max_parts_to_merge_at_once = data_settings->max_parts_to_merge_at_once;

        if (aggressive)
            merge_settings.base = 1;

        parts_to_merge = SimpleMergeSelector(merge_settings)
                            .select(parts_ranges, max_total_size_to_merge);

        /// Do not allow to "merge" part with itself for regular merges, unless it is a TTL-merge where it is ok to remove some values with expired ttl
        if (parts_to_merge.size() == 1)
            throw Exception("Logical error: merge selector returned only one part to merge", ErrorCodes::LOGICAL_ERROR);

        if (parts_to_merge.empty())
        {
            if (out_disable_reason)
                *out_disable_reason = "There is no need to merge parts according to merge selector algorithm";
            return SelectPartsDecision::CANNOT_SELECT;
        }
    }

    MergeTreeData::DataPartsVector parts;
    parts.reserve(parts_to_merge.size());
    for (IMergeSelector::Part & part_info : parts_to_merge)
    {
        const MergeTreeData::DataPartPtr & part = *static_cast<const MergeTreeData::DataPartPtr *>(part_info.data);
        parts.push_back(part);
    }

    LOG_DEBUG(log, "Selected {} parts from {} to {}", parts.size(), parts.front()->name, parts.back()->name);
    future_part->assign(std::move(parts));
    return SelectPartsDecision::SELECTED;
}

SelectPartsDecision MergeTreeDataMergerMutator::selectAllPartsToMergeWithinPartition(
    FutureMergedMutatedPartPtr future_part,
    UInt64 & available_disk_space,
    const AllowedMergingPredicate & can_merge,
    const String & partition_id,
    bool final,
    const StorageMetadataPtr & metadata_snapshot,
    String * out_disable_reason,
    bool optimize_skip_merged_partitions)
{
    MergeTreeData::DataPartsVector parts = selectAllPartsFromPartition(partition_id);

    if (parts.empty())
        return SelectPartsDecision::CANNOT_SELECT;

    if (!final && parts.size() == 1)
    {
        if (out_disable_reason)
            *out_disable_reason = "There is only one part inside partition";
        return SelectPartsDecision::CANNOT_SELECT;
    }

    /// If final, optimize_skip_merged_partitions is true and we have only one part in partition with level > 0
    /// than we don't select it to merge. But if there are some expired TTL then merge is needed
    if (final && optimize_skip_merged_partitions && parts.size() == 1 && parts[0]->info.level > 0 &&
        (!metadata_snapshot->hasAnyTTL() || parts[0]->checkAllTTLCalculated(metadata_snapshot)))
    {
        return SelectPartsDecision::NOTHING_TO_MERGE;
    }

    auto it = parts.begin();
    auto prev_it = it;

    UInt64 sum_bytes = 0;
    while (it != parts.end())
    {
        /// For the case of one part, we check that it can be merged "with itself".
        if ((it != parts.begin() || parts.size() == 1) && !can_merge(*prev_it, *it, out_disable_reason))
        {
            return SelectPartsDecision::CANNOT_SELECT;
        }

        sum_bytes += (*it)->getBytesOnDisk();

        prev_it = it;
        ++it;
    }

    /// Enough disk space to cover the new merge with a margin.
    auto required_disk_space = sum_bytes * DISK_USAGE_COEFFICIENT_TO_SELECT;
    if (available_disk_space <= required_disk_space)
    {
        time_t now = time(nullptr);
        if (now - disk_space_warning_time > 3600)
        {
            disk_space_warning_time = now;
            LOG_WARNING(log,
                "Won't merge parts from {} to {} because not enough free space: {} free and unreserved"
                ", {} required now (+{}% on overhead); suppressing similar warnings for the next hour",
                parts.front()->name,
                (*prev_it)->name,
                ReadableSize(available_disk_space),
                ReadableSize(sum_bytes),
                static_cast<int>((DISK_USAGE_COEFFICIENT_TO_SELECT - 1.0) * 100));
        }

        if (out_disable_reason)
            *out_disable_reason = fmt::format("Insufficient available disk space, required {}", ReadableSize(required_disk_space));

        return SelectPartsDecision::CANNOT_SELECT;
    }

    LOG_DEBUG(log, "Selected {} parts from {} to {}", parts.size(), parts.front()->name, parts.back()->name);
    future_part->assign(std::move(parts));

    available_disk_space -= required_disk_space;
    return SelectPartsDecision::SELECTED;
}


MergeTreeData::DataPartsVector MergeTreeDataMergerMutator::selectAllPartsFromPartition(const String & partition_id)
{
    MergeTreeData::DataPartsVector parts_from_partition;

    MergeTreeData::DataParts data_parts = data.getDataParts();

    for (const auto & current_part : data_parts)
    {
        if (current_part->info.partition_id != partition_id)
            continue;

        parts_from_partition.push_back(current_part);
    }

    return parts_from_partition;
}

/// parts should be sorted.
MergeTaskPtr MergeTreeDataMergerMutator::mergePartsToTemporaryPart(
    FutureMergedMutatedPartPtr future_part,
    const StorageMetadataPtr & metadata_snapshot,
    MergeList::Entry * merge_entry,
    TableLockHolder holder,
    time_t time_of_merge,
    ContextPtr context,
    ReservationSharedPtr space_reservation,
    bool deduplicate,
    const Names & deduplicate_by_columns,
    const MergeTreeData::MergingParams & merging_params,
    const IMergeTreeDataPart * /*parent_part*/,
    const String & /*prefix*/)
{
    (void)holder;
    return std::make_shared<MergeTask>(
        future_part,
        const_cast<StorageMetadataPtr &>(metadata_snapshot),
        merge_entry,
        time_of_merge,
        context,
        space_reservation,
        deduplicate,
        deduplicate_by_columns,
        merging_params,
        nullptr,
        "",
        &data,
        &merges_blocker,
        &ttl_merges_blocker);
}


MutateTaskPtr MergeTreeDataMergerMutator::mutatePartToTemporaryPart(
    FutureMergedMutatedPartPtr future_part,
    StorageMetadataPtr metadata_snapshot,
    MutationCommandsConstPtr commands,
    MergeListEntry * merge_entry,
    time_t time_of_mutation,
    ContextPtr context,
    ReservationSharedPtr space_reservation,
    TableLockHolder & holder)
{
    return std::make_shared<MutateTask>(
        future_part,
        metadata_snapshot,
        commands,
        merge_entry,
        time_of_mutation,
        context,
        space_reservation,
        holder,
        data,
        *this,
        merges_blocker
    );
}


MergeAlgorithm MergeTreeDataMergerMutator::chooseMergeAlgorithm(
    const MergeTreeData::DataPartsVector & parts,
    size_t sum_rows_upper_bound,
    const NamesAndTypesList & gathering_columns,
    bool deduplicate,
    bool need_remove_expired_values,
    const MergeTreeData::MergingParams & merging_params) const
{
    const auto data_settings = data.getSettings();

    if (deduplicate)
        return MergeAlgorithm::Horizontal;
    if (data_settings->enable_vertical_merge_algorithm == 0)
        return MergeAlgorithm::Horizontal;
    if (need_remove_expired_values)
        return MergeAlgorithm::Horizontal;

    for (const auto & part : parts)
        if (!part->supportsVerticalMerge())
            return MergeAlgorithm::Horizontal;

    bool is_supported_storage =
        merging_params.mode == MergeTreeData::MergingParams::Ordinary ||
        merging_params.mode == MergeTreeData::MergingParams::Collapsing ||
        merging_params.mode == MergeTreeData::MergingParams::Replacing ||
        merging_params.mode == MergeTreeData::MergingParams::VersionedCollapsing;

    bool enough_ordinary_cols = gathering_columns.size() >= data_settings->vertical_merge_algorithm_min_columns_to_activate;

    bool enough_total_rows = sum_rows_upper_bound >= data_settings->vertical_merge_algorithm_min_rows_to_activate;

    bool no_parts_overflow = parts.size() <= RowSourcePart::MAX_PARTS;

    auto merge_alg = (is_supported_storage && enough_total_rows && enough_ordinary_cols && no_parts_overflow) ?
                        MergeAlgorithm::Vertical : MergeAlgorithm::Horizontal;

    return merge_alg;
}


MergeTreeData::DataPartPtr MergeTreeDataMergerMutator::renameMergedTemporaryPart(
    MergeTreeData::MutableDataPartPtr & new_data_part,
    const MergeTreeData::DataPartsVector & parts,
    MergeTreeData::Transaction * out_transaction)
{
    /// Rename new part, add to the set and remove original parts.
    auto replaced_parts = data.renameTempPartAndReplace(new_data_part, nullptr, out_transaction);

    /// Let's check that all original parts have been deleted and only them.
    if (replaced_parts.size() != parts.size())
    {
        /** This is normal, although this happens rarely.
         *
         * The situation - was replaced 0 parts instead of N can be, for example, in the following case
         * - we had A part, but there was no B and C parts;
         * - A, B -> AB was in the queue, but it has not been done, because there is no B part;
         * - AB, C -> ABC was in the queue, but it has not been done, because there are no AB and C parts;
         * - we have completed the task of downloading a B part;
         * - we started to make A, B -> AB merge, since all parts appeared;
         * - we decided to download ABC part from another replica, since it was impossible to make merge AB, C -> ABC;
         * - ABC part appeared. When it was added, old A, B, C parts were deleted;
         * - AB merge finished. AB part was added. But this is an obsolete part. The log will contain the message `Obsolete part added`,
         *   then we get here.
         *
         * When M > N parts could be replaced?
         * - new block was added in ReplicatedMergeTreeBlockOutputStream;
         * - it was added to working dataset in memory and renamed on filesystem;
         * - but ZooKeeper transaction that adds it to reference dataset in ZK failed;
         * - and it is failed due to connection loss, so we don't rollback working dataset in memory,
         *   because we don't know if the part was added to ZK or not
         *   (see ReplicatedMergeTreeBlockOutputStream)
         * - then method selectPartsToMerge selects a range and sees, that EphemeralLock for the block in this part is unlocked,
         *   and so it is possible to merge a range skipping this part.
         *   (NOTE: Merging with part that is not in ZK is not possible, see checks in 'createLogEntryToMergeParts'.)
         * - and after merge, this part will be removed in addition to parts that was merged.
         */
        LOG_WARNING(log, "Unexpected number of parts removed when adding {}: {} instead of {}", new_data_part->name, replaced_parts.size(), parts.size());
    }
    else
    {
        for (size_t i = 0; i < parts.size(); ++i)
            if (parts[i]->name != replaced_parts[i]->name)
                throw Exception("Unexpected part removed when adding " + new_data_part->name + ": " + replaced_parts[i]->name
                    + " instead of " + parts[i]->name, ErrorCodes::LOGICAL_ERROR);
    }

    LOG_TRACE(log, "Merged {} parts: from {} to {}", parts.size(), parts.front()->name, parts.back()->name);
    return new_data_part;
}


size_t MergeTreeDataMergerMutator::estimateNeededDiskSpace(const MergeTreeData::DataPartsVector & source_parts)
{
    size_t res = 0;
    for (const MergeTreeData::DataPartPtr & part : source_parts)
        res += part->getBytesOnDisk();

    return static_cast<size_t>(res * DISK_USAGE_COEFFICIENT_TO_RESERVE);
}

void MergeTreeDataMergerMutator::splitMutationCommands(
    MergeTreeData::DataPartPtr part,
    const MutationCommands & commands,
    MutationCommands & for_interpreter,
    MutationCommands & for_file_renames)
{
    ColumnsDescription part_columns(part->getColumns());

<<<<<<< HEAD
    NamesAndTypesList gathering_columns;
    NamesAndTypesList merging_columns;
    Names gathering_column_names, merging_column_names;
    extractMergingAndGatheringColumns(
        storage_columns,
        metadata_snapshot->getSortingKey().expression,
        metadata_snapshot->getSecondaryIndices(),
        merging_params,
        gathering_columns,
        gathering_column_names,
        merging_columns,
        merging_column_names);

    auto single_disk_volume = std::make_shared<SingleDiskVolume>("volume_" + future_part.name, disk, 0);
    MergeTreeData::MutableDataPartPtr new_data_part = data.createPart(
        future_part.name,
        future_part.type,
        future_part.part_info,
        single_disk_volume,
        tmp_prefix + future_part.name + (parent_part ? ".proj" : ""),
        parent_part);

    new_data_part->uuid = future_part.uuid;
    new_data_part->setColumns(storage_columns);
    new_data_part->partition.assign(future_part.getPartition());
    new_data_part->is_temp = parent_part == nullptr;

    bool need_remove_expired_values = false;
    bool force_ttl = false;
    SerializationInfoBuilder serialization_info_builder(data_settings->ratio_of_defaults_for_sparse_serialization);

    for (const auto & part : parts)
=======
    if (!isWidePart(part))
>>>>>>> 14c394da
    {
        NameSet mutated_columns;
        for (const auto & command : commands)
        {
            if (command.type == MutationCommand::Type::MATERIALIZE_INDEX
                || command.type == MutationCommand::Type::MATERIALIZE_COLUMN
                || command.type == MutationCommand::Type::MATERIALIZE_PROJECTION
                || command.type == MutationCommand::Type::MATERIALIZE_TTL
                || command.type == MutationCommand::Type::DELETE
                || command.type == MutationCommand::Type::UPDATE)
            {
                for_interpreter.push_back(command);
                for (const auto & [column_name, expr] : command.column_to_update_expression)
                    mutated_columns.emplace(column_name);

                if (command.type == MutationCommand::Type::MATERIALIZE_COLUMN)
                    mutated_columns.emplace(command.column_name);
            }
            else if (command.type == MutationCommand::Type::DROP_INDEX || command.type == MutationCommand::Type::DROP_PROJECTION)
            {
                for_file_renames.push_back(command);
            }
            else if (part_columns.has(command.column_name))
            {
                if (command.type == MutationCommand::Type::DROP_COLUMN)
                {
                    mutated_columns.emplace(command.column_name);
                }
                else if (command.type == MutationCommand::Type::RENAME_COLUMN)
                {
                    for_interpreter.push_back(
                    {
                        .type = MutationCommand::Type::READ_COLUMN,
                        .column_name = command.rename_to,
                    });
                    mutated_columns.emplace(command.column_name);
                    part_columns.rename(command.column_name, command.rename_to);
                }
            }
        }
        /// If it's compact part, then we don't need to actually remove files
        /// from disk we just don't read dropped columns
        for (const auto & column : part->getColumns())
        {
<<<<<<< HEAD
            new_data_part->ttl_infos.update(part->ttl_infos);
        }

        serialization_info_builder.add(*part->serialization_info);
    }

    auto input_serialization_info = std::move(serialization_info_builder).build();

    const auto & part_min_ttl = new_data_part->ttl_infos.part_min_ttl;
    if (part_min_ttl && part_min_ttl <= time_of_merge)
        need_remove_expired_values = true;

    if (need_remove_expired_values && ttl_merges_blocker.isCancelled())
    {
        LOG_INFO(log, "Part {} has values with expired TTL, but merges with TTL are cancelled.", new_data_part->name);
        need_remove_expired_values = false;
    }

    size_t sum_input_rows_upper_bound = merge_entry->total_rows_count;
    size_t sum_compressed_bytes_upper_bound = merge_entry->total_size_bytes_compressed;
    MergeAlgorithm chosen_merge_algorithm = chooseMergeAlgorithm(
        parts, sum_input_rows_upper_bound, gathering_columns, deduplicate, need_remove_expired_values, merging_params);
    merge_entry->merge_algorithm.store(chosen_merge_algorithm, std::memory_order_relaxed);

    LOG_DEBUG(log, "Selected MergeAlgorithm: {}", toString(chosen_merge_algorithm));

    /// Note: this is done before creating input streams, because otherwise data.data_parts_mutex
    /// (which is locked in data.getTotalActiveSizeInBytes())
    /// (which is locked in shared mode when input streams are created) and when inserting new data
    /// the order is reverse. This annoys TSan even though one lock is locked in shared mode and thus
    /// deadlock is impossible.
    auto compression_codec = data.getCompressionCodecForPart(merge_entry->total_size_bytes_compressed, new_data_part->ttl_infos, time_of_merge);

    auto tmp_disk = context->getTemporaryVolume()->getDisk();
    std::unique_ptr<TemporaryFile> rows_sources_file;
    std::unique_ptr<WriteBufferFromFileBase> rows_sources_uncompressed_write_buf;
    std::unique_ptr<WriteBuffer> rows_sources_write_buf;
    std::optional<ColumnSizeEstimator> column_sizes;

    SyncGuardPtr sync_guard;

    if (chosen_merge_algorithm == MergeAlgorithm::Vertical)
    {
        rows_sources_file = createTemporaryFile(tmp_disk->getPath());
        rows_sources_uncompressed_write_buf = tmp_disk->writeFile(fileName(rows_sources_file->path()));
        rows_sources_write_buf = std::make_unique<CompressedWriteBuffer>(*rows_sources_uncompressed_write_buf);

        MergeTreeData::DataPart::ColumnToSize merged_column_to_size;
        for (const MergeTreeData::DataPartPtr & part : parts)
            part->accumulateColumnSizes(merged_column_to_size);

        column_sizes = ColumnSizeEstimator(merged_column_to_size, merging_column_names, gathering_column_names);

        if (data.getSettings()->fsync_part_directory)
            sync_guard = disk->getDirectorySyncGuard(new_part_tmp_path);
    }
    else
    {
        merging_columns = storage_columns;
        merging_column_names = all_column_names;
        gathering_columns.clear();
        gathering_column_names.clear();
    }

    /** Read from all parts, merge and write into a new one.
      * In passing, we calculate expression for sorting.
      */
    Pipes pipes;
    UInt64 watch_prev_elapsed = 0;

    /// We count total amount of bytes in parts
    /// and use direct_io if there is more than min_merge_bytes_to_use_direct_io
    bool read_with_direct_io = false;
    if (data_settings->min_merge_bytes_to_use_direct_io != 0)
    {
        size_t total_size = 0;
        for (const auto & part : parts)
        {
            total_size += part->getBytesOnDisk();
            if (total_size >= data_settings->min_merge_bytes_to_use_direct_io)
            {
                LOG_DEBUG(log, "Will merge parts reading files in O_DIRECT");
                read_with_direct_io = true;

                break;
            }
        }
    }

    MergeStageProgress horizontal_stage_progress(
        column_sizes ? column_sizes->keyColumnsWeight() : 1.0);

    for (const auto & part : parts)
    {
        auto input = std::make_unique<MergeTreeSequentialSource>(
            data, metadata_snapshot, part, merging_column_names, read_with_direct_io, true);

        input->setProgressCallback(
            MergeProgressCallback(merge_entry, watch_prev_elapsed, horizontal_stage_progress));

        Pipe pipe(std::move(input));

        if (metadata_snapshot->hasSortingKey())
        {
            pipe.addSimpleTransform([&metadata_snapshot](const Block & header)
            {
                return std::make_shared<ExpressionTransform>(header, metadata_snapshot->getSortingKey().expression);
            });
        }

        pipes.emplace_back(std::move(pipe));
    }

    Names sort_columns = metadata_snapshot->getSortingKeyColumns();
    SortDescription sort_description;
    size_t sort_columns_size = sort_columns.size();
    sort_description.reserve(sort_columns_size);

    Names partition_key_columns = metadata_snapshot->getPartitionKey().column_names;

    Block header = pipes.at(0).getHeader();
    for (size_t i = 0; i < sort_columns_size; ++i)
        sort_description.emplace_back(header.getPositionByName(sort_columns[i]), 1, 1);

    /// The order of the streams is important: when the key is matched, the elements go in the order of the source stream number.
    /// In the merged part, the lines with the same key must be in the ascending order of the identifier of original part,
    ///  that is going in insertion order.
    ProcessorPtr merged_transform;

    /// If merge is vertical we cannot calculate it
    bool blocks_are_granules_size = (chosen_merge_algorithm == MergeAlgorithm::Vertical);

    UInt64 merge_block_size = data_settings->merge_max_block_size;
    switch (merging_params.mode)
    {
        case MergeTreeData::MergingParams::Ordinary:
            merged_transform = std::make_unique<MergingSortedTransform>(
                header, pipes.size(), sort_description, merge_block_size, 0, false, rows_sources_write_buf.get(), true, blocks_are_granules_size);
            break;

        case MergeTreeData::MergingParams::Collapsing:
            merged_transform = std::make_unique<CollapsingSortedTransform>(
                header, pipes.size(), sort_description, merging_params.sign_column, false,
                merge_block_size, rows_sources_write_buf.get(), blocks_are_granules_size);
            break;

        case MergeTreeData::MergingParams::Summing:
            merged_transform = std::make_unique<SummingSortedTransform>(
                header, pipes.size(), sort_description, merging_params.columns_to_sum, partition_key_columns, merge_block_size);
            break;

        case MergeTreeData::MergingParams::Aggregating:
            merged_transform = std::make_unique<AggregatingSortedTransform>(
                header, pipes.size(), sort_description, merge_block_size);
            break;

        case MergeTreeData::MergingParams::Replacing:
            merged_transform = std::make_unique<ReplacingSortedTransform>(
                header, pipes.size(), sort_description, merging_params.version_column,
                merge_block_size, rows_sources_write_buf.get(), blocks_are_granules_size);
            break;

        case MergeTreeData::MergingParams::Graphite:
            merged_transform = std::make_unique<GraphiteRollupSortedTransform>(
                header, pipes.size(), sort_description, merge_block_size,
                merging_params.graphite_params, time_of_merge);
            break;

        case MergeTreeData::MergingParams::VersionedCollapsing:
            merged_transform = std::make_unique<VersionedCollapsingTransform>(
                header, pipes.size(), sort_description, merging_params.sign_column,
                merge_block_size, rows_sources_write_buf.get(), blocks_are_granules_size);
            break;
    }

    QueryPipeline pipeline;
    pipeline.init(Pipe::unitePipes(std::move(pipes)));
    pipeline.addTransform(std::move(merged_transform));
    pipeline.setMaxThreads(1);
    BlockInputStreamPtr merged_stream = std::make_shared<PipelineExecutingBlockInputStream>(std::move(pipeline));

    if (deduplicate)
        merged_stream = std::make_shared<DistinctSortedBlockInputStream>(merged_stream, sort_description, SizeLimits(), 0 /*limit_hint*/, deduplicate_by_columns);

    if (need_remove_expired_values)
    {
        LOG_DEBUG(log, "Outdated rows found in source parts, TTLs processing enabled for merge");
        merged_stream = std::make_shared<TTLBlockInputStream>(merged_stream, data, metadata_snapshot, new_data_part, time_of_merge, force_ttl);
    }

    if (metadata_snapshot->hasSecondaryIndices())
    {
        const auto & indices = metadata_snapshot->getSecondaryIndices();
        merged_stream = std::make_shared<ExpressionBlockInputStream>(
            merged_stream, indices.getSingleExpressionForIndices(metadata_snapshot->getColumns(), data.getContext()));
        merged_stream = std::make_shared<MaterializingBlockInputStream>(merged_stream);
    }

    const auto & index_factory = MergeTreeIndexFactory::instance();
    MergedBlockOutputStream to{
        new_data_part,
        metadata_snapshot,
        merging_columns,
        index_factory.getMany(metadata_snapshot->getSecondaryIndices()),
        compression_codec,
        input_serialization_info,
        blocks_are_granules_size};

    merged_stream->readPrefix();
    to.writePrefix();

    size_t rows_written = 0;
    const size_t initial_reservation = space_reservation ? space_reservation->getSize() : 0;

    auto is_cancelled = [&]()
    {
        return merges_blocker.isCancelled()
            || (need_remove_expired_values && ttl_merges_blocker.isCancelled())
            || merge_entry->is_cancelled.load(std::memory_order_relaxed);
    };

    Block block;
    while (!is_cancelled() && (block = merged_stream->read()))
    {
        rows_written += block.rows();

        to.write(block);

        merge_entry->rows_written = merged_stream->getProfileInfo().rows;
        merge_entry->bytes_written_uncompressed = merged_stream->getProfileInfo().bytes;

        /// Reservation updates is not performed yet, during the merge it may lead to higher free space requirements
        if (space_reservation && sum_input_rows_upper_bound)
        {
            /// The same progress from merge_entry could be used for both algorithms (it should be more accurate)
            /// But now we are using inaccurate row-based estimation in Horizontal case for backward compatibility
            Float64 progress = (chosen_merge_algorithm == MergeAlgorithm::Horizontal)
                ? std::min(1., 1. * rows_written / sum_input_rows_upper_bound)
                : std::min(1., merge_entry->progress.load(std::memory_order_relaxed));

            space_reservation->update(static_cast<size_t>((1. - progress) * initial_reservation));
        }
    }

    merged_stream->readSuffix();
    merged_stream.reset();

    if (merges_blocker.isCancelled())
        throw Exception("Cancelled merging parts", ErrorCodes::ABORTED);

    if (need_remove_expired_values && ttl_merges_blocker.isCancelled())
        throw Exception("Cancelled merging parts with expired TTL", ErrorCodes::ABORTED);

    bool need_sync = needSyncPart(sum_input_rows_upper_bound, sum_compressed_bytes_upper_bound, *data_settings);
    MergeTreeData::DataPart::Checksums checksums_gathered_columns;

    /// Gather ordinary columns
    if (chosen_merge_algorithm == MergeAlgorithm::Vertical)
    {
        size_t sum_input_rows_exact = merge_entry->rows_read;
        merge_entry->columns_written = merging_column_names.size();
        merge_entry->progress.store(column_sizes->keyColumnsWeight(), std::memory_order_relaxed);

        BlockInputStreams column_part_streams(parts.size());

        auto it_name_and_type = gathering_columns.cbegin();

        rows_sources_write_buf->next();
        rows_sources_uncompressed_write_buf->next();
        /// Ensure data has written to disk.
        rows_sources_uncompressed_write_buf->finalize();

        size_t rows_sources_count = rows_sources_write_buf->count();
        /// In special case, when there is only one source part, and no rows were skipped, we may have
        /// skipped writing rows_sources file. Otherwise rows_sources_count must be equal to the total
        /// number of input rows.
        if ((rows_sources_count > 0 || parts.size() > 1) && sum_input_rows_exact != rows_sources_count)
            throw Exception("Number of rows in source parts (" + toString(sum_input_rows_exact)
                + ") differs from number of bytes written to rows_sources file (" + toString(rows_sources_count)
                + "). It is a bug.", ErrorCodes::LOGICAL_ERROR);

        CompressedReadBufferFromFile rows_sources_read_buf(tmp_disk->readFile(fileName(rows_sources_file->path())));
        IMergedBlockOutputStream::WrittenOffsetColumns written_offset_columns;

        for (size_t column_num = 0, gathering_column_names_size = gathering_column_names.size();
            column_num < gathering_column_names_size;
            ++column_num, ++it_name_and_type)
        {
            const auto & [column_name, column_type] = *it_name_and_type;
            Names column_names{column_name};
            Float64 progress_before = merge_entry->progress.load(std::memory_order_relaxed);

            MergeStageProgress column_progress(progress_before, column_sizes->columnWeight(column_name));
            for (size_t part_num = 0; part_num < parts.size(); ++part_num)
            {
                auto column_part_source = std::make_shared<MergeTreeSequentialSource>(
                    data, metadata_snapshot, parts[part_num], column_names, read_with_direct_io, true);

                column_part_source->setProgressCallback(
                    MergeProgressCallback(merge_entry, watch_prev_elapsed, column_progress));

                QueryPipeline column_part_pipeline;
                column_part_pipeline.init(Pipe(std::move(column_part_source)));
                column_part_pipeline.setMaxThreads(1);

                column_part_streams[part_num] =
                        std::make_shared<PipelineExecutingBlockInputStream>(std::move(column_part_pipeline));
            }

            rows_sources_read_buf.seek(0, 0);
            ColumnGathererStream column_gathered_stream(
                column_name, column_type->getSerialization(column_name, *input_serialization_info),
                column_part_streams, rows_sources_read_buf);

            MergedColumnOnlyOutputStream column_to(
                new_data_part,
                metadata_snapshot,
                column_gathered_stream.getHeader(),
                compression_codec,
                input_serialization_info,
                /// we don't need to recalc indices here
                /// because all of them were already recalculated and written
                /// as key part of vertical merge
                std::vector<MergeTreeIndexPtr>{},
                &written_offset_columns,
                to.getIndexGranularity());

            size_t column_elems_written = 0;

            column_to.writePrefix();
            while (!merges_blocker.isCancelled() && (block = column_gathered_stream.read()))
            {
                column_elems_written += block.rows();
                column_to.write(block);
            }

            if (merges_blocker.isCancelled())
                throw Exception("Cancelled merging parts", ErrorCodes::ABORTED);

            column_gathered_stream.readSuffix();
            auto changed_checksums = column_to.writeSuffixAndGetChecksums(new_data_part, checksums_gathered_columns, need_sync);
            checksums_gathered_columns.add(std::move(changed_checksums));

            if (rows_written != column_elems_written)
            {
                throw Exception("Written " + toString(column_elems_written) + " elements of column " + column_name +
                                ", but " + toString(rows_written) + " rows of PK columns", ErrorCodes::LOGICAL_ERROR);
            }

            /// NOTE: 'progress' is modified by single thread, but it may be concurrently read from MergeListElement::getInfo() (StorageSystemMerges).

            merge_entry->columns_written += 1;
            merge_entry->bytes_written_uncompressed += column_gathered_stream.getProfileInfo().bytes;
            merge_entry->progress.store(progress_before + column_sizes->columnWeight(column_name), std::memory_order_relaxed);
        }
    }

    for (const auto & part : parts)
        new_data_part->minmax_idx.merge(part->minmax_idx);

    /// Print overall profiling info. NOTE: it may duplicates previous messages
    {
        double elapsed_seconds = merge_entry->watch.elapsedSeconds();
        LOG_DEBUG(log,
            "Merge sorted {} rows, containing {} columns ({} merged, {} gathered) in {} sec., {} rows/sec., {}/sec.",
            merge_entry->rows_read,
            all_column_names.size(),
            merging_column_names.size(),
            gathering_column_names.size(),
            elapsed_seconds,
            merge_entry->rows_read / elapsed_seconds,
            ReadableSize(merge_entry->bytes_read_uncompressed / elapsed_seconds));
    }

    for (const auto & projection : metadata_snapshot->getProjections())
    {
        MergeTreeData::DataPartsVector projection_parts;
        for (const auto & part : parts)
        {
            auto it = part->getProjectionParts().find(projection.name);
            if (it != part->getProjectionParts().end())
                projection_parts.push_back(it->second);
        }
        if (projection_parts.size() < parts.size())
        {
            LOG_DEBUG(log, "Projection {} is not merged because some parts don't have it", projection.name);
            continue;
        }

        LOG_DEBUG(
            log,
            "Selected {} projection_parts from {} to {}",
            projection_parts.size(),
            projection_parts.front()->name,
            projection_parts.back()->name);

        FutureMergedMutatedPart projection_future_part;
        projection_future_part.assign(std::move(projection_parts));
        projection_future_part.name = projection.name;
        projection_future_part.path = future_part.path + "/" + projection.name + ".proj/";
        projection_future_part.part_info = {"all", 0, 0, 0};

        MergeTreeData::MergingParams projection_merging_params;
        projection_merging_params.mode = MergeTreeData::MergingParams::Ordinary;
        if (projection.type == ProjectionDescription::Type::Aggregate)
            projection_merging_params.mode = MergeTreeData::MergingParams::Aggregating;

        // TODO Should we use a new merge_entry for projection?
        auto merged_projection_part = mergePartsToTemporaryPart(
            projection_future_part,
            projection.metadata,
            merge_entry,
            holder,
            time_of_merge,
            context,
            space_reservation,
            deduplicate,
            deduplicate_by_columns,
            projection_merging_params,
            new_data_part.get());
        new_data_part->addProjectionPart(projection.name, std::move(merged_projection_part));
    }

    if (chosen_merge_algorithm != MergeAlgorithm::Vertical)
        to.writeSuffixAndFinalizePart(new_data_part, need_sync);
    else
        to.writeSuffixAndFinalizePart(new_data_part, need_sync, &storage_columns, &checksums_gathered_columns);

    return new_data_part;
}


MergeTreeData::MutableDataPartPtr MergeTreeDataMergerMutator::mutatePartToTemporaryPart(
    const FutureMergedMutatedPart & future_part,
    const StorageMetadataPtr & metadata_snapshot,
    const MutationCommands & commands,
    MergeListEntry & merge_entry,
    time_t time_of_mutation,
    ContextPtr context,
    const ReservationPtr & space_reservation,
    TableLockHolder & holder)
{
    checkOperationIsNotCanceled(merge_entry);

    if (future_part.parts.size() != 1)
        throw Exception("Trying to mutate " + toString(future_part.parts.size()) + " parts, not one. "
            "This is a bug.", ErrorCodes::LOGICAL_ERROR);

    CurrentMetrics::Increment num_mutations{CurrentMetrics::PartMutation};
    const auto & source_part = future_part.parts[0];
    auto storage_from_source_part = StorageFromMergeTreeDataPart::create(source_part);

    auto context_for_reading = Context::createCopy(context);
    context_for_reading->setSetting("max_streams_to_max_threads_ratio", 1);
    context_for_reading->setSetting("max_threads", 1);
    /// Allow mutations to work when force_index_by_date or force_primary_key is on.
    context_for_reading->setSetting("force_index_by_date", false);
    context_for_reading->setSetting("force_primary_key", false);

    MutationCommands commands_for_part;
    for (const auto & command : commands)
    {
        if (command.partition == nullptr || future_part.parts[0]->info.partition_id == data.getPartitionIDFromQuery(
                command.partition, context_for_reading))
            commands_for_part.emplace_back(command);
    }

    if (source_part->isStoredOnDisk() && !isStorageTouchedByMutations(
        storage_from_source_part, metadata_snapshot, commands_for_part, Context::createCopy(context_for_reading)))
    {
        LOG_TRACE(log, "Part {} doesn't change up to mutation version {}", source_part->name, future_part.part_info.mutation);
        return data.cloneAndLoadDataPartOnSameDisk(source_part, "tmp_clone_", future_part.part_info, metadata_snapshot);
    }
    else
    {
        LOG_TRACE(log, "Mutating part {} to mutation version {}", source_part->name, future_part.part_info.mutation);
    }

    BlockInputStreamPtr in = nullptr;
    Block updated_header;
    std::unique_ptr<MutationsInterpreter> interpreter;

    const auto data_settings = data.getSettings();
    MutationCommands for_interpreter;
    MutationCommands for_file_renames;

    splitMutationCommands(source_part, commands_for_part, for_interpreter, for_file_renames);

    UInt64 watch_prev_elapsed = 0;
    MergeStageProgress stage_progress(1.0);

    NamesAndTypesList storage_columns = metadata_snapshot->getColumns().getAllPhysical();
    NameSet materialized_indices;
    NameSet materialized_projections;
    MutationsInterpreter::MutationKind::MutationKindEnum mutation_kind
        = MutationsInterpreter::MutationKind::MutationKindEnum::MUTATE_UNKNOWN;

    if (!for_interpreter.empty())
    {
        interpreter = std::make_unique<MutationsInterpreter>(
            storage_from_source_part, metadata_snapshot, for_interpreter, context_for_reading, true);
        materialized_indices = interpreter->grabMaterializedIndices();
        materialized_projections = interpreter->grabMaterializedProjections();
        mutation_kind = interpreter->getMutationKind();
        in = interpreter->execute();
        updated_header = interpreter->getUpdatedHeader();
        in->setProgressCallback(MergeProgressCallback(merge_entry, watch_prev_elapsed, stage_progress));
    }

    auto single_disk_volume = std::make_shared<SingleDiskVolume>("volume_" + future_part.name, space_reservation->getDisk(), 0);
    auto new_data_part = data.createPart(
        future_part.name, future_part.type, future_part.part_info, single_disk_volume, "tmp_mut_" + future_part.name);

    new_data_part->uuid = future_part.uuid;
    new_data_part->is_temp = true;
    new_data_part->ttl_infos = source_part->ttl_infos;
    new_data_part->serialization_info = source_part->serialization_info;

    /// It shouldn't be changed by mutation.
    new_data_part->index_granularity_info = source_part->index_granularity_info;
    new_data_part->setColumns(getColumnsForNewDataPart(source_part, updated_header, storage_columns, for_file_renames));
    new_data_part->partition.assign(source_part->partition);

    auto disk = new_data_part->volume->getDisk();
    String new_part_tmp_path = new_data_part->getFullRelativePath();

    SyncGuardPtr sync_guard;
    if (data.getSettings()->fsync_part_directory)
        sync_guard = disk->getDirectorySyncGuard(new_part_tmp_path);

    /// Don't change granularity type while mutating subset of columns
    auto mrk_extension = source_part->index_granularity_info.is_adaptive ? getAdaptiveMrkExtension(new_data_part->getType())
                                                                         : getNonAdaptiveMrkExtension();
    bool need_sync = needSyncPart(source_part->rows_count, source_part->getBytesOnDisk(), *data_settings);
    auto execute_ttl_type = ExecuteTTLType::NONE;

    if (in)
        execute_ttl_type = shouldExecuteTTL(metadata_snapshot, interpreter->getColumnDependencies());

    /// All columns from part are changed and may be some more that were missing before in part
    /// TODO We can materialize compact part without copying data
    if (!isWidePart(source_part)
        || (mutation_kind == MutationsInterpreter::MutationKind::MUTATE_OTHER && interpreter && interpreter->isAffectingAllColumns()))
    {
        disk->createDirectories(new_part_tmp_path);

        /// Note: this is done before creating input streams, because otherwise data.data_parts_mutex
        /// (which is locked in data.getTotalActiveSizeInBytes())
        /// (which is locked in shared mode when input streams are created) and when inserting new data
        /// the order is reverse. This annoys TSan even though one lock is locked in shared mode and thus
        /// deadlock is impossible.
        auto compression_codec = data.getCompressionCodecForPart(source_part->getBytesOnDisk(), source_part->ttl_infos, time_of_mutation);

        auto part_indices = getIndicesForNewDataPart(metadata_snapshot->getSecondaryIndices(), for_file_renames);
        auto part_projections = getProjectionsForNewDataPart(metadata_snapshot->getProjections(), for_file_renames);

        mutateAllPartColumns(
            new_data_part,
            metadata_snapshot,
            part_indices,
            part_projections,
            in,
            time_of_mutation,
            compression_codec,
            merge_entry,
            execute_ttl_type,
            need_sync,
            space_reservation,
            holder,
            context);

        /// no finalization required, because mutateAllPartColumns use
        /// MergedBlockOutputStream which finilaze all part fields itself
    }
    else /// TODO: check that we modify only non-key columns in this case.
    {
        /// We will modify only some of the columns. Other columns and key values can be copied as-is.
        NameSet updated_columns;
        for (const auto & name_type : updated_header.getNamesAndTypesList())
            updated_columns.emplace(name_type.name);

        auto indices_to_recalc = getIndicesToRecalculate(
            in, updated_columns, metadata_snapshot, context, materialized_indices, source_part);
        auto projections_to_recalc = getProjectionsToRecalculate(
            updated_columns, metadata_snapshot, materialized_projections, source_part);

        NameSet files_to_skip = collectFilesToSkip(
            source_part,
            updated_header,
            indices_to_recalc,
            mrk_extension,
            projections_to_recalc);
        NameToNameVector files_to_rename = collectFilesForRenames(source_part, for_file_renames, mrk_extension);

        if (indices_to_recalc.empty() && projections_to_recalc.empty() && mutation_kind != MutationsInterpreter::MutationKind::MUTATE_OTHER
            && files_to_rename.empty())
        {
            LOG_TRACE(
                log, "Part {} doesn't change up to mutation version {} (optimized)", source_part->name, future_part.part_info.mutation);
            return data.cloneAndLoadDataPartOnSameDisk(source_part, "tmp_clone_", future_part.part_info, metadata_snapshot);
        }

        if (execute_ttl_type != ExecuteTTLType::NONE)
            files_to_skip.insert("ttl.txt");

        disk->createDirectories(new_part_tmp_path);

        /// Create hardlinks for unchanged files
        for (auto it = disk->iterateDirectory(source_part->getFullRelativePath()); it->isValid(); it->next())
        {
            if (files_to_skip.count(it->name()))
                continue;

            String destination = new_part_tmp_path;
            String file_name = it->name();
            auto rename_it = std::find_if(files_to_rename.begin(), files_to_rename.end(), [&file_name](const auto & rename_pair)
            {
                return rename_pair.first == file_name;
            });
            if (rename_it != files_to_rename.end())
            {
                if (rename_it->second.empty())
                    continue;
                destination += rename_it->second;
            }
            else
            {
                destination += it->name();
            }

            if (!disk->isDirectory(it->path()))
                disk->createHardLink(it->path(), destination);
            else if (!startsWith("tmp_", it->name())) // ignore projection tmp merge dir
            {
                // it's a projection part directory
                disk->createDirectories(destination);
                for (auto p_it = disk->iterateDirectory(it->path()); p_it->isValid(); p_it->next())
                {
                    String p_destination = destination + "/";
                    String p_file_name = p_it->name();
                    p_destination += p_it->name();
                    disk->createHardLink(p_it->path(), p_destination);
                }
            }
        }

        merge_entry->columns_written = storage_columns.size() - updated_header.columns();

        new_data_part->checksums = source_part->checksums;

        auto compression_codec = source_part->default_codec;

        if (in)
        {
            mutateSomePartColumns(
                source_part,
                metadata_snapshot,
                indices_to_recalc,
                projections_to_recalc,
                updated_header,
                new_data_part,
                in,
                time_of_mutation,
                compression_codec,
                merge_entry,
                execute_ttl_type,
                need_sync,
                space_reservation,
                holder,
                context);
        }

        for (const auto & [rename_from, rename_to] : files_to_rename)
        {
            if (rename_to.empty() && new_data_part->checksums.files.count(rename_from))
            {
                new_data_part->checksums.files.erase(rename_from);
            }
            else if (new_data_part->checksums.files.count(rename_from))
            {
                new_data_part->checksums.files[rename_to] = new_data_part->checksums.files[rename_from];

                new_data_part->checksums.files.erase(rename_from);
            }
        }

        finalizeMutatedPart(source_part, new_data_part, execute_ttl_type, compression_codec);
    }

    return new_data_part;
}


MergeAlgorithm MergeTreeDataMergerMutator::chooseMergeAlgorithm(
    const MergeTreeData::DataPartsVector & parts,
    size_t sum_rows_upper_bound,
    const NamesAndTypesList & gathering_columns,
    bool deduplicate,
    bool need_remove_expired_values,
    const MergeTreeData::MergingParams & merging_params) const
{
    const auto data_settings = data.getSettings();

    if (deduplicate)
        return MergeAlgorithm::Horizontal;
    if (data_settings->enable_vertical_merge_algorithm == 0)
        return MergeAlgorithm::Horizontal;
    if (need_remove_expired_values)
        return MergeAlgorithm::Horizontal;

    for (const auto & part : parts)
        if (!part->supportsVerticalMerge())
            return MergeAlgorithm::Horizontal;

    bool is_supported_storage =
        merging_params.mode == MergeTreeData::MergingParams::Ordinary ||
        merging_params.mode == MergeTreeData::MergingParams::Collapsing ||
        merging_params.mode == MergeTreeData::MergingParams::Replacing ||
        merging_params.mode == MergeTreeData::MergingParams::VersionedCollapsing;

    bool enough_ordinary_cols = gathering_columns.size() >= data_settings->vertical_merge_algorithm_min_columns_to_activate;

    bool enough_total_rows = sum_rows_upper_bound >= data_settings->vertical_merge_algorithm_min_rows_to_activate;

    bool no_parts_overflow = parts.size() <= RowSourcePart::MAX_PARTS;

    auto merge_alg = (is_supported_storage && enough_total_rows && enough_ordinary_cols && no_parts_overflow) ?
                        MergeAlgorithm::Vertical : MergeAlgorithm::Horizontal;

    return merge_alg;
}


MergeTreeData::DataPartPtr MergeTreeDataMergerMutator::renameMergedTemporaryPart(
    MergeTreeData::MutableDataPartPtr & new_data_part,
    const MergeTreeData::DataPartsVector & parts,
    MergeTreeData::Transaction * out_transaction)
{
    /// Rename new part, add to the set and remove original parts.
    auto replaced_parts = data.renameTempPartAndReplace(new_data_part, nullptr, out_transaction);

    /// Let's check that all original parts have been deleted and only them.
    if (replaced_parts.size() != parts.size())
    {
        /** This is normal, although this happens rarely.
         *
         * The situation - was replaced 0 parts instead of N can be, for example, in the following case
         * - we had A part, but there was no B and C parts;
         * - A, B -> AB was in the queue, but it has not been done, because there is no B part;
         * - AB, C -> ABC was in the queue, but it has not been done, because there are no AB and C parts;
         * - we have completed the task of downloading a B part;
         * - we started to make A, B -> AB merge, since all parts appeared;
         * - we decided to download ABC part from another replica, since it was impossible to make merge AB, C -> ABC;
         * - ABC part appeared. When it was added, old A, B, C parts were deleted;
         * - AB merge finished. AB part was added. But this is an obsolete part. The log will contain the message `Obsolete part added`,
         *   then we get here.
         *
         * When M > N parts could be replaced?
         * - new block was added in ReplicatedMergeTreeBlockOutputStream;
         * - it was added to working dataset in memory and renamed on filesystem;
         * - but ZooKeeper transaction that adds it to reference dataset in ZK failed;
         * - and it is failed due to connection loss, so we don't rollback working dataset in memory,
         *   because we don't know if the part was added to ZK or not
         *   (see ReplicatedMergeTreeBlockOutputStream)
         * - then method selectPartsToMerge selects a range and sees, that EphemeralLock for the block in this part is unlocked,
         *   and so it is possible to merge a range skipping this part.
         *   (NOTE: Merging with part that is not in ZK is not possible, see checks in 'createLogEntryToMergeParts'.)
         * - and after merge, this part will be removed in addition to parts that was merged.
         */
        LOG_WARNING(log, "Unexpected number of parts removed when adding {}: {} instead of {}", new_data_part->name, replaced_parts.size(), parts.size());
    }
    else
    {
        for (size_t i = 0; i < parts.size(); ++i)
            if (parts[i]->name != replaced_parts[i]->name)
                throw Exception("Unexpected part removed when adding " + new_data_part->name + ": " + replaced_parts[i]->name
                    + " instead of " + parts[i]->name, ErrorCodes::LOGICAL_ERROR);
    }

    LOG_TRACE(log, "Merged {} parts: from {} to {}", parts.size(), parts.front()->name, parts.back()->name);
    return new_data_part;
}


size_t MergeTreeDataMergerMutator::estimateNeededDiskSpace(const MergeTreeData::DataPartsVector & source_parts)
{
    size_t res = 0;
    for (const MergeTreeData::DataPartPtr & part : source_parts)
        res += part->getBytesOnDisk();

    return static_cast<size_t>(res * DISK_USAGE_COEFFICIENT_TO_RESERVE);
}

void MergeTreeDataMergerMutator::splitMutationCommands(
    MergeTreeData::DataPartPtr part,
    const MutationCommands & commands,
    MutationCommands & for_interpreter,
    MutationCommands & for_file_renames)
{
    ColumnsDescription part_columns(part->getColumns());

    if (!isWidePart(part))
    {
        NameSet mutated_columns;
        for (const auto & command : commands)
        {
            if (command.type == MutationCommand::Type::MATERIALIZE_INDEX
                || command.type == MutationCommand::Type::MATERIALIZE_COLUMN
                || command.type == MutationCommand::Type::MATERIALIZE_PROJECTION
                || command.type == MutationCommand::Type::MATERIALIZE_TTL
                || command.type == MutationCommand::Type::DELETE
                || command.type == MutationCommand::Type::UPDATE)
            {
                for_interpreter.push_back(command);
                for (const auto & [column_name, expr] : command.column_to_update_expression)
                    mutated_columns.emplace(column_name);

                if (command.type == MutationCommand::Type::MATERIALIZE_COLUMN)
                    mutated_columns.emplace(command.column_name);
            }
            else if (command.type == MutationCommand::Type::DROP_INDEX || command.type == MutationCommand::Type::DROP_PROJECTION)
            {
                for_file_renames.push_back(command);
            }
            else if (part_columns.has(command.column_name))
            {
                if (command.type == MutationCommand::Type::DROP_COLUMN)
                {
                    mutated_columns.emplace(command.column_name);
                }
                else if (command.type == MutationCommand::Type::RENAME_COLUMN)
                {
                    for_interpreter.push_back(
                    {
                        .type = MutationCommand::Type::READ_COLUMN,
                        .column_name = command.rename_to,
                    });
                    mutated_columns.emplace(command.column_name);
                    part_columns.rename(command.column_name, command.rename_to);
                }
            }
        }
        /// If it's compact part, then we don't need to actually remove files
        /// from disk we just don't read dropped columns
        for (const auto & column : part->getColumns())
        {
=======
>>>>>>> 14c394da
            if (!mutated_columns.count(column.name))
                for_interpreter.emplace_back(
                    MutationCommand{.type = MutationCommand::Type::READ_COLUMN, .column_name = column.name, .data_type = column.type});
        }
    }
    else
    {
        for (const auto & command : commands)
        {
            if (command.type == MutationCommand::Type::MATERIALIZE_INDEX
                || command.type == MutationCommand::Type::MATERIALIZE_COLUMN
                || command.type == MutationCommand::Type::MATERIALIZE_PROJECTION
                || command.type == MutationCommand::Type::MATERIALIZE_TTL
                || command.type == MutationCommand::Type::DELETE
                || command.type == MutationCommand::Type::UPDATE)
            {
                for_interpreter.push_back(command);
            }
            else if (command.type == MutationCommand::Type::DROP_INDEX || command.type == MutationCommand::Type::DROP_PROJECTION)
            {
                for_file_renames.push_back(command);
            }
            /// If we don't have this column in source part, than we don't need
            /// to materialize it
            else if (part_columns.has(command.column_name))
            {
                if (command.type == MutationCommand::Type::READ_COLUMN)
                {
                    for_interpreter.push_back(command);
                }
                else if (command.type == MutationCommand::Type::RENAME_COLUMN)
                {
                    part_columns.rename(command.column_name, command.rename_to);
                    for_file_renames.push_back(command);
                }
                else
                {
                    for_file_renames.push_back(command);
                }
            }
        }
    }
}


NamesAndTypesList MergeTreeDataMergerMutator::getColumnsForNewDataPart(
    MergeTreeData::DataPartPtr source_part,
    const Block & updated_header,
    NamesAndTypesList storage_columns,
    const MutationCommands & commands_for_removes)
{
    /// In compact parts we read all columns, because they all stored in a
    /// single file
    if (!isWidePart(source_part))
        return updated_header.getNamesAndTypesList();

    NameSet removed_columns;
    NameToNameMap renamed_columns_to_from;
    /// All commands are validated in AlterCommand so we don't care about order
    for (const auto & command : commands_for_removes)
    {
        if (command.type == MutationCommand::DROP_COLUMN)
            removed_columns.insert(command.column_name);
        if (command.type == MutationCommand::RENAME_COLUMN)
            renamed_columns_to_from.emplace(command.rename_to, command.column_name);
    }
    Names source_column_names = source_part->getColumns().getNames();
    NameSet source_columns_name_set(source_column_names.begin(), source_column_names.end());
    for (auto it = storage_columns.begin(); it != storage_columns.end();)
    {
        if (updated_header.has(it->name))
        {
            auto updated_type = updated_header.getByName(it->name).type;
            if (updated_type != it->type)
                it->type = updated_type;
            ++it;
        }
        else
        {
            if (!source_columns_name_set.count(it->name))
            {
                /// Source part doesn't have column but some other column
                /// was renamed to it's name.
                auto renamed_it = renamed_columns_to_from.find(it->name);
                if (renamed_it != renamed_columns_to_from.end()
                    && source_columns_name_set.count(renamed_it->second))
                    ++it;
                else
                    it = storage_columns.erase(it);
            }
            else
            {
                bool was_renamed = false;
                bool was_removed = removed_columns.count(it->name);

                /// Check that this column was renamed to some other name
                for (const auto & [rename_to, rename_from] : renamed_columns_to_from)
                {
                    if (rename_from == it->name)
                    {
                        was_renamed = true;
                        break;
                    }
                }

                /// If we want to rename this column to some other name, than it
                /// should it's previous version should be dropped or removed
                if (renamed_columns_to_from.count(it->name) && !was_renamed && !was_removed)
                    throw Exception(
                        ErrorCodes::LOGICAL_ERROR,
                        "Incorrect mutation commands, trying to rename column {} to {}, but part {} already has column {}", renamed_columns_to_from[it->name], it->name, source_part->name, it->name);


                /// Column was renamed and no other column renamed to it's name
                /// or column is dropped.
                if (!renamed_columns_to_from.count(it->name) && (was_renamed || was_removed))
                    it = storage_columns.erase(it);
                else
                    ++it;
            }
        }
    }

    return storage_columns;
}


ExecuteTTLType MergeTreeDataMergerMutator::shouldExecuteTTL(const StorageMetadataPtr & metadata_snapshot, const ColumnDependencies & dependencies)
{
    if (!metadata_snapshot->hasAnyTTL())
        return ExecuteTTLType::NONE;

    bool has_ttl_expression = false;

    for (const auto & dependency : dependencies)
    {
        if (dependency.kind == ColumnDependency::TTL_EXPRESSION)
            has_ttl_expression = true;

        if (dependency.kind == ColumnDependency::TTL_TARGET)
            return ExecuteTTLType::NORMAL;
    }
    return has_ttl_expression ? ExecuteTTLType::RECALCULATE : ExecuteTTLType::NONE;
}

<<<<<<< HEAD
// 1. get projection pipeline and a sink to write parts
// 2. build an executor that can write block to the input stream (actually we can write through it to generate as many parts as possible)
// 3. finalize the pipeline so that all parts are merged into one part
void MergeTreeDataMergerMutator::writeWithProjections(
    MergeTreeData::MutableDataPartPtr new_data_part,
    const StorageMetadataPtr & metadata_snapshot,
    const std::vector<ProjectionDescriptionRawPtr> & projections_to_build,
    BlockInputStreamPtr mutating_stream,
    IMergedBlockOutputStream & out,
    time_t time_of_mutation,
    MergeListEntry & merge_entry,
    const ReservationPtr & space_reservation,
    TableLockHolder & holder,
    ContextPtr context,
    IMergeTreeDataPart::MinMaxIndex * minmax_idx)
{
    size_t block_num = 0;
    std::map<String, MergeTreeData::MutableDataPartsVector> projection_parts;
    Block block;
    std::vector<SquashingTransform> projection_squashes;
    const auto & settings = context->getSettingsRef();
    for (size_t i = 0, size = projections_to_build.size(); i < size; ++i)
    {
        // If the parent part is an in-memory part, squash projection output into one block and
        // build in-memory projection because we don't support merging into a new in-memory part.
        // Otherwise we split the materialization into multiple stages similar to the process of
        // INSERT SELECT query.
        if (new_data_part->getType() == MergeTreeDataPartType::IN_MEMORY)
            projection_squashes.emplace_back(0, 0);
        else
            projection_squashes.emplace_back(settings.min_insert_block_size_rows, settings.min_insert_block_size_bytes);
    }

    while (checkOperationIsNotCanceled(merge_entry) && (block = mutating_stream->read()))
    {
        if (minmax_idx)
            minmax_idx->update(block, data.getMinMaxColumnsNames(metadata_snapshot->getPartitionKey()));

        out.write(block);

        for (size_t i = 0, size = projections_to_build.size(); i < size; ++i)
        {
            const auto & projection = *projections_to_build[i];
            auto projection_block = projection_squashes[i].add(projection.calculate(block, context));
            if (projection_block)
                projection_parts[projection.name].emplace_back(MergeTreeDataWriter::writeTempProjectionPart(
                    data, log, projection_block, projection, new_data_part.get(), ++block_num));
        }

        merge_entry->rows_written += block.rows();
        merge_entry->bytes_written_uncompressed += block.bytes();
    }

    // Write the last block
    for (size_t i = 0, size = projections_to_build.size(); i < size; ++i)
    {
        const auto & projection = *projections_to_build[i];
        auto & projection_squash = projection_squashes[i];
        auto projection_block = projection_squash.add({});
        if (projection_block)
        {
            projection_parts[projection.name].emplace_back(
                MergeTreeDataWriter::writeTempProjectionPart(data, log, projection_block, projection, new_data_part.get(), ++block_num));
        }
    }

    const auto & projections = metadata_snapshot->projections;

    for (auto && [name, parts] : projection_parts)
    {
        LOG_DEBUG(log, "Selected {} projection_parts from {} to {}", parts.size(), parts.front()->name, parts.back()->name);

        const auto & projection = projections.get(name);

        std::map<size_t, MergeTreeData::MutableDataPartsVector> level_parts;
        size_t current_level = 0;
        size_t next_level = 1;
        level_parts[current_level] = std::move(parts);
        size_t max_parts_to_merge_in_one_level = 10;
        for (;;)
        {
            auto & current_level_parts = level_parts[current_level];
            auto & next_level_parts = level_parts[next_level];

            MergeTreeData::MutableDataPartsVector selected_parts;
            while (selected_parts.size() < max_parts_to_merge_in_one_level && !current_level_parts.empty())
            {
                selected_parts.push_back(std::move(current_level_parts.back()));
                current_level_parts.pop_back();
            }

            if (selected_parts.empty())
            {
                if (next_level_parts.empty())
                {
                    LOG_WARNING(log, "There is no projection parts merged");
                    break;
                }
                current_level = next_level;
                ++next_level;
            }
            else if (selected_parts.size() == 1)
            {
                if (next_level_parts.empty())
                {
                    LOG_DEBUG(log, "Merged a projection part in level {}", current_level);
                    selected_parts[0]->renameTo(projection.name + ".proj", true);
                    selected_parts[0]->name = projection.name;
                    selected_parts[0]->is_temp = false;
                    new_data_part->addProjectionPart(name, std::move(selected_parts[0]));
                    break;
                }
                else
                {
                    LOG_DEBUG(log, "Forwarded part {} in level {} to next level", selected_parts[0]->name, current_level);
                    next_level_parts.push_back(std::move(selected_parts[0]));
                }
            }
            else if (selected_parts.size() > 1)
            {
                // Generate a unique part name
                ++block_num;
                FutureMergedMutatedPart projection_future_part;
                MergeTreeData::DataPartsVector const_selected_parts(
                    std::make_move_iterator(selected_parts.begin()), std::make_move_iterator(selected_parts.end()));
                projection_future_part.assign(std::move(const_selected_parts));
                projection_future_part.name = fmt::format("{}_{}", projection.name, ++block_num);
                projection_future_part.part_info = {"all", 0, 0, 0};

                MergeTreeData::MergingParams projection_merging_params;
                projection_merging_params.mode = MergeTreeData::MergingParams::Ordinary;
                if (projection.type == ProjectionDescription::Type::Aggregate)
                    projection_merging_params.mode = MergeTreeData::MergingParams::Aggregating;

                LOG_DEBUG(log, "Merged {} parts in level {} to {}", selected_parts.size(), current_level, projection_future_part.name);
                next_level_parts.push_back(mergePartsToTemporaryPart(
                    projection_future_part,
                    projection.metadata,
                    merge_entry,
                    holder,
                    time_of_mutation,
                    context,
                    space_reservation,
                    false, // TODO Do we need deduplicate for projections
                    {},
                    projection_merging_params,
                    new_data_part.get(),
                    "tmp_merge_"));

                next_level_parts.back()->is_temp = true;
            }
        }
    }
}

void MergeTreeDataMergerMutator::mutateAllPartColumns(
    MergeTreeData::MutableDataPartPtr new_data_part,
    const StorageMetadataPtr & metadata_snapshot,
    const MergeTreeIndices & skip_indices,
    const std::vector<ProjectionDescriptionRawPtr> & projections_to_build,
    BlockInputStreamPtr mutating_stream,
    time_t time_of_mutation,
    const CompressionCodecPtr & compression_codec,
    MergeListEntry & merge_entry,
    ExecuteTTLType execute_ttl_type,
    bool need_sync,
    const ReservationPtr & space_reservation,
    TableLockHolder & holder,
    ContextPtr context)
{
    if (mutating_stream == nullptr)
        throw Exception("Cannot mutate part columns with uninitialized mutations stream. It's a bug", ErrorCodes::LOGICAL_ERROR);

    if (metadata_snapshot->hasPrimaryKey() || metadata_snapshot->hasSecondaryIndices())
        mutating_stream = std::make_shared<MaterializingBlockInputStream>(
            std::make_shared<ExpressionBlockInputStream>(mutating_stream, data.getPrimaryKeyAndSkipIndicesExpression(metadata_snapshot)));

    if (execute_ttl_type == ExecuteTTLType::NORMAL)
        mutating_stream = std::make_shared<TTLBlockInputStream>(mutating_stream, data, metadata_snapshot, new_data_part, time_of_mutation, true);

    if (execute_ttl_type == ExecuteTTLType::RECALCULATE)
        mutating_stream = std::make_shared<TTLCalcInputStream>(mutating_stream, data, metadata_snapshot, new_data_part, time_of_mutation, true);

    IMergeTreeDataPart::MinMaxIndex minmax_idx;

    MergedBlockOutputStream out{
        new_data_part,
        metadata_snapshot,
        new_data_part->getColumns(),
        skip_indices,
        compression_codec,
        new_data_part->serialization_info};

    mutating_stream->readPrefix();
    out.writePrefix();

    writeWithProjections(
        new_data_part,
        metadata_snapshot,
        projections_to_build,
        mutating_stream,
        out,
        time_of_mutation,
        merge_entry,
        space_reservation,
        holder,
        context,
        &minmax_idx);

    new_data_part->minmax_idx = std::move(minmax_idx);
    mutating_stream->readSuffix();
    out.writeSuffixAndFinalizePart(new_data_part, need_sync);
}

void MergeTreeDataMergerMutator::mutateSomePartColumns(
    const MergeTreeDataPartPtr & source_part,
    const StorageMetadataPtr & metadata_snapshot,
    const std::set<MergeTreeIndexPtr> & indices_to_recalc,
    const std::set<ProjectionDescriptionRawPtr> & projections_to_recalc,
    const Block & mutation_header,
    MergeTreeData::MutableDataPartPtr new_data_part,
    BlockInputStreamPtr mutating_stream,
    time_t time_of_mutation,
    const CompressionCodecPtr & compression_codec,
    MergeListEntry & merge_entry,
    ExecuteTTLType execute_ttl_type,
    bool need_sync,
    const ReservationPtr & space_reservation,
    TableLockHolder & holder,
    ContextPtr context)
{
    if (mutating_stream == nullptr)
        throw Exception("Cannot mutate part columns with uninitialized mutations stream. It's a bug", ErrorCodes::LOGICAL_ERROR);

    if (execute_ttl_type == ExecuteTTLType::NORMAL)
        mutating_stream = std::make_shared<TTLBlockInputStream>(mutating_stream, data, metadata_snapshot, new_data_part, time_of_mutation, true);

    if (execute_ttl_type == ExecuteTTLType::RECALCULATE)
        mutating_stream = std::make_shared<TTLCalcInputStream>(mutating_stream, data, metadata_snapshot, new_data_part, time_of_mutation, true);

    IMergedBlockOutputStream::WrittenOffsetColumns unused_written_offsets;
    MergedColumnOnlyOutputStream out(
        new_data_part,
        metadata_snapshot,
        mutation_header,
        compression_codec,
        source_part->serialization_info,
        std::vector<MergeTreeIndexPtr>(indices_to_recalc.begin(), indices_to_recalc.end()),
        nullptr,
        source_part->index_granularity,
        &source_part->index_granularity_info
    );

    mutating_stream->readPrefix();
    out.writePrefix();

    std::vector<ProjectionDescriptionRawPtr> projections_to_build(projections_to_recalc.begin(), projections_to_recalc.end());
    writeWithProjections(
        new_data_part,
        metadata_snapshot,
        projections_to_build,
        mutating_stream,
        out,
        time_of_mutation,
        merge_entry,
        space_reservation,
        holder,
        context);

    mutating_stream->readSuffix();

    auto changed_checksums = out.writeSuffixAndGetChecksums(new_data_part, new_data_part->checksums, need_sync);

    new_data_part->checksums.add(std::move(changed_checksums));
}

void MergeTreeDataMergerMutator::finalizeMutatedPart(
    const MergeTreeDataPartPtr & source_part,
    MergeTreeData::MutableDataPartPtr new_data_part,
    ExecuteTTLType execute_ttl_type,
    const CompressionCodecPtr & codec)
{
    auto disk = new_data_part->volume->getDisk();

    if (new_data_part->uuid != UUIDHelpers::Nil)
    {
        auto out = disk->writeFile(new_data_part->getFullRelativePath() + IMergeTreeDataPart::UUID_FILE_NAME, 4096);
        HashingWriteBuffer out_hashing(*out);
        writeUUIDText(new_data_part->uuid, out_hashing);
        new_data_part->checksums.files[IMergeTreeDataPart::UUID_FILE_NAME].file_size = out_hashing.count();
        new_data_part->checksums.files[IMergeTreeDataPart::UUID_FILE_NAME].file_hash = out_hashing.getHash();
    }

    if (execute_ttl_type != ExecuteTTLType::NONE)
    {
        /// Write a file with ttl infos in json format.
        auto out_ttl = disk->writeFile(fs::path(new_data_part->getFullRelativePath()) / "ttl.txt", 4096);
        HashingWriteBuffer out_hashing(*out_ttl);
        new_data_part->ttl_infos.write(out_hashing);
        new_data_part->checksums.files["ttl.txt"].file_size = out_hashing.count();
        new_data_part->checksums.files["ttl.txt"].file_hash = out_hashing.getHash();
    }

    {
        /// Write file with checksums.
        auto out_checksums = disk->writeFile(fs::path(new_data_part->getFullRelativePath()) / "checksums.txt", 4096);
        new_data_part->checksums.write(*out_checksums);
    } /// close fd

    {
        auto out = disk->writeFile(new_data_part->getFullRelativePath() + IMergeTreeDataPart::DEFAULT_COMPRESSION_CODEC_FILE_NAME, 4096);
        DB::writeText(queryToString(codec->getFullCodecDesc()), *out);
    }

    {
        /// Write a file with a description of columns.
        auto out_columns = disk->writeFile(fs::path(new_data_part->getFullRelativePath()) / "columns.txt", 4096);
        new_data_part->getColumns().writeText(*out_columns);
    } /// close fd

    new_data_part->rows_count = source_part->rows_count;
    new_data_part->index_granularity = source_part->index_granularity;
    new_data_part->index = source_part->index;
    new_data_part->minmax_idx = source_part->minmax_idx;
    new_data_part->modification_time = time(nullptr);
    new_data_part->loadProjections(false, false);
    new_data_part->setBytesOnDisk(
        MergeTreeData::DataPart::calculateTotalSizeOnDisk(new_data_part->volume->getDisk(), new_data_part->getFullRelativePath()));
    new_data_part->default_codec = codec;
    new_data_part->calculateColumnsSizesOnDisk();
    new_data_part->storage.lockSharedData(*new_data_part);
}

bool MergeTreeDataMergerMutator::checkOperationIsNotCanceled(const MergeListEntry & merge_entry) const
{
    if (merges_blocker.isCancelled() || merge_entry->is_cancelled)
        throw Exception("Cancelled mutating parts", ErrorCodes::ABORTED);

    return true;
}
=======
>>>>>>> 14c394da

}<|MERGE_RESOLUTION|>--- conflicted
+++ resolved
@@ -579,42 +579,7 @@
 {
     ColumnsDescription part_columns(part->getColumns());
 
-<<<<<<< HEAD
-    NamesAndTypesList gathering_columns;
-    NamesAndTypesList merging_columns;
-    Names gathering_column_names, merging_column_names;
-    extractMergingAndGatheringColumns(
-        storage_columns,
-        metadata_snapshot->getSortingKey().expression,
-        metadata_snapshot->getSecondaryIndices(),
-        merging_params,
-        gathering_columns,
-        gathering_column_names,
-        merging_columns,
-        merging_column_names);
-
-    auto single_disk_volume = std::make_shared<SingleDiskVolume>("volume_" + future_part.name, disk, 0);
-    MergeTreeData::MutableDataPartPtr new_data_part = data.createPart(
-        future_part.name,
-        future_part.type,
-        future_part.part_info,
-        single_disk_volume,
-        tmp_prefix + future_part.name + (parent_part ? ".proj" : ""),
-        parent_part);
-
-    new_data_part->uuid = future_part.uuid;
-    new_data_part->setColumns(storage_columns);
-    new_data_part->partition.assign(future_part.getPartition());
-    new_data_part->is_temp = parent_part == nullptr;
-
-    bool need_remove_expired_values = false;
-    bool force_ttl = false;
-    SerializationInfoBuilder serialization_info_builder(data_settings->ratio_of_defaults_for_sparse_serialization);
-
-    for (const auto & part : parts)
-=======
     if (!isWidePart(part))
->>>>>>> 14c394da
     {
         NameSet mutated_columns;
         for (const auto & command : commands)
@@ -659,855 +624,6 @@
         /// from disk we just don't read dropped columns
         for (const auto & column : part->getColumns())
         {
-<<<<<<< HEAD
-            new_data_part->ttl_infos.update(part->ttl_infos);
-        }
-
-        serialization_info_builder.add(*part->serialization_info);
-    }
-
-    auto input_serialization_info = std::move(serialization_info_builder).build();
-
-    const auto & part_min_ttl = new_data_part->ttl_infos.part_min_ttl;
-    if (part_min_ttl && part_min_ttl <= time_of_merge)
-        need_remove_expired_values = true;
-
-    if (need_remove_expired_values && ttl_merges_blocker.isCancelled())
-    {
-        LOG_INFO(log, "Part {} has values with expired TTL, but merges with TTL are cancelled.", new_data_part->name);
-        need_remove_expired_values = false;
-    }
-
-    size_t sum_input_rows_upper_bound = merge_entry->total_rows_count;
-    size_t sum_compressed_bytes_upper_bound = merge_entry->total_size_bytes_compressed;
-    MergeAlgorithm chosen_merge_algorithm = chooseMergeAlgorithm(
-        parts, sum_input_rows_upper_bound, gathering_columns, deduplicate, need_remove_expired_values, merging_params);
-    merge_entry->merge_algorithm.store(chosen_merge_algorithm, std::memory_order_relaxed);
-
-    LOG_DEBUG(log, "Selected MergeAlgorithm: {}", toString(chosen_merge_algorithm));
-
-    /// Note: this is done before creating input streams, because otherwise data.data_parts_mutex
-    /// (which is locked in data.getTotalActiveSizeInBytes())
-    /// (which is locked in shared mode when input streams are created) and when inserting new data
-    /// the order is reverse. This annoys TSan even though one lock is locked in shared mode and thus
-    /// deadlock is impossible.
-    auto compression_codec = data.getCompressionCodecForPart(merge_entry->total_size_bytes_compressed, new_data_part->ttl_infos, time_of_merge);
-
-    auto tmp_disk = context->getTemporaryVolume()->getDisk();
-    std::unique_ptr<TemporaryFile> rows_sources_file;
-    std::unique_ptr<WriteBufferFromFileBase> rows_sources_uncompressed_write_buf;
-    std::unique_ptr<WriteBuffer> rows_sources_write_buf;
-    std::optional<ColumnSizeEstimator> column_sizes;
-
-    SyncGuardPtr sync_guard;
-
-    if (chosen_merge_algorithm == MergeAlgorithm::Vertical)
-    {
-        rows_sources_file = createTemporaryFile(tmp_disk->getPath());
-        rows_sources_uncompressed_write_buf = tmp_disk->writeFile(fileName(rows_sources_file->path()));
-        rows_sources_write_buf = std::make_unique<CompressedWriteBuffer>(*rows_sources_uncompressed_write_buf);
-
-        MergeTreeData::DataPart::ColumnToSize merged_column_to_size;
-        for (const MergeTreeData::DataPartPtr & part : parts)
-            part->accumulateColumnSizes(merged_column_to_size);
-
-        column_sizes = ColumnSizeEstimator(merged_column_to_size, merging_column_names, gathering_column_names);
-
-        if (data.getSettings()->fsync_part_directory)
-            sync_guard = disk->getDirectorySyncGuard(new_part_tmp_path);
-    }
-    else
-    {
-        merging_columns = storage_columns;
-        merging_column_names = all_column_names;
-        gathering_columns.clear();
-        gathering_column_names.clear();
-    }
-
-    /** Read from all parts, merge and write into a new one.
-      * In passing, we calculate expression for sorting.
-      */
-    Pipes pipes;
-    UInt64 watch_prev_elapsed = 0;
-
-    /// We count total amount of bytes in parts
-    /// and use direct_io if there is more than min_merge_bytes_to_use_direct_io
-    bool read_with_direct_io = false;
-    if (data_settings->min_merge_bytes_to_use_direct_io != 0)
-    {
-        size_t total_size = 0;
-        for (const auto & part : parts)
-        {
-            total_size += part->getBytesOnDisk();
-            if (total_size >= data_settings->min_merge_bytes_to_use_direct_io)
-            {
-                LOG_DEBUG(log, "Will merge parts reading files in O_DIRECT");
-                read_with_direct_io = true;
-
-                break;
-            }
-        }
-    }
-
-    MergeStageProgress horizontal_stage_progress(
-        column_sizes ? column_sizes->keyColumnsWeight() : 1.0);
-
-    for (const auto & part : parts)
-    {
-        auto input = std::make_unique<MergeTreeSequentialSource>(
-            data, metadata_snapshot, part, merging_column_names, read_with_direct_io, true);
-
-        input->setProgressCallback(
-            MergeProgressCallback(merge_entry, watch_prev_elapsed, horizontal_stage_progress));
-
-        Pipe pipe(std::move(input));
-
-        if (metadata_snapshot->hasSortingKey())
-        {
-            pipe.addSimpleTransform([&metadata_snapshot](const Block & header)
-            {
-                return std::make_shared<ExpressionTransform>(header, metadata_snapshot->getSortingKey().expression);
-            });
-        }
-
-        pipes.emplace_back(std::move(pipe));
-    }
-
-    Names sort_columns = metadata_snapshot->getSortingKeyColumns();
-    SortDescription sort_description;
-    size_t sort_columns_size = sort_columns.size();
-    sort_description.reserve(sort_columns_size);
-
-    Names partition_key_columns = metadata_snapshot->getPartitionKey().column_names;
-
-    Block header = pipes.at(0).getHeader();
-    for (size_t i = 0; i < sort_columns_size; ++i)
-        sort_description.emplace_back(header.getPositionByName(sort_columns[i]), 1, 1);
-
-    /// The order of the streams is important: when the key is matched, the elements go in the order of the source stream number.
-    /// In the merged part, the lines with the same key must be in the ascending order of the identifier of original part,
-    ///  that is going in insertion order.
-    ProcessorPtr merged_transform;
-
-    /// If merge is vertical we cannot calculate it
-    bool blocks_are_granules_size = (chosen_merge_algorithm == MergeAlgorithm::Vertical);
-
-    UInt64 merge_block_size = data_settings->merge_max_block_size;
-    switch (merging_params.mode)
-    {
-        case MergeTreeData::MergingParams::Ordinary:
-            merged_transform = std::make_unique<MergingSortedTransform>(
-                header, pipes.size(), sort_description, merge_block_size, 0, false, rows_sources_write_buf.get(), true, blocks_are_granules_size);
-            break;
-
-        case MergeTreeData::MergingParams::Collapsing:
-            merged_transform = std::make_unique<CollapsingSortedTransform>(
-                header, pipes.size(), sort_description, merging_params.sign_column, false,
-                merge_block_size, rows_sources_write_buf.get(), blocks_are_granules_size);
-            break;
-
-        case MergeTreeData::MergingParams::Summing:
-            merged_transform = std::make_unique<SummingSortedTransform>(
-                header, pipes.size(), sort_description, merging_params.columns_to_sum, partition_key_columns, merge_block_size);
-            break;
-
-        case MergeTreeData::MergingParams::Aggregating:
-            merged_transform = std::make_unique<AggregatingSortedTransform>(
-                header, pipes.size(), sort_description, merge_block_size);
-            break;
-
-        case MergeTreeData::MergingParams::Replacing:
-            merged_transform = std::make_unique<ReplacingSortedTransform>(
-                header, pipes.size(), sort_description, merging_params.version_column,
-                merge_block_size, rows_sources_write_buf.get(), blocks_are_granules_size);
-            break;
-
-        case MergeTreeData::MergingParams::Graphite:
-            merged_transform = std::make_unique<GraphiteRollupSortedTransform>(
-                header, pipes.size(), sort_description, merge_block_size,
-                merging_params.graphite_params, time_of_merge);
-            break;
-
-        case MergeTreeData::MergingParams::VersionedCollapsing:
-            merged_transform = std::make_unique<VersionedCollapsingTransform>(
-                header, pipes.size(), sort_description, merging_params.sign_column,
-                merge_block_size, rows_sources_write_buf.get(), blocks_are_granules_size);
-            break;
-    }
-
-    QueryPipeline pipeline;
-    pipeline.init(Pipe::unitePipes(std::move(pipes)));
-    pipeline.addTransform(std::move(merged_transform));
-    pipeline.setMaxThreads(1);
-    BlockInputStreamPtr merged_stream = std::make_shared<PipelineExecutingBlockInputStream>(std::move(pipeline));
-
-    if (deduplicate)
-        merged_stream = std::make_shared<DistinctSortedBlockInputStream>(merged_stream, sort_description, SizeLimits(), 0 /*limit_hint*/, deduplicate_by_columns);
-
-    if (need_remove_expired_values)
-    {
-        LOG_DEBUG(log, "Outdated rows found in source parts, TTLs processing enabled for merge");
-        merged_stream = std::make_shared<TTLBlockInputStream>(merged_stream, data, metadata_snapshot, new_data_part, time_of_merge, force_ttl);
-    }
-
-    if (metadata_snapshot->hasSecondaryIndices())
-    {
-        const auto & indices = metadata_snapshot->getSecondaryIndices();
-        merged_stream = std::make_shared<ExpressionBlockInputStream>(
-            merged_stream, indices.getSingleExpressionForIndices(metadata_snapshot->getColumns(), data.getContext()));
-        merged_stream = std::make_shared<MaterializingBlockInputStream>(merged_stream);
-    }
-
-    const auto & index_factory = MergeTreeIndexFactory::instance();
-    MergedBlockOutputStream to{
-        new_data_part,
-        metadata_snapshot,
-        merging_columns,
-        index_factory.getMany(metadata_snapshot->getSecondaryIndices()),
-        compression_codec,
-        input_serialization_info,
-        blocks_are_granules_size};
-
-    merged_stream->readPrefix();
-    to.writePrefix();
-
-    size_t rows_written = 0;
-    const size_t initial_reservation = space_reservation ? space_reservation->getSize() : 0;
-
-    auto is_cancelled = [&]()
-    {
-        return merges_blocker.isCancelled()
-            || (need_remove_expired_values && ttl_merges_blocker.isCancelled())
-            || merge_entry->is_cancelled.load(std::memory_order_relaxed);
-    };
-
-    Block block;
-    while (!is_cancelled() && (block = merged_stream->read()))
-    {
-        rows_written += block.rows();
-
-        to.write(block);
-
-        merge_entry->rows_written = merged_stream->getProfileInfo().rows;
-        merge_entry->bytes_written_uncompressed = merged_stream->getProfileInfo().bytes;
-
-        /// Reservation updates is not performed yet, during the merge it may lead to higher free space requirements
-        if (space_reservation && sum_input_rows_upper_bound)
-        {
-            /// The same progress from merge_entry could be used for both algorithms (it should be more accurate)
-            /// But now we are using inaccurate row-based estimation in Horizontal case for backward compatibility
-            Float64 progress = (chosen_merge_algorithm == MergeAlgorithm::Horizontal)
-                ? std::min(1., 1. * rows_written / sum_input_rows_upper_bound)
-                : std::min(1., merge_entry->progress.load(std::memory_order_relaxed));
-
-            space_reservation->update(static_cast<size_t>((1. - progress) * initial_reservation));
-        }
-    }
-
-    merged_stream->readSuffix();
-    merged_stream.reset();
-
-    if (merges_blocker.isCancelled())
-        throw Exception("Cancelled merging parts", ErrorCodes::ABORTED);
-
-    if (need_remove_expired_values && ttl_merges_blocker.isCancelled())
-        throw Exception("Cancelled merging parts with expired TTL", ErrorCodes::ABORTED);
-
-    bool need_sync = needSyncPart(sum_input_rows_upper_bound, sum_compressed_bytes_upper_bound, *data_settings);
-    MergeTreeData::DataPart::Checksums checksums_gathered_columns;
-
-    /// Gather ordinary columns
-    if (chosen_merge_algorithm == MergeAlgorithm::Vertical)
-    {
-        size_t sum_input_rows_exact = merge_entry->rows_read;
-        merge_entry->columns_written = merging_column_names.size();
-        merge_entry->progress.store(column_sizes->keyColumnsWeight(), std::memory_order_relaxed);
-
-        BlockInputStreams column_part_streams(parts.size());
-
-        auto it_name_and_type = gathering_columns.cbegin();
-
-        rows_sources_write_buf->next();
-        rows_sources_uncompressed_write_buf->next();
-        /// Ensure data has written to disk.
-        rows_sources_uncompressed_write_buf->finalize();
-
-        size_t rows_sources_count = rows_sources_write_buf->count();
-        /// In special case, when there is only one source part, and no rows were skipped, we may have
-        /// skipped writing rows_sources file. Otherwise rows_sources_count must be equal to the total
-        /// number of input rows.
-        if ((rows_sources_count > 0 || parts.size() > 1) && sum_input_rows_exact != rows_sources_count)
-            throw Exception("Number of rows in source parts (" + toString(sum_input_rows_exact)
-                + ") differs from number of bytes written to rows_sources file (" + toString(rows_sources_count)
-                + "). It is a bug.", ErrorCodes::LOGICAL_ERROR);
-
-        CompressedReadBufferFromFile rows_sources_read_buf(tmp_disk->readFile(fileName(rows_sources_file->path())));
-        IMergedBlockOutputStream::WrittenOffsetColumns written_offset_columns;
-
-        for (size_t column_num = 0, gathering_column_names_size = gathering_column_names.size();
-            column_num < gathering_column_names_size;
-            ++column_num, ++it_name_and_type)
-        {
-            const auto & [column_name, column_type] = *it_name_and_type;
-            Names column_names{column_name};
-            Float64 progress_before = merge_entry->progress.load(std::memory_order_relaxed);
-
-            MergeStageProgress column_progress(progress_before, column_sizes->columnWeight(column_name));
-            for (size_t part_num = 0; part_num < parts.size(); ++part_num)
-            {
-                auto column_part_source = std::make_shared<MergeTreeSequentialSource>(
-                    data, metadata_snapshot, parts[part_num], column_names, read_with_direct_io, true);
-
-                column_part_source->setProgressCallback(
-                    MergeProgressCallback(merge_entry, watch_prev_elapsed, column_progress));
-
-                QueryPipeline column_part_pipeline;
-                column_part_pipeline.init(Pipe(std::move(column_part_source)));
-                column_part_pipeline.setMaxThreads(1);
-
-                column_part_streams[part_num] =
-                        std::make_shared<PipelineExecutingBlockInputStream>(std::move(column_part_pipeline));
-            }
-
-            rows_sources_read_buf.seek(0, 0);
-            ColumnGathererStream column_gathered_stream(
-                column_name, column_type->getSerialization(column_name, *input_serialization_info),
-                column_part_streams, rows_sources_read_buf);
-
-            MergedColumnOnlyOutputStream column_to(
-                new_data_part,
-                metadata_snapshot,
-                column_gathered_stream.getHeader(),
-                compression_codec,
-                input_serialization_info,
-                /// we don't need to recalc indices here
-                /// because all of them were already recalculated and written
-                /// as key part of vertical merge
-                std::vector<MergeTreeIndexPtr>{},
-                &written_offset_columns,
-                to.getIndexGranularity());
-
-            size_t column_elems_written = 0;
-
-            column_to.writePrefix();
-            while (!merges_blocker.isCancelled() && (block = column_gathered_stream.read()))
-            {
-                column_elems_written += block.rows();
-                column_to.write(block);
-            }
-
-            if (merges_blocker.isCancelled())
-                throw Exception("Cancelled merging parts", ErrorCodes::ABORTED);
-
-            column_gathered_stream.readSuffix();
-            auto changed_checksums = column_to.writeSuffixAndGetChecksums(new_data_part, checksums_gathered_columns, need_sync);
-            checksums_gathered_columns.add(std::move(changed_checksums));
-
-            if (rows_written != column_elems_written)
-            {
-                throw Exception("Written " + toString(column_elems_written) + " elements of column " + column_name +
-                                ", but " + toString(rows_written) + " rows of PK columns", ErrorCodes::LOGICAL_ERROR);
-            }
-
-            /// NOTE: 'progress' is modified by single thread, but it may be concurrently read from MergeListElement::getInfo() (StorageSystemMerges).
-
-            merge_entry->columns_written += 1;
-            merge_entry->bytes_written_uncompressed += column_gathered_stream.getProfileInfo().bytes;
-            merge_entry->progress.store(progress_before + column_sizes->columnWeight(column_name), std::memory_order_relaxed);
-        }
-    }
-
-    for (const auto & part : parts)
-        new_data_part->minmax_idx.merge(part->minmax_idx);
-
-    /// Print overall profiling info. NOTE: it may duplicates previous messages
-    {
-        double elapsed_seconds = merge_entry->watch.elapsedSeconds();
-        LOG_DEBUG(log,
-            "Merge sorted {} rows, containing {} columns ({} merged, {} gathered) in {} sec., {} rows/sec., {}/sec.",
-            merge_entry->rows_read,
-            all_column_names.size(),
-            merging_column_names.size(),
-            gathering_column_names.size(),
-            elapsed_seconds,
-            merge_entry->rows_read / elapsed_seconds,
-            ReadableSize(merge_entry->bytes_read_uncompressed / elapsed_seconds));
-    }
-
-    for (const auto & projection : metadata_snapshot->getProjections())
-    {
-        MergeTreeData::DataPartsVector projection_parts;
-        for (const auto & part : parts)
-        {
-            auto it = part->getProjectionParts().find(projection.name);
-            if (it != part->getProjectionParts().end())
-                projection_parts.push_back(it->second);
-        }
-        if (projection_parts.size() < parts.size())
-        {
-            LOG_DEBUG(log, "Projection {} is not merged because some parts don't have it", projection.name);
-            continue;
-        }
-
-        LOG_DEBUG(
-            log,
-            "Selected {} projection_parts from {} to {}",
-            projection_parts.size(),
-            projection_parts.front()->name,
-            projection_parts.back()->name);
-
-        FutureMergedMutatedPart projection_future_part;
-        projection_future_part.assign(std::move(projection_parts));
-        projection_future_part.name = projection.name;
-        projection_future_part.path = future_part.path + "/" + projection.name + ".proj/";
-        projection_future_part.part_info = {"all", 0, 0, 0};
-
-        MergeTreeData::MergingParams projection_merging_params;
-        projection_merging_params.mode = MergeTreeData::MergingParams::Ordinary;
-        if (projection.type == ProjectionDescription::Type::Aggregate)
-            projection_merging_params.mode = MergeTreeData::MergingParams::Aggregating;
-
-        // TODO Should we use a new merge_entry for projection?
-        auto merged_projection_part = mergePartsToTemporaryPart(
-            projection_future_part,
-            projection.metadata,
-            merge_entry,
-            holder,
-            time_of_merge,
-            context,
-            space_reservation,
-            deduplicate,
-            deduplicate_by_columns,
-            projection_merging_params,
-            new_data_part.get());
-        new_data_part->addProjectionPart(projection.name, std::move(merged_projection_part));
-    }
-
-    if (chosen_merge_algorithm != MergeAlgorithm::Vertical)
-        to.writeSuffixAndFinalizePart(new_data_part, need_sync);
-    else
-        to.writeSuffixAndFinalizePart(new_data_part, need_sync, &storage_columns, &checksums_gathered_columns);
-
-    return new_data_part;
-}
-
-
-MergeTreeData::MutableDataPartPtr MergeTreeDataMergerMutator::mutatePartToTemporaryPart(
-    const FutureMergedMutatedPart & future_part,
-    const StorageMetadataPtr & metadata_snapshot,
-    const MutationCommands & commands,
-    MergeListEntry & merge_entry,
-    time_t time_of_mutation,
-    ContextPtr context,
-    const ReservationPtr & space_reservation,
-    TableLockHolder & holder)
-{
-    checkOperationIsNotCanceled(merge_entry);
-
-    if (future_part.parts.size() != 1)
-        throw Exception("Trying to mutate " + toString(future_part.parts.size()) + " parts, not one. "
-            "This is a bug.", ErrorCodes::LOGICAL_ERROR);
-
-    CurrentMetrics::Increment num_mutations{CurrentMetrics::PartMutation};
-    const auto & source_part = future_part.parts[0];
-    auto storage_from_source_part = StorageFromMergeTreeDataPart::create(source_part);
-
-    auto context_for_reading = Context::createCopy(context);
-    context_for_reading->setSetting("max_streams_to_max_threads_ratio", 1);
-    context_for_reading->setSetting("max_threads", 1);
-    /// Allow mutations to work when force_index_by_date or force_primary_key is on.
-    context_for_reading->setSetting("force_index_by_date", false);
-    context_for_reading->setSetting("force_primary_key", false);
-
-    MutationCommands commands_for_part;
-    for (const auto & command : commands)
-    {
-        if (command.partition == nullptr || future_part.parts[0]->info.partition_id == data.getPartitionIDFromQuery(
-                command.partition, context_for_reading))
-            commands_for_part.emplace_back(command);
-    }
-
-    if (source_part->isStoredOnDisk() && !isStorageTouchedByMutations(
-        storage_from_source_part, metadata_snapshot, commands_for_part, Context::createCopy(context_for_reading)))
-    {
-        LOG_TRACE(log, "Part {} doesn't change up to mutation version {}", source_part->name, future_part.part_info.mutation);
-        return data.cloneAndLoadDataPartOnSameDisk(source_part, "tmp_clone_", future_part.part_info, metadata_snapshot);
-    }
-    else
-    {
-        LOG_TRACE(log, "Mutating part {} to mutation version {}", source_part->name, future_part.part_info.mutation);
-    }
-
-    BlockInputStreamPtr in = nullptr;
-    Block updated_header;
-    std::unique_ptr<MutationsInterpreter> interpreter;
-
-    const auto data_settings = data.getSettings();
-    MutationCommands for_interpreter;
-    MutationCommands for_file_renames;
-
-    splitMutationCommands(source_part, commands_for_part, for_interpreter, for_file_renames);
-
-    UInt64 watch_prev_elapsed = 0;
-    MergeStageProgress stage_progress(1.0);
-
-    NamesAndTypesList storage_columns = metadata_snapshot->getColumns().getAllPhysical();
-    NameSet materialized_indices;
-    NameSet materialized_projections;
-    MutationsInterpreter::MutationKind::MutationKindEnum mutation_kind
-        = MutationsInterpreter::MutationKind::MutationKindEnum::MUTATE_UNKNOWN;
-
-    if (!for_interpreter.empty())
-    {
-        interpreter = std::make_unique<MutationsInterpreter>(
-            storage_from_source_part, metadata_snapshot, for_interpreter, context_for_reading, true);
-        materialized_indices = interpreter->grabMaterializedIndices();
-        materialized_projections = interpreter->grabMaterializedProjections();
-        mutation_kind = interpreter->getMutationKind();
-        in = interpreter->execute();
-        updated_header = interpreter->getUpdatedHeader();
-        in->setProgressCallback(MergeProgressCallback(merge_entry, watch_prev_elapsed, stage_progress));
-    }
-
-    auto single_disk_volume = std::make_shared<SingleDiskVolume>("volume_" + future_part.name, space_reservation->getDisk(), 0);
-    auto new_data_part = data.createPart(
-        future_part.name, future_part.type, future_part.part_info, single_disk_volume, "tmp_mut_" + future_part.name);
-
-    new_data_part->uuid = future_part.uuid;
-    new_data_part->is_temp = true;
-    new_data_part->ttl_infos = source_part->ttl_infos;
-    new_data_part->serialization_info = source_part->serialization_info;
-
-    /// It shouldn't be changed by mutation.
-    new_data_part->index_granularity_info = source_part->index_granularity_info;
-    new_data_part->setColumns(getColumnsForNewDataPart(source_part, updated_header, storage_columns, for_file_renames));
-    new_data_part->partition.assign(source_part->partition);
-
-    auto disk = new_data_part->volume->getDisk();
-    String new_part_tmp_path = new_data_part->getFullRelativePath();
-
-    SyncGuardPtr sync_guard;
-    if (data.getSettings()->fsync_part_directory)
-        sync_guard = disk->getDirectorySyncGuard(new_part_tmp_path);
-
-    /// Don't change granularity type while mutating subset of columns
-    auto mrk_extension = source_part->index_granularity_info.is_adaptive ? getAdaptiveMrkExtension(new_data_part->getType())
-                                                                         : getNonAdaptiveMrkExtension();
-    bool need_sync = needSyncPart(source_part->rows_count, source_part->getBytesOnDisk(), *data_settings);
-    auto execute_ttl_type = ExecuteTTLType::NONE;
-
-    if (in)
-        execute_ttl_type = shouldExecuteTTL(metadata_snapshot, interpreter->getColumnDependencies());
-
-    /// All columns from part are changed and may be some more that were missing before in part
-    /// TODO We can materialize compact part without copying data
-    if (!isWidePart(source_part)
-        || (mutation_kind == MutationsInterpreter::MutationKind::MUTATE_OTHER && interpreter && interpreter->isAffectingAllColumns()))
-    {
-        disk->createDirectories(new_part_tmp_path);
-
-        /// Note: this is done before creating input streams, because otherwise data.data_parts_mutex
-        /// (which is locked in data.getTotalActiveSizeInBytes())
-        /// (which is locked in shared mode when input streams are created) and when inserting new data
-        /// the order is reverse. This annoys TSan even though one lock is locked in shared mode and thus
-        /// deadlock is impossible.
-        auto compression_codec = data.getCompressionCodecForPart(source_part->getBytesOnDisk(), source_part->ttl_infos, time_of_mutation);
-
-        auto part_indices = getIndicesForNewDataPart(metadata_snapshot->getSecondaryIndices(), for_file_renames);
-        auto part_projections = getProjectionsForNewDataPart(metadata_snapshot->getProjections(), for_file_renames);
-
-        mutateAllPartColumns(
-            new_data_part,
-            metadata_snapshot,
-            part_indices,
-            part_projections,
-            in,
-            time_of_mutation,
-            compression_codec,
-            merge_entry,
-            execute_ttl_type,
-            need_sync,
-            space_reservation,
-            holder,
-            context);
-
-        /// no finalization required, because mutateAllPartColumns use
-        /// MergedBlockOutputStream which finilaze all part fields itself
-    }
-    else /// TODO: check that we modify only non-key columns in this case.
-    {
-        /// We will modify only some of the columns. Other columns and key values can be copied as-is.
-        NameSet updated_columns;
-        for (const auto & name_type : updated_header.getNamesAndTypesList())
-            updated_columns.emplace(name_type.name);
-
-        auto indices_to_recalc = getIndicesToRecalculate(
-            in, updated_columns, metadata_snapshot, context, materialized_indices, source_part);
-        auto projections_to_recalc = getProjectionsToRecalculate(
-            updated_columns, metadata_snapshot, materialized_projections, source_part);
-
-        NameSet files_to_skip = collectFilesToSkip(
-            source_part,
-            updated_header,
-            indices_to_recalc,
-            mrk_extension,
-            projections_to_recalc);
-        NameToNameVector files_to_rename = collectFilesForRenames(source_part, for_file_renames, mrk_extension);
-
-        if (indices_to_recalc.empty() && projections_to_recalc.empty() && mutation_kind != MutationsInterpreter::MutationKind::MUTATE_OTHER
-            && files_to_rename.empty())
-        {
-            LOG_TRACE(
-                log, "Part {} doesn't change up to mutation version {} (optimized)", source_part->name, future_part.part_info.mutation);
-            return data.cloneAndLoadDataPartOnSameDisk(source_part, "tmp_clone_", future_part.part_info, metadata_snapshot);
-        }
-
-        if (execute_ttl_type != ExecuteTTLType::NONE)
-            files_to_skip.insert("ttl.txt");
-
-        disk->createDirectories(new_part_tmp_path);
-
-        /// Create hardlinks for unchanged files
-        for (auto it = disk->iterateDirectory(source_part->getFullRelativePath()); it->isValid(); it->next())
-        {
-            if (files_to_skip.count(it->name()))
-                continue;
-
-            String destination = new_part_tmp_path;
-            String file_name = it->name();
-            auto rename_it = std::find_if(files_to_rename.begin(), files_to_rename.end(), [&file_name](const auto & rename_pair)
-            {
-                return rename_pair.first == file_name;
-            });
-            if (rename_it != files_to_rename.end())
-            {
-                if (rename_it->second.empty())
-                    continue;
-                destination += rename_it->second;
-            }
-            else
-            {
-                destination += it->name();
-            }
-
-            if (!disk->isDirectory(it->path()))
-                disk->createHardLink(it->path(), destination);
-            else if (!startsWith("tmp_", it->name())) // ignore projection tmp merge dir
-            {
-                // it's a projection part directory
-                disk->createDirectories(destination);
-                for (auto p_it = disk->iterateDirectory(it->path()); p_it->isValid(); p_it->next())
-                {
-                    String p_destination = destination + "/";
-                    String p_file_name = p_it->name();
-                    p_destination += p_it->name();
-                    disk->createHardLink(p_it->path(), p_destination);
-                }
-            }
-        }
-
-        merge_entry->columns_written = storage_columns.size() - updated_header.columns();
-
-        new_data_part->checksums = source_part->checksums;
-
-        auto compression_codec = source_part->default_codec;
-
-        if (in)
-        {
-            mutateSomePartColumns(
-                source_part,
-                metadata_snapshot,
-                indices_to_recalc,
-                projections_to_recalc,
-                updated_header,
-                new_data_part,
-                in,
-                time_of_mutation,
-                compression_codec,
-                merge_entry,
-                execute_ttl_type,
-                need_sync,
-                space_reservation,
-                holder,
-                context);
-        }
-
-        for (const auto & [rename_from, rename_to] : files_to_rename)
-        {
-            if (rename_to.empty() && new_data_part->checksums.files.count(rename_from))
-            {
-                new_data_part->checksums.files.erase(rename_from);
-            }
-            else if (new_data_part->checksums.files.count(rename_from))
-            {
-                new_data_part->checksums.files[rename_to] = new_data_part->checksums.files[rename_from];
-
-                new_data_part->checksums.files.erase(rename_from);
-            }
-        }
-
-        finalizeMutatedPart(source_part, new_data_part, execute_ttl_type, compression_codec);
-    }
-
-    return new_data_part;
-}
-
-
-MergeAlgorithm MergeTreeDataMergerMutator::chooseMergeAlgorithm(
-    const MergeTreeData::DataPartsVector & parts,
-    size_t sum_rows_upper_bound,
-    const NamesAndTypesList & gathering_columns,
-    bool deduplicate,
-    bool need_remove_expired_values,
-    const MergeTreeData::MergingParams & merging_params) const
-{
-    const auto data_settings = data.getSettings();
-
-    if (deduplicate)
-        return MergeAlgorithm::Horizontal;
-    if (data_settings->enable_vertical_merge_algorithm == 0)
-        return MergeAlgorithm::Horizontal;
-    if (need_remove_expired_values)
-        return MergeAlgorithm::Horizontal;
-
-    for (const auto & part : parts)
-        if (!part->supportsVerticalMerge())
-            return MergeAlgorithm::Horizontal;
-
-    bool is_supported_storage =
-        merging_params.mode == MergeTreeData::MergingParams::Ordinary ||
-        merging_params.mode == MergeTreeData::MergingParams::Collapsing ||
-        merging_params.mode == MergeTreeData::MergingParams::Replacing ||
-        merging_params.mode == MergeTreeData::MergingParams::VersionedCollapsing;
-
-    bool enough_ordinary_cols = gathering_columns.size() >= data_settings->vertical_merge_algorithm_min_columns_to_activate;
-
-    bool enough_total_rows = sum_rows_upper_bound >= data_settings->vertical_merge_algorithm_min_rows_to_activate;
-
-    bool no_parts_overflow = parts.size() <= RowSourcePart::MAX_PARTS;
-
-    auto merge_alg = (is_supported_storage && enough_total_rows && enough_ordinary_cols && no_parts_overflow) ?
-                        MergeAlgorithm::Vertical : MergeAlgorithm::Horizontal;
-
-    return merge_alg;
-}
-
-
-MergeTreeData::DataPartPtr MergeTreeDataMergerMutator::renameMergedTemporaryPart(
-    MergeTreeData::MutableDataPartPtr & new_data_part,
-    const MergeTreeData::DataPartsVector & parts,
-    MergeTreeData::Transaction * out_transaction)
-{
-    /// Rename new part, add to the set and remove original parts.
-    auto replaced_parts = data.renameTempPartAndReplace(new_data_part, nullptr, out_transaction);
-
-    /// Let's check that all original parts have been deleted and only them.
-    if (replaced_parts.size() != parts.size())
-    {
-        /** This is normal, although this happens rarely.
-         *
-         * The situation - was replaced 0 parts instead of N can be, for example, in the following case
-         * - we had A part, but there was no B and C parts;
-         * - A, B -> AB was in the queue, but it has not been done, because there is no B part;
-         * - AB, C -> ABC was in the queue, but it has not been done, because there are no AB and C parts;
-         * - we have completed the task of downloading a B part;
-         * - we started to make A, B -> AB merge, since all parts appeared;
-         * - we decided to download ABC part from another replica, since it was impossible to make merge AB, C -> ABC;
-         * - ABC part appeared. When it was added, old A, B, C parts were deleted;
-         * - AB merge finished. AB part was added. But this is an obsolete part. The log will contain the message `Obsolete part added`,
-         *   then we get here.
-         *
-         * When M > N parts could be replaced?
-         * - new block was added in ReplicatedMergeTreeBlockOutputStream;
-         * - it was added to working dataset in memory and renamed on filesystem;
-         * - but ZooKeeper transaction that adds it to reference dataset in ZK failed;
-         * - and it is failed due to connection loss, so we don't rollback working dataset in memory,
-         *   because we don't know if the part was added to ZK or not
-         *   (see ReplicatedMergeTreeBlockOutputStream)
-         * - then method selectPartsToMerge selects a range and sees, that EphemeralLock for the block in this part is unlocked,
-         *   and so it is possible to merge a range skipping this part.
-         *   (NOTE: Merging with part that is not in ZK is not possible, see checks in 'createLogEntryToMergeParts'.)
-         * - and after merge, this part will be removed in addition to parts that was merged.
-         */
-        LOG_WARNING(log, "Unexpected number of parts removed when adding {}: {} instead of {}", new_data_part->name, replaced_parts.size(), parts.size());
-    }
-    else
-    {
-        for (size_t i = 0; i < parts.size(); ++i)
-            if (parts[i]->name != replaced_parts[i]->name)
-                throw Exception("Unexpected part removed when adding " + new_data_part->name + ": " + replaced_parts[i]->name
-                    + " instead of " + parts[i]->name, ErrorCodes::LOGICAL_ERROR);
-    }
-
-    LOG_TRACE(log, "Merged {} parts: from {} to {}", parts.size(), parts.front()->name, parts.back()->name);
-    return new_data_part;
-}
-
-
-size_t MergeTreeDataMergerMutator::estimateNeededDiskSpace(const MergeTreeData::DataPartsVector & source_parts)
-{
-    size_t res = 0;
-    for (const MergeTreeData::DataPartPtr & part : source_parts)
-        res += part->getBytesOnDisk();
-
-    return static_cast<size_t>(res * DISK_USAGE_COEFFICIENT_TO_RESERVE);
-}
-
-void MergeTreeDataMergerMutator::splitMutationCommands(
-    MergeTreeData::DataPartPtr part,
-    const MutationCommands & commands,
-    MutationCommands & for_interpreter,
-    MutationCommands & for_file_renames)
-{
-    ColumnsDescription part_columns(part->getColumns());
-
-    if (!isWidePart(part))
-    {
-        NameSet mutated_columns;
-        for (const auto & command : commands)
-        {
-            if (command.type == MutationCommand::Type::MATERIALIZE_INDEX
-                || command.type == MutationCommand::Type::MATERIALIZE_COLUMN
-                || command.type == MutationCommand::Type::MATERIALIZE_PROJECTION
-                || command.type == MutationCommand::Type::MATERIALIZE_TTL
-                || command.type == MutationCommand::Type::DELETE
-                || command.type == MutationCommand::Type::UPDATE)
-            {
-                for_interpreter.push_back(command);
-                for (const auto & [column_name, expr] : command.column_to_update_expression)
-                    mutated_columns.emplace(column_name);
-
-                if (command.type == MutationCommand::Type::MATERIALIZE_COLUMN)
-                    mutated_columns.emplace(command.column_name);
-            }
-            else if (command.type == MutationCommand::Type::DROP_INDEX || command.type == MutationCommand::Type::DROP_PROJECTION)
-            {
-                for_file_renames.push_back(command);
-            }
-            else if (part_columns.has(command.column_name))
-            {
-                if (command.type == MutationCommand::Type::DROP_COLUMN)
-                {
-                    mutated_columns.emplace(command.column_name);
-                }
-                else if (command.type == MutationCommand::Type::RENAME_COLUMN)
-                {
-                    for_interpreter.push_back(
-                    {
-                        .type = MutationCommand::Type::READ_COLUMN,
-                        .column_name = command.rename_to,
-                    });
-                    mutated_columns.emplace(command.column_name);
-                    part_columns.rename(command.column_name, command.rename_to);
-                }
-            }
-        }
-        /// If it's compact part, then we don't need to actually remove files
-        /// from disk we just don't read dropped columns
-        for (const auto & column : part->getColumns())
-        {
-=======
->>>>>>> 14c394da
             if (!mutated_columns.count(column.name))
                 for_interpreter.emplace_back(
                     MutationCommand{.type = MutationCommand::Type::READ_COLUMN, .column_name = column.name, .data_type = column.type});
@@ -1653,348 +769,5 @@
     return has_ttl_expression ? ExecuteTTLType::RECALCULATE : ExecuteTTLType::NONE;
 }
 
-<<<<<<< HEAD
-// 1. get projection pipeline and a sink to write parts
-// 2. build an executor that can write block to the input stream (actually we can write through it to generate as many parts as possible)
-// 3. finalize the pipeline so that all parts are merged into one part
-void MergeTreeDataMergerMutator::writeWithProjections(
-    MergeTreeData::MutableDataPartPtr new_data_part,
-    const StorageMetadataPtr & metadata_snapshot,
-    const std::vector<ProjectionDescriptionRawPtr> & projections_to_build,
-    BlockInputStreamPtr mutating_stream,
-    IMergedBlockOutputStream & out,
-    time_t time_of_mutation,
-    MergeListEntry & merge_entry,
-    const ReservationPtr & space_reservation,
-    TableLockHolder & holder,
-    ContextPtr context,
-    IMergeTreeDataPart::MinMaxIndex * minmax_idx)
-{
-    size_t block_num = 0;
-    std::map<String, MergeTreeData::MutableDataPartsVector> projection_parts;
-    Block block;
-    std::vector<SquashingTransform> projection_squashes;
-    const auto & settings = context->getSettingsRef();
-    for (size_t i = 0, size = projections_to_build.size(); i < size; ++i)
-    {
-        // If the parent part is an in-memory part, squash projection output into one block and
-        // build in-memory projection because we don't support merging into a new in-memory part.
-        // Otherwise we split the materialization into multiple stages similar to the process of
-        // INSERT SELECT query.
-        if (new_data_part->getType() == MergeTreeDataPartType::IN_MEMORY)
-            projection_squashes.emplace_back(0, 0);
-        else
-            projection_squashes.emplace_back(settings.min_insert_block_size_rows, settings.min_insert_block_size_bytes);
-    }
-
-    while (checkOperationIsNotCanceled(merge_entry) && (block = mutating_stream->read()))
-    {
-        if (minmax_idx)
-            minmax_idx->update(block, data.getMinMaxColumnsNames(metadata_snapshot->getPartitionKey()));
-
-        out.write(block);
-
-        for (size_t i = 0, size = projections_to_build.size(); i < size; ++i)
-        {
-            const auto & projection = *projections_to_build[i];
-            auto projection_block = projection_squashes[i].add(projection.calculate(block, context));
-            if (projection_block)
-                projection_parts[projection.name].emplace_back(MergeTreeDataWriter::writeTempProjectionPart(
-                    data, log, projection_block, projection, new_data_part.get(), ++block_num));
-        }
-
-        merge_entry->rows_written += block.rows();
-        merge_entry->bytes_written_uncompressed += block.bytes();
-    }
-
-    // Write the last block
-    for (size_t i = 0, size = projections_to_build.size(); i < size; ++i)
-    {
-        const auto & projection = *projections_to_build[i];
-        auto & projection_squash = projection_squashes[i];
-        auto projection_block = projection_squash.add({});
-        if (projection_block)
-        {
-            projection_parts[projection.name].emplace_back(
-                MergeTreeDataWriter::writeTempProjectionPart(data, log, projection_block, projection, new_data_part.get(), ++block_num));
-        }
-    }
-
-    const auto & projections = metadata_snapshot->projections;
-
-    for (auto && [name, parts] : projection_parts)
-    {
-        LOG_DEBUG(log, "Selected {} projection_parts from {} to {}", parts.size(), parts.front()->name, parts.back()->name);
-
-        const auto & projection = projections.get(name);
-
-        std::map<size_t, MergeTreeData::MutableDataPartsVector> level_parts;
-        size_t current_level = 0;
-        size_t next_level = 1;
-        level_parts[current_level] = std::move(parts);
-        size_t max_parts_to_merge_in_one_level = 10;
-        for (;;)
-        {
-            auto & current_level_parts = level_parts[current_level];
-            auto & next_level_parts = level_parts[next_level];
-
-            MergeTreeData::MutableDataPartsVector selected_parts;
-            while (selected_parts.size() < max_parts_to_merge_in_one_level && !current_level_parts.empty())
-            {
-                selected_parts.push_back(std::move(current_level_parts.back()));
-                current_level_parts.pop_back();
-            }
-
-            if (selected_parts.empty())
-            {
-                if (next_level_parts.empty())
-                {
-                    LOG_WARNING(log, "There is no projection parts merged");
-                    break;
-                }
-                current_level = next_level;
-                ++next_level;
-            }
-            else if (selected_parts.size() == 1)
-            {
-                if (next_level_parts.empty())
-                {
-                    LOG_DEBUG(log, "Merged a projection part in level {}", current_level);
-                    selected_parts[0]->renameTo(projection.name + ".proj", true);
-                    selected_parts[0]->name = projection.name;
-                    selected_parts[0]->is_temp = false;
-                    new_data_part->addProjectionPart(name, std::move(selected_parts[0]));
-                    break;
-                }
-                else
-                {
-                    LOG_DEBUG(log, "Forwarded part {} in level {} to next level", selected_parts[0]->name, current_level);
-                    next_level_parts.push_back(std::move(selected_parts[0]));
-                }
-            }
-            else if (selected_parts.size() > 1)
-            {
-                // Generate a unique part name
-                ++block_num;
-                FutureMergedMutatedPart projection_future_part;
-                MergeTreeData::DataPartsVector const_selected_parts(
-                    std::make_move_iterator(selected_parts.begin()), std::make_move_iterator(selected_parts.end()));
-                projection_future_part.assign(std::move(const_selected_parts));
-                projection_future_part.name = fmt::format("{}_{}", projection.name, ++block_num);
-                projection_future_part.part_info = {"all", 0, 0, 0};
-
-                MergeTreeData::MergingParams projection_merging_params;
-                projection_merging_params.mode = MergeTreeData::MergingParams::Ordinary;
-                if (projection.type == ProjectionDescription::Type::Aggregate)
-                    projection_merging_params.mode = MergeTreeData::MergingParams::Aggregating;
-
-                LOG_DEBUG(log, "Merged {} parts in level {} to {}", selected_parts.size(), current_level, projection_future_part.name);
-                next_level_parts.push_back(mergePartsToTemporaryPart(
-                    projection_future_part,
-                    projection.metadata,
-                    merge_entry,
-                    holder,
-                    time_of_mutation,
-                    context,
-                    space_reservation,
-                    false, // TODO Do we need deduplicate for projections
-                    {},
-                    projection_merging_params,
-                    new_data_part.get(),
-                    "tmp_merge_"));
-
-                next_level_parts.back()->is_temp = true;
-            }
-        }
-    }
-}
-
-void MergeTreeDataMergerMutator::mutateAllPartColumns(
-    MergeTreeData::MutableDataPartPtr new_data_part,
-    const StorageMetadataPtr & metadata_snapshot,
-    const MergeTreeIndices & skip_indices,
-    const std::vector<ProjectionDescriptionRawPtr> & projections_to_build,
-    BlockInputStreamPtr mutating_stream,
-    time_t time_of_mutation,
-    const CompressionCodecPtr & compression_codec,
-    MergeListEntry & merge_entry,
-    ExecuteTTLType execute_ttl_type,
-    bool need_sync,
-    const ReservationPtr & space_reservation,
-    TableLockHolder & holder,
-    ContextPtr context)
-{
-    if (mutating_stream == nullptr)
-        throw Exception("Cannot mutate part columns with uninitialized mutations stream. It's a bug", ErrorCodes::LOGICAL_ERROR);
-
-    if (metadata_snapshot->hasPrimaryKey() || metadata_snapshot->hasSecondaryIndices())
-        mutating_stream = std::make_shared<MaterializingBlockInputStream>(
-            std::make_shared<ExpressionBlockInputStream>(mutating_stream, data.getPrimaryKeyAndSkipIndicesExpression(metadata_snapshot)));
-
-    if (execute_ttl_type == ExecuteTTLType::NORMAL)
-        mutating_stream = std::make_shared<TTLBlockInputStream>(mutating_stream, data, metadata_snapshot, new_data_part, time_of_mutation, true);
-
-    if (execute_ttl_type == ExecuteTTLType::RECALCULATE)
-        mutating_stream = std::make_shared<TTLCalcInputStream>(mutating_stream, data, metadata_snapshot, new_data_part, time_of_mutation, true);
-
-    IMergeTreeDataPart::MinMaxIndex minmax_idx;
-
-    MergedBlockOutputStream out{
-        new_data_part,
-        metadata_snapshot,
-        new_data_part->getColumns(),
-        skip_indices,
-        compression_codec,
-        new_data_part->serialization_info};
-
-    mutating_stream->readPrefix();
-    out.writePrefix();
-
-    writeWithProjections(
-        new_data_part,
-        metadata_snapshot,
-        projections_to_build,
-        mutating_stream,
-        out,
-        time_of_mutation,
-        merge_entry,
-        space_reservation,
-        holder,
-        context,
-        &minmax_idx);
-
-    new_data_part->minmax_idx = std::move(minmax_idx);
-    mutating_stream->readSuffix();
-    out.writeSuffixAndFinalizePart(new_data_part, need_sync);
-}
-
-void MergeTreeDataMergerMutator::mutateSomePartColumns(
-    const MergeTreeDataPartPtr & source_part,
-    const StorageMetadataPtr & metadata_snapshot,
-    const std::set<MergeTreeIndexPtr> & indices_to_recalc,
-    const std::set<ProjectionDescriptionRawPtr> & projections_to_recalc,
-    const Block & mutation_header,
-    MergeTreeData::MutableDataPartPtr new_data_part,
-    BlockInputStreamPtr mutating_stream,
-    time_t time_of_mutation,
-    const CompressionCodecPtr & compression_codec,
-    MergeListEntry & merge_entry,
-    ExecuteTTLType execute_ttl_type,
-    bool need_sync,
-    const ReservationPtr & space_reservation,
-    TableLockHolder & holder,
-    ContextPtr context)
-{
-    if (mutating_stream == nullptr)
-        throw Exception("Cannot mutate part columns with uninitialized mutations stream. It's a bug", ErrorCodes::LOGICAL_ERROR);
-
-    if (execute_ttl_type == ExecuteTTLType::NORMAL)
-        mutating_stream = std::make_shared<TTLBlockInputStream>(mutating_stream, data, metadata_snapshot, new_data_part, time_of_mutation, true);
-
-    if (execute_ttl_type == ExecuteTTLType::RECALCULATE)
-        mutating_stream = std::make_shared<TTLCalcInputStream>(mutating_stream, data, metadata_snapshot, new_data_part, time_of_mutation, true);
-
-    IMergedBlockOutputStream::WrittenOffsetColumns unused_written_offsets;
-    MergedColumnOnlyOutputStream out(
-        new_data_part,
-        metadata_snapshot,
-        mutation_header,
-        compression_codec,
-        source_part->serialization_info,
-        std::vector<MergeTreeIndexPtr>(indices_to_recalc.begin(), indices_to_recalc.end()),
-        nullptr,
-        source_part->index_granularity,
-        &source_part->index_granularity_info
-    );
-
-    mutating_stream->readPrefix();
-    out.writePrefix();
-
-    std::vector<ProjectionDescriptionRawPtr> projections_to_build(projections_to_recalc.begin(), projections_to_recalc.end());
-    writeWithProjections(
-        new_data_part,
-        metadata_snapshot,
-        projections_to_build,
-        mutating_stream,
-        out,
-        time_of_mutation,
-        merge_entry,
-        space_reservation,
-        holder,
-        context);
-
-    mutating_stream->readSuffix();
-
-    auto changed_checksums = out.writeSuffixAndGetChecksums(new_data_part, new_data_part->checksums, need_sync);
-
-    new_data_part->checksums.add(std::move(changed_checksums));
-}
-
-void MergeTreeDataMergerMutator::finalizeMutatedPart(
-    const MergeTreeDataPartPtr & source_part,
-    MergeTreeData::MutableDataPartPtr new_data_part,
-    ExecuteTTLType execute_ttl_type,
-    const CompressionCodecPtr & codec)
-{
-    auto disk = new_data_part->volume->getDisk();
-
-    if (new_data_part->uuid != UUIDHelpers::Nil)
-    {
-        auto out = disk->writeFile(new_data_part->getFullRelativePath() + IMergeTreeDataPart::UUID_FILE_NAME, 4096);
-        HashingWriteBuffer out_hashing(*out);
-        writeUUIDText(new_data_part->uuid, out_hashing);
-        new_data_part->checksums.files[IMergeTreeDataPart::UUID_FILE_NAME].file_size = out_hashing.count();
-        new_data_part->checksums.files[IMergeTreeDataPart::UUID_FILE_NAME].file_hash = out_hashing.getHash();
-    }
-
-    if (execute_ttl_type != ExecuteTTLType::NONE)
-    {
-        /// Write a file with ttl infos in json format.
-        auto out_ttl = disk->writeFile(fs::path(new_data_part->getFullRelativePath()) / "ttl.txt", 4096);
-        HashingWriteBuffer out_hashing(*out_ttl);
-        new_data_part->ttl_infos.write(out_hashing);
-        new_data_part->checksums.files["ttl.txt"].file_size = out_hashing.count();
-        new_data_part->checksums.files["ttl.txt"].file_hash = out_hashing.getHash();
-    }
-
-    {
-        /// Write file with checksums.
-        auto out_checksums = disk->writeFile(fs::path(new_data_part->getFullRelativePath()) / "checksums.txt", 4096);
-        new_data_part->checksums.write(*out_checksums);
-    } /// close fd
-
-    {
-        auto out = disk->writeFile(new_data_part->getFullRelativePath() + IMergeTreeDataPart::DEFAULT_COMPRESSION_CODEC_FILE_NAME, 4096);
-        DB::writeText(queryToString(codec->getFullCodecDesc()), *out);
-    }
-
-    {
-        /// Write a file with a description of columns.
-        auto out_columns = disk->writeFile(fs::path(new_data_part->getFullRelativePath()) / "columns.txt", 4096);
-        new_data_part->getColumns().writeText(*out_columns);
-    } /// close fd
-
-    new_data_part->rows_count = source_part->rows_count;
-    new_data_part->index_granularity = source_part->index_granularity;
-    new_data_part->index = source_part->index;
-    new_data_part->minmax_idx = source_part->minmax_idx;
-    new_data_part->modification_time = time(nullptr);
-    new_data_part->loadProjections(false, false);
-    new_data_part->setBytesOnDisk(
-        MergeTreeData::DataPart::calculateTotalSizeOnDisk(new_data_part->volume->getDisk(), new_data_part->getFullRelativePath()));
-    new_data_part->default_codec = codec;
-    new_data_part->calculateColumnsSizesOnDisk();
-    new_data_part->storage.lockSharedData(*new_data_part);
-}
-
-bool MergeTreeDataMergerMutator::checkOperationIsNotCanceled(const MergeListEntry & merge_entry) const
-{
-    if (merges_blocker.isCancelled() || merge_entry->is_cancelled)
-        throw Exception("Cancelled mutating parts", ErrorCodes::ABORTED);
-
-    return true;
-}
-=======
->>>>>>> 14c394da
 
 }