#include <Storages/MergeTree/IDataPartStorage.h>
#include <Storages/Statistics/Statistics.h>
#include <Storages/MergeTree/MergeTask.h>

#include <memory>
#include <fmt/format.h>

#include <Common/Exception.h>
#include <Common/logger_useful.h>
#include <Core/Settings.h>
#include <Common/ProfileEvents.h>
#include <Storages/MergeTree/MergeTreeIndexGranularity.h>
#include <Compression/CompressedWriteBuffer.h>
#include <DataTypes/ObjectUtils.h>
#include <DataTypes/Serializations/SerializationInfo.h>
#include <IO/ReadBufferFromEmptyFile.h>
#include <Storages/MergeTree/MergeTreeData.h>
#include <Storages/MergeTree/IMergeTreeDataPart.h>
#include <Storages/MergeTree/MergeTreeSequentialSource.h>
#include <Storages/MergeTree/MergeTreeSettings.h>
#include <Storages/MergeTree/FutureMergedMutatedPart.h>
#include <Storages/MergeTree/MergeTreeDataWriter.h>
#include <Storages/MergeTree/MergeProjectionPartsTask.h>
#include <Processors/Transforms/MaterializingTransform.h>
#include <Processors/Transforms/FilterTransform.h>
#include <Processors/Merges/MergingSortedTransform.h>
#include <Processors/Merges/CollapsingSortedTransform.h>
#include <Processors/Merges/SummingSortedTransform.h>
#include <Processors/Merges/ReplacingSortedTransform.h>
#include <Processors/Merges/GraphiteRollupSortedTransform.h>
#include <Processors/Merges/AggregatingSortedTransform.h>
#include <Processors/Merges/VersionedCollapsingTransform.h>
#include <Processors/Transforms/TTLTransform.h>
#include <Processors/QueryPlan/CreatingSetsStep.h>
#include <Processors/QueryPlan/DistinctStep.h>
#include <Processors/QueryPlan/Optimizations/QueryPlanOptimizationSettings.h>
#include <Processors/QueryPlan/QueryPlan.h>
#include <Processors/QueryPlan/UnionStep.h>
#include <Processors/QueryPlan/ExpressionStep.h>
#include <Processors/QueryPlan/TemporaryFiles.h>
#include <Interpreters/PreparedSets.h>
#include <Interpreters/MergeTreeTransaction.h>
#include <QueryPipeline/QueryPipelineBuilder.h>

#ifndef NDEBUG
    #include <Processors/Transforms/CheckSortedTransform.h>
#endif

#ifdef CLICKHOUSE_CLOUD
    #include <Interpreters/Cache/FileCacheFactory.h>
    #include <Disks/ObjectStorages/DiskObjectStorage.h>
    #include <Storages/MergeTree/DataPartStorageOnDiskPacked.h>
    #include <Storages/MergeTree/MergeTreeDataPartCompact.h>
#endif


namespace ProfileEvents
{
    extern const Event Merge;
    extern const Event MergeSourceParts;
    extern const Event MergedColumns;
    extern const Event GatheredColumns;
    extern const Event MergeTotalMilliseconds;
    extern const Event MergeExecuteMilliseconds;
    extern const Event MergeHorizontalStageExecuteMilliseconds;
    extern const Event MergeVerticalStageExecuteMilliseconds;
    extern const Event MergeProjectionStageExecuteMilliseconds;
}

namespace CurrentMetrics
{
    extern const Metric TemporaryFilesForMerge;
}

namespace DB
{

namespace Setting
{
    extern const SettingsBool compile_sort_description;
    extern const SettingsUInt64 max_insert_delayed_streams_for_parallel_write;
    extern const SettingsUInt64 min_count_to_compile_sort_description;
    extern const SettingsUInt64 min_insert_block_size_bytes;
    extern const SettingsUInt64 min_insert_block_size_rows;
}

namespace MergeTreeSetting
{
    extern const MergeTreeSettingsBool allow_experimental_replacing_merge_with_cleanup;
    extern const MergeTreeSettingsBool allow_vertical_merges_from_compact_to_wide_parts;
    extern const MergeTreeSettingsMilliseconds background_task_preferred_step_execution_time_ms;
    extern const MergeTreeSettingsDeduplicateMergeProjectionMode deduplicate_merge_projection_mode;
    extern const MergeTreeSettingsBool enable_block_number_column;
    extern const MergeTreeSettingsBool enable_block_offset_column;
    extern const MergeTreeSettingsUInt64 enable_vertical_merge_algorithm;
    extern const MergeTreeSettingsUInt64 merge_max_block_size_bytes;
    extern const MergeTreeSettingsUInt64 merge_max_block_size;
    extern const MergeTreeSettingsUInt64 min_merge_bytes_to_use_direct_io;
    extern const MergeTreeSettingsFloat ratio_of_defaults_for_sparse_serialization;
    extern const MergeTreeSettingsUInt64 vertical_merge_algorithm_min_bytes_to_activate;
    extern const MergeTreeSettingsUInt64 vertical_merge_algorithm_min_columns_to_activate;
    extern const MergeTreeSettingsUInt64 vertical_merge_algorithm_min_rows_to_activate;
    extern const MergeTreeSettingsBool vertical_merge_remote_filesystem_prefetch;
<<<<<<< HEAD
=======
    extern const MergeTreeSettingsBool prewarm_mark_cache;
    extern const MergeTreeSettingsBool use_const_adaptive_granularity;
>>>>>>> 0ff7c280
}

namespace ErrorCodes
{
    extern const int ABORTED;
    extern const int DIRECTORY_ALREADY_EXISTS;
    extern const int LOGICAL_ERROR;
    extern const int SUPPORT_IS_DISABLED;
}


static ColumnsStatistics getStatisticsForColumns(
    const NamesAndTypesList & columns_to_read,
    const StorageMetadataPtr & metadata_snapshot)
{
    ColumnsStatistics all_statistics;
    const auto & all_columns = metadata_snapshot->getColumns();

    for (const auto & column : columns_to_read)
    {
        const auto * desc = all_columns.tryGet(column.name);
        if (desc && !desc->statistics.empty())
        {
            auto statistics = MergeTreeStatisticsFactory::instance().get(*desc);
            all_statistics.push_back(std::move(statistics));
        }
    }
    return all_statistics;
}


/// Manages the "rows_sources" temporary file that is used during vertical merge.
class RowsSourcesTemporaryFile : public ITemporaryFileLookup
{
public:
    /// A logical name of the temporary file under which it will be known to the plan steps that use it.
    static constexpr auto FILE_ID = "rows_sources";

    explicit RowsSourcesTemporaryFile(TemporaryDataOnDiskScopePtr temporary_data_on_disk_)
        : temporary_data_on_disk(temporary_data_on_disk_->childScope(CurrentMetrics::TemporaryFilesForMerge))
    {
    }

    WriteBuffer & getTemporaryFileForWriting(const String & name) override
    {
        if (name != FILE_ID)
            throw Exception(ErrorCodes::LOGICAL_ERROR, "Unexpected temporary file name requested: {}", name);

        if (tmp_data_buffer)
            throw Exception(ErrorCodes::LOGICAL_ERROR, "Temporary file was already requested for writing, there musto be only one writer");

        tmp_data_buffer = std::make_unique<TemporaryDataBuffer>(temporary_data_on_disk.get());
        return *tmp_data_buffer;
    }

    std::unique_ptr<ReadBuffer> getTemporaryFileForReading(const String & name) override
    {
        if (name != FILE_ID)
            throw Exception(ErrorCodes::LOGICAL_ERROR, "Unexpected temporary file name requested: {}", name);

        if (!finalized)
            throw Exception(ErrorCodes::LOGICAL_ERROR, "Temporary file is not finalized yet");

        /// tmp_disk might not create real file if no data was written to it.
        if (final_size == 0)
            return std::make_unique<ReadBufferFromEmptyFile>();

        /// Reopen the file for each read so that multiple reads can be performed in parallel and there is no need to seek to the beginning.
        return tmp_data_buffer->read();
    }

    /// Returns written data size in bytes
    size_t finalizeWriting()
    {
        if (!tmp_data_buffer)
            throw Exception(ErrorCodes::LOGICAL_ERROR, "Temporary file was not requested for writing");

        auto stat = tmp_data_buffer->finishWriting();
        finalized = true;
        final_size = stat.uncompressed_size;
        return final_size;
    }

private:
    std::unique_ptr<TemporaryDataBuffer> tmp_data_buffer;
    TemporaryDataOnDiskScopePtr temporary_data_on_disk;
    bool finalized = false;
    size_t final_size = 0;
};

static void addMissedColumnsToSerializationInfos(
    size_t num_rows_in_parts,
    const Names & part_columns,
    const ColumnsDescription & storage_columns,
    const SerializationInfo::Settings & info_settings,
    SerializationInfoByName & new_infos)
{
    NameSet part_columns_set(part_columns.begin(), part_columns.end());

    for (const auto & column : storage_columns)
    {
        if (part_columns_set.contains(column.name))
            continue;

        if (column.default_desc.kind != ColumnDefaultKind::Default)
            continue;

        if (column.default_desc.expression)
            continue;

        auto new_info = column.type->createSerializationInfo(info_settings);
        new_info->addDefaults(num_rows_in_parts);
        new_infos.emplace(column.name, std::move(new_info));
    }
}

bool MergeTask::GlobalRuntimeContext::isCancelled() const
{
    return (future_part ? merges_blocker->isCancelledForPartition(future_part->part_info.partition_id) : merges_blocker->isCancelled())
        || merge_list_element_ptr->is_cancelled.load(std::memory_order_relaxed);
}

void MergeTask::GlobalRuntimeContext::checkOperationIsNotCanceled() const
{
    if (isCancelled())
    {
        throw Exception(ErrorCodes::ABORTED, "Cancelled merging parts");
    }
}

/// PK columns are sorted and merged, ordinary columns are gathered using info from merge step
void MergeTask::ExecuteAndFinalizeHorizontalPart::extractMergingAndGatheringColumns() const
{
    const auto & sorting_key_expr = global_ctx->metadata_snapshot->getSortingKey().expression;
    Names sort_key_columns_vec = sorting_key_expr->getRequiredColumns();

    std::set<String> key_columns(sort_key_columns_vec.cbegin(), sort_key_columns_vec.cend());

    /// Force sign column for Collapsing mode
    if (global_ctx->merging_params.mode == MergeTreeData::MergingParams::Collapsing)
        key_columns.emplace(global_ctx->merging_params.sign_column);

    /// Force version column for Replacing mode
    if (global_ctx->merging_params.mode == MergeTreeData::MergingParams::Replacing)
    {
        key_columns.emplace(global_ctx->merging_params.is_deleted_column);
        key_columns.emplace(global_ctx->merging_params.version_column);
    }

    /// Force sign column for VersionedCollapsing mode. Version is already in primary key.
    if (global_ctx->merging_params.mode == MergeTreeData::MergingParams::VersionedCollapsing)
        key_columns.emplace(global_ctx->merging_params.sign_column);

    /// Force to merge at least one column in case of empty key
    if (key_columns.empty())
        key_columns.emplace(global_ctx->storage_columns.front().name);

    const auto & skip_indexes = global_ctx->metadata_snapshot->getSecondaryIndices();

    for (const auto & index : skip_indexes)
    {
        auto index_columns = index.expression->getRequiredColumns();

        /// Calculate indexes that depend only on one column on vertical
        /// stage and other indexes on horizonatal stage of merge.
        if (index_columns.size() == 1)
        {
            const auto & column_name = index_columns.front();
            global_ctx->skip_indexes_by_column[column_name].push_back(index);
        }
        else
        {
            std::ranges::copy(index_columns, std::inserter(key_columns, key_columns.end()));
            global_ctx->merging_skip_indexes.push_back(index);
        }
    }

    for (const auto * projection : global_ctx->projections_to_rebuild)
    {
        Names projection_columns_vec = projection->getRequiredColumns();
        std::copy(projection_columns_vec.cbegin(), projection_columns_vec.cend(),
                  std::inserter(key_columns, key_columns.end()));
    }

    /// TODO: also force "summing" and "aggregating" columns to make Horizontal merge only for such columns

    for (const auto & column : global_ctx->storage_columns)
    {
        if (key_columns.contains(column.name))
        {
            global_ctx->merging_columns.emplace_back(column);

            /// If column is in horizontal stage we need to calculate its indexes on horizontal stage as well
            auto it = global_ctx->skip_indexes_by_column.find(column.name);
            if (it != global_ctx->skip_indexes_by_column.end())
            {
                for (auto & index : it->second)
                    global_ctx->merging_skip_indexes.push_back(std::move(index));

                global_ctx->skip_indexes_by_column.erase(it);
            }
        }
        else
        {
            global_ctx->gathering_columns.emplace_back(column);
        }
    }
}

bool MergeTask::ExecuteAndFinalizeHorizontalPart::prepare() const
{
    ProfileEvents::increment(ProfileEvents::Merge);
    ProfileEvents::increment(ProfileEvents::MergeSourceParts, global_ctx->future_part->parts.size());

    String local_tmp_prefix;
    if (global_ctx->need_prefix)
    {
        // projection parts have different prefix and suffix compared to normal parts.
        // E.g. `proj_a.proj` for a normal projection merge and `proj_a.tmp_proj` for a projection materialization merge.
        local_tmp_prefix = global_ctx->parent_part ? "" : "tmp_merge_";
    }

    const String local_tmp_suffix = global_ctx->parent_part ? global_ctx->suffix : "";

    global_ctx->checkOperationIsNotCanceled();

    /// We don't want to perform merge assigned with TTL as normal merge, so
    /// throw exception
    if (isTTLMergeType(global_ctx->future_part->merge_type) && global_ctx->ttl_merges_blocker->isCancelled())
        throw Exception(ErrorCodes::ABORTED, "Cancelled merging parts with TTL");

    LOG_DEBUG(ctx->log, "Merging {} parts: from {} to {} into {} with storage {}",
        global_ctx->future_part->parts.size(),
        global_ctx->future_part->parts.front()->name,
        global_ctx->future_part->parts.back()->name,
        global_ctx->future_part->part_format.part_type.toString(),
        global_ctx->future_part->part_format.storage_type.toString());

    if (global_ctx->deduplicate)
    {
        if (global_ctx->deduplicate_by_columns.empty())
            LOG_DEBUG(ctx->log, "DEDUPLICATE BY all columns");
        else
            LOG_DEBUG(ctx->log, "DEDUPLICATE BY ('{}')", fmt::join(global_ctx->deduplicate_by_columns, "', '"));
    }

    global_ctx->disk = global_ctx->space_reservation->getDisk();
    auto local_tmp_part_basename = local_tmp_prefix + global_ctx->future_part->name + local_tmp_suffix;

    std::optional<MergeTreeDataPartBuilder> builder;
    if (global_ctx->parent_part)
    {
        auto data_part_storage = global_ctx->parent_part->getDataPartStorage().getProjection(local_tmp_part_basename,  /* use parent transaction */ false);
        builder.emplace(*global_ctx->data, global_ctx->future_part->name, data_part_storage, getReadSettings());
        builder->withParentPart(global_ctx->parent_part);
    }
    else
    {
        auto local_single_disk_volume = std::make_shared<SingleDiskVolume>("volume_" + global_ctx->future_part->name, global_ctx->disk, 0);
        builder.emplace(global_ctx->data->getDataPartBuilder(global_ctx->future_part->name, local_single_disk_volume, local_tmp_part_basename, getReadSettings()));
        builder->withPartStorageType(global_ctx->future_part->part_format.storage_type);
    }

    builder->withPartInfo(global_ctx->future_part->part_info);
    builder->withPartType(global_ctx->future_part->part_format.part_type);

    global_ctx->new_data_part = std::move(*builder).build();
    auto data_part_storage = global_ctx->new_data_part->getDataPartStoragePtr();

    if (data_part_storage->exists())
        throw Exception(ErrorCodes::DIRECTORY_ALREADY_EXISTS, "Directory {} already exists", data_part_storage->getFullPath());

    data_part_storage->beginTransaction();
    /// Background temp dirs cleaner will not touch tmp projection directory because
    /// it's located inside part's directory
    if (!global_ctx->parent_part)
        global_ctx->temporary_directory_lock = global_ctx->data->getTemporaryPartDirectoryHolder(local_tmp_part_basename);

    global_ctx->storage_columns = global_ctx->metadata_snapshot->getColumns().getAllPhysical();

    auto object_columns = MergeTreeData::getConcreteObjectColumns(global_ctx->future_part->parts, global_ctx->metadata_snapshot->getColumns());
    extendObjectColumns(global_ctx->storage_columns, object_columns, false);
    global_ctx->storage_snapshot = std::make_shared<StorageSnapshot>(*global_ctx->data, global_ctx->metadata_snapshot, std::move(object_columns));

    prepareProjectionsToMergeAndRebuild();

    extractMergingAndGatheringColumns();

    global_ctx->new_data_part->uuid = global_ctx->future_part->uuid;
    global_ctx->new_data_part->partition.assign(global_ctx->future_part->getPartition());
    global_ctx->new_data_part->is_temp = global_ctx->parent_part == nullptr;

    /// In case of replicated merge tree with zero copy replication
    /// Here Clickhouse claims that this new part can be deleted in temporary state without unlocking the blobs
    /// The blobs have to be removed along with the part, this temporary part owns them and does not share them yet.
    global_ctx->new_data_part->remove_tmp_policy = IMergeTreeDataPart::BlobsRemovalPolicyForTemporaryParts::REMOVE_BLOBS;

    ctx->need_remove_expired_values = false;
    ctx->force_ttl = false;

    if (enabledBlockNumberColumn(global_ctx))
        addGatheringColumn(global_ctx, BlockNumberColumn::name, BlockNumberColumn::type);

    if (enabledBlockOffsetColumn(global_ctx))
        addGatheringColumn(global_ctx, BlockOffsetColumn::name, BlockOffsetColumn::type);

    MergeTreeData::IMutationsSnapshot::Params params
    {
        .metadata_version = global_ctx->metadata_snapshot->getMetadataVersion(),
        .min_part_metadata_version = MergeTreeData::getMinMetadataVersion(global_ctx->future_part->parts),
    };

    auto mutations_snapshot = global_ctx->data->getMutationsSnapshot(params);
    auto storage_settings = global_ctx->data->getSettings();

    SerializationInfo::Settings info_settings =
    {
        .ratio_of_defaults_for_sparse = (*storage_settings)[MergeTreeSetting::ratio_of_defaults_for_sparse_serialization],
        .choose_kind = true,
    };

    SerializationInfoByName infos(global_ctx->storage_columns, info_settings);
    global_ctx->alter_conversions.reserve(global_ctx->future_part->parts.size());

    for (const auto & part : global_ctx->future_part->parts)
    {
        global_ctx->new_data_part->ttl_infos.update(part->ttl_infos);

        if (global_ctx->metadata_snapshot->hasAnyTTL() && !part->checkAllTTLCalculated(global_ctx->metadata_snapshot))
        {
            LOG_INFO(ctx->log, "Some TTL values were not calculated for part {}. Will calculate them forcefully during merge.", part->name);
            ctx->need_remove_expired_values = true;
            ctx->force_ttl = true;
        }

        if (!info_settings.isAlwaysDefault())
        {
            auto part_infos = part->getSerializationInfos();

            addMissedColumnsToSerializationInfos(
                part->rows_count,
                part->getColumns().getNames(),
                global_ctx->metadata_snapshot->getColumns(),
                info_settings,
                part_infos);

            infos.add(part_infos);
        }

        global_ctx->alter_conversions.push_back(MergeTreeData::getAlterConversionsForPart(part, mutations_snapshot, global_ctx->metadata_snapshot, global_ctx->context));
    }

    const auto & local_part_min_ttl = global_ctx->new_data_part->ttl_infos.part_min_ttl;
    if (local_part_min_ttl && local_part_min_ttl <= global_ctx->time_of_merge)
        ctx->need_remove_expired_values = true;

    global_ctx->new_data_part->setColumns(global_ctx->storage_columns, infos, global_ctx->metadata_snapshot->getMetadataVersion());

    if (ctx->need_remove_expired_values && global_ctx->ttl_merges_blocker->isCancelled())
    {
        LOG_INFO(ctx->log, "Part {} has values with expired TTL, but merges with TTL are cancelled.", global_ctx->new_data_part->name);
        ctx->need_remove_expired_values = false;
    }

    ctx->sum_input_rows_upper_bound = global_ctx->merge_list_element_ptr->total_rows_count;
    ctx->sum_compressed_bytes_upper_bound = global_ctx->merge_list_element_ptr->total_size_bytes_compressed;
    ctx->sum_uncompressed_bytes_upper_bound = global_ctx->merge_list_element_ptr->total_size_bytes_uncompressed;

    global_ctx->chosen_merge_algorithm = chooseMergeAlgorithm();
    global_ctx->merge_list_element_ptr->merge_algorithm.store(global_ctx->chosen_merge_algorithm, std::memory_order_relaxed);

    LOG_DEBUG(ctx->log, "Selected MergeAlgorithm: {}", toString(global_ctx->chosen_merge_algorithm));

    /// Note: this is done before creating input streams, because otherwise data.data_parts_mutex
    /// (which is locked in data.getTotalActiveSizeInBytes())
    /// (which is locked in shared mode when input streams are created) and when inserting new data
    /// the order is reverse. This annoys TSan even though one lock is locked in shared mode and thus
    /// deadlock is impossible.
    ctx->compression_codec = global_ctx->data->getCompressionCodecForPart(
        global_ctx->merge_list_element_ptr->total_size_bytes_compressed, global_ctx->new_data_part->ttl_infos, global_ctx->time_of_merge);

    switch (global_ctx->chosen_merge_algorithm)
    {
        case MergeAlgorithm::Horizontal:
        {
            global_ctx->merging_columns = global_ctx->storage_columns;
            global_ctx->merging_skip_indexes = global_ctx->metadata_snapshot->getSecondaryIndices();
            global_ctx->gathering_columns.clear();
            global_ctx->skip_indexes_by_column.clear();
            break;
        }
        case MergeAlgorithm::Vertical:
        {
            ctx->rows_sources_temporary_file = std::make_shared<RowsSourcesTemporaryFile>(global_ctx->context->getTempDataOnDisk());

            std::map<String, UInt64> local_merged_column_to_size;
            for (const auto & part : global_ctx->future_part->parts)
                part->accumulateColumnSizes(local_merged_column_to_size);

            ctx->column_sizes = ColumnSizeEstimator(
                std::move(local_merged_column_to_size),
                global_ctx->merging_columns,
                global_ctx->gathering_columns);

            break;
        }
        default :
            throw Exception(ErrorCodes::LOGICAL_ERROR, "Merge algorithm must be chosen");
    }

    bool use_adaptive_granularity = global_ctx->new_data_part->index_granularity_info.mark_type.adaptive;
    bool use_const_adaptive_granularity = (*storage_settings)[MergeTreeSetting::use_const_adaptive_granularity];

    /// If merge is vertical we cannot calculate it.
    /// If granularity is constant we don't need to calculate it.
    ctx->blocks_are_granules_size = use_adaptive_granularity
        && !use_const_adaptive_granularity
        && global_ctx->chosen_merge_algorithm == MergeAlgorithm::Vertical;

    /// Merged stream will be created and available as merged_stream variable
    createMergedStream();

    /// Skip fully expired columns manually, since in case of
    /// need_remove_expired_values is not set, TTLTransform will not be used,
    /// and columns that had been removed by TTL (via TTLColumnAlgorithm) will
    /// be added again with default values.
    ///
    /// Also note, that it is better to do this here, since in other places it
    /// will be too late (i.e. they will be written, and we will burn CPU/disk
    /// resources for this).
    if (!ctx->need_remove_expired_values)
    {
        auto part_serialization_infos = global_ctx->new_data_part->getSerializationInfos();

        NameSet columns_to_remove;
        for (auto & [column_name, ttl] : global_ctx->new_data_part->ttl_infos.columns_ttl)
        {
            if (ttl.finished())
            {
                global_ctx->new_data_part->expired_columns.insert(column_name);
                LOG_TRACE(ctx->log, "Adding expired column {} for part {}", column_name, global_ctx->new_data_part->name);
                columns_to_remove.insert(column_name);
                part_serialization_infos.erase(column_name);
            }
        }

        if (!columns_to_remove.empty())
        {
            global_ctx->gathering_columns = global_ctx->gathering_columns.eraseNames(columns_to_remove);
            global_ctx->merging_columns = global_ctx->merging_columns.eraseNames(columns_to_remove);
            global_ctx->storage_columns = global_ctx->storage_columns.eraseNames(columns_to_remove);

            global_ctx->new_data_part->setColumns(
                global_ctx->storage_columns,
                part_serialization_infos,
                global_ctx->metadata_snapshot->getMetadataVersion());
        }
    }

<<<<<<< HEAD
=======
    auto index_granularity_ptr = createMergeTreeIndexGranularity(
        ctx->sum_input_rows_upper_bound,
        ctx->sum_uncompressed_bytes_upper_bound,
        *storage_settings,
        global_ctx->new_data_part->index_granularity_info,
        ctx->blocks_are_granules_size);

    bool save_marks_in_cache = (*storage_settings)[MergeTreeSetting::prewarm_mark_cache] && global_ctx->context->getMarkCache();

>>>>>>> 0ff7c280
    global_ctx->to = std::make_shared<MergedBlockOutputStream>(
        global_ctx->new_data_part,
        global_ctx->metadata_snapshot,
        global_ctx->merging_columns,
        MergeTreeIndexFactory::instance().getMany(global_ctx->merging_skip_indexes),
        getStatisticsForColumns(global_ctx->merging_columns, global_ctx->metadata_snapshot),
        ctx->compression_codec,
        std::move(index_granularity_ptr),
        global_ctx->txn ? global_ctx->txn->tid : Tx::PrehistoricTID,
        /*reset_columns=*/ true,
        ctx->blocks_are_granules_size,
        global_ctx->context->getWriteSettings());

    global_ctx->rows_written = 0;
    ctx->initial_reservation = global_ctx->space_reservation ? global_ctx->space_reservation->getSize() : 0;

    ctx->is_cancelled = [merges_blocker = global_ctx->merges_blocker,
        ttl_merges_blocker = global_ctx->ttl_merges_blocker,
        need_remove = ctx->need_remove_expired_values,
        merge_list_element = global_ctx->merge_list_element_ptr,
        partition_id = global_ctx->future_part->part_info.partition_id]() -> bool
    {
        return merges_blocker->isCancelledForPartition(partition_id)
            || (need_remove && ttl_merges_blocker->isCancelled())
            || merge_list_element->is_cancelled.load(std::memory_order_relaxed);
    };

    /// This is the end of preparation. Execution will be per block.
    return false;
}

bool MergeTask::enabledBlockNumberColumn(GlobalRuntimeContextPtr global_ctx)
{
    return (*global_ctx->data->getSettings())[MergeTreeSetting::enable_block_number_column] && global_ctx->metadata_snapshot->getGroupByTTLs().empty();
}

bool MergeTask::enabledBlockOffsetColumn(GlobalRuntimeContextPtr global_ctx)
{
    return (*global_ctx->data->getSettings())[MergeTreeSetting::enable_block_offset_column] && global_ctx->metadata_snapshot->getGroupByTTLs().empty();
}

void MergeTask::addGatheringColumn(GlobalRuntimeContextPtr global_ctx, const String & name, const DataTypePtr & type)
{
    if (global_ctx->storage_columns.contains(name))
        return;

    global_ctx->storage_columns.emplace_back(name, type);
    global_ctx->gathering_columns.emplace_back(name, type);
}


MergeTask::StageRuntimeContextPtr MergeTask::ExecuteAndFinalizeHorizontalPart::getContextForNextStage()
{
    /// Do not increment for projection stage because time is already accounted in main task.
    if (global_ctx->parent_part == nullptr)
    {
        ProfileEvents::increment(ProfileEvents::MergeExecuteMilliseconds, ctx->elapsed_execute_ns / 1000000UL);
        ProfileEvents::increment(ProfileEvents::MergeHorizontalStageExecuteMilliseconds, ctx->elapsed_execute_ns / 1000000UL);
    }

    auto new_ctx = std::make_shared<VerticalMergeRuntimeContext>();

    new_ctx->rows_sources_temporary_file = std::move(ctx->rows_sources_temporary_file);
    new_ctx->column_sizes = std::move(ctx->column_sizes);
    new_ctx->compression_codec = std::move(ctx->compression_codec);
    new_ctx->it_name_and_type = std::move(ctx->it_name_and_type);
    new_ctx->read_with_direct_io = std::move(ctx->read_with_direct_io);
    new_ctx->need_sync = std::move(ctx->need_sync);

    ctx.reset();
    return new_ctx;
}

MergeTask::StageRuntimeContextPtr MergeTask::VerticalMergeStage::getContextForNextStage()
{
    /// Do not increment for projection stage because time is already accounted in main task.
    if (global_ctx->parent_part == nullptr)
    {
        ProfileEvents::increment(ProfileEvents::MergeExecuteMilliseconds, ctx->elapsed_execute_ns / 1000000UL);
        ProfileEvents::increment(ProfileEvents::MergeVerticalStageExecuteMilliseconds, ctx->elapsed_execute_ns / 1000000UL);
    }

    auto new_ctx = std::make_shared<MergeProjectionsRuntimeContext>();
    new_ctx->need_sync = std::move(ctx->need_sync);

    ctx.reset();
    return new_ctx;
}


bool MergeTask::ExecuteAndFinalizeHorizontalPart::execute()
{
    chassert(subtasks_iterator != subtasks.end());

    Stopwatch watch;
    bool res = (this->**subtasks_iterator)();
    ctx->elapsed_execute_ns += watch.elapsedNanoseconds();

    if (res)
        return res;

    /// Move to the next subtask in an array of subtasks
    ++subtasks_iterator;
    return subtasks_iterator != subtasks.end();
}

void MergeTask::ExecuteAndFinalizeHorizontalPart::cancel() noexcept
{
    if (ctx->merge_projection_parts_task_ptr)
        ctx->merge_projection_parts_task_ptr->cancel();
}


void MergeTask::ExecuteAndFinalizeHorizontalPart::prepareProjectionsToMergeAndRebuild() const
{
    const auto mode = (*global_ctx->data->getSettings())[MergeTreeSetting::deduplicate_merge_projection_mode];
    /// Under throw mode, we still choose to drop projections due to backward compatibility since some
    /// users might have projections before this change.
    if (global_ctx->data->merging_params.mode != MergeTreeData::MergingParams::Ordinary
        && (mode == DeduplicateMergeProjectionMode::THROW || mode == DeduplicateMergeProjectionMode::DROP))
        return;

    /// These merging modes may or may not reduce number of rows. It's not known until the horizontal stage is finished.
    const bool merge_may_reduce_rows =
        global_ctx->cleanup ||
        global_ctx->deduplicate ||
        global_ctx->merging_params.mode == MergeTreeData::MergingParams::Collapsing ||
        global_ctx->merging_params.mode == MergeTreeData::MergingParams::Replacing ||
        global_ctx->merging_params.mode == MergeTreeData::MergingParams::VersionedCollapsing;

    const auto & projections = global_ctx->metadata_snapshot->getProjections();

    for (const auto & projection : projections)
    {
        /// Checking IGNORE here is just for compatibility.
        if (merge_may_reduce_rows && mode != DeduplicateMergeProjectionMode::IGNORE)
        {
            global_ctx->projections_to_rebuild.push_back(&projection);
            continue;
        }

        MergeTreeData::DataPartsVector projection_parts;
        for (const auto & part : global_ctx->future_part->parts)
        {
            auto it = part->getProjectionParts().find(projection.name);
            if (it != part->getProjectionParts().end() && !it->second->is_broken)
                projection_parts.push_back(it->second);
        }
        if (projection_parts.size() == global_ctx->future_part->parts.size())
        {
            global_ctx->projections_to_merge.push_back(&projection);
            global_ctx->projections_to_merge_parts[projection.name].assign(projection_parts.begin(), projection_parts.end());
        }
        else
        {
            chassert(projection_parts.size() < global_ctx->future_part->parts.size());
            LOG_DEBUG(ctx->log, "Projection {} is not merged because some parts don't have it", projection.name);
            continue;
        }
    }

    const auto & settings = global_ctx->context->getSettingsRef();

    for (const auto * projection : global_ctx->projections_to_rebuild)
        ctx->projection_squashes.emplace_back(projection->sample_block.cloneEmpty(),
            settings[Setting::min_insert_block_size_rows], settings[Setting::min_insert_block_size_bytes]);
}


void MergeTask::ExecuteAndFinalizeHorizontalPart::calculateProjections(const Block & block) const
{
    for (size_t i = 0, size = global_ctx->projections_to_rebuild.size(); i < size; ++i)
    {
        const auto & projection = *global_ctx->projections_to_rebuild[i];
        Block block_to_squash = projection.calculate(block, global_ctx->context);
        auto & projection_squash_plan = ctx->projection_squashes[i];
        projection_squash_plan.setHeader(block_to_squash.cloneEmpty());
        Chunk squashed_chunk = Squashing::squash(projection_squash_plan.add({block_to_squash.getColumns(), block_to_squash.rows()}));
        if (squashed_chunk)
        {
            auto result = projection_squash_plan.getHeader().cloneWithColumns(squashed_chunk.detachColumns());
            auto tmp_part = MergeTreeDataWriter::writeTempProjectionPart(
                *global_ctx->data, ctx->log, result, projection, global_ctx->new_data_part.get(), ++ctx->projection_block_num);
            tmp_part.finalize();
            tmp_part.part->getDataPartStorage().commitTransaction();
            ctx->projection_parts[projection.name].emplace_back(std::move(tmp_part.part));
        }
    }
}


void MergeTask::ExecuteAndFinalizeHorizontalPart::finalizeProjections() const
{
    for (size_t i = 0, size = global_ctx->projections_to_rebuild.size(); i < size; ++i)
    {
        const auto & projection = *global_ctx->projections_to_rebuild[i];
        auto & projection_squash_plan = ctx->projection_squashes[i];
        auto squashed_chunk = Squashing::squash(projection_squash_plan.flush());
        if (squashed_chunk)
        {
            auto result = projection_squash_plan.getHeader().cloneWithColumns(squashed_chunk.detachColumns());
            auto temp_part = MergeTreeDataWriter::writeTempProjectionPart(
                *global_ctx->data, ctx->log, result, projection, global_ctx->new_data_part.get(), ++ctx->projection_block_num);
            temp_part.finalize();
            temp_part.part->getDataPartStorage().commitTransaction();
            ctx->projection_parts[projection.name].emplace_back(std::move(temp_part.part));
        }
    }

    ctx->projection_parts_iterator = std::make_move_iterator(ctx->projection_parts.begin());
    if (ctx->projection_parts_iterator != std::make_move_iterator(ctx->projection_parts.end()))
        constructTaskForProjectionPartsMerge();
}


void MergeTask::ExecuteAndFinalizeHorizontalPart::constructTaskForProjectionPartsMerge() const
{
    auto && [name, parts] = *ctx->projection_parts_iterator;
    const auto & projection = global_ctx->metadata_snapshot->projections.get(name);

    ctx->merge_projection_parts_task_ptr = std::make_unique<MergeProjectionPartsTask>
    (
        name,
        std::move(parts),
        projection,
        ctx->projection_block_num,
        global_ctx->context,
        global_ctx->holder,
        global_ctx->mutator,
        global_ctx->merge_entry,
        global_ctx->time_of_merge,
        global_ctx->new_data_part,
        global_ctx->space_reservation
    );
}


bool MergeTask::ExecuteAndFinalizeHorizontalPart::executeMergeProjections() const
{
    /// In case if there are no projections we didn't construct a task
    if (!ctx->merge_projection_parts_task_ptr)
        return false;

    if (ctx->merge_projection_parts_task_ptr->executeStep())
        return true;

    ++ctx->projection_parts_iterator;

    if (ctx->projection_parts_iterator == std::make_move_iterator(ctx->projection_parts.end()))
        return false;

    constructTaskForProjectionPartsMerge();

    return true;
}

bool MergeTask::ExecuteAndFinalizeHorizontalPart::executeImpl() const
{
    Stopwatch watch(CLOCK_MONOTONIC_COARSE);
    UInt64 step_time_ms = (*global_ctx->data->getSettings())[MergeTreeSetting::background_task_preferred_step_execution_time_ms].totalMilliseconds();

    do
    {
        Block block;

        if (ctx->is_cancelled() || !global_ctx->merging_executor->pull(block))
        {
            finalize();
            return false;
        }

        global_ctx->rows_written += block.rows();
        const_cast<MergedBlockOutputStream &>(*global_ctx->to).write(block);

        calculateProjections(block);

        UInt64 result_rows = 0;
        UInt64 result_bytes = 0;
        global_ctx->merged_pipeline.tryGetResultRowsAndBytes(result_rows, result_bytes);
        global_ctx->merge_list_element_ptr->rows_written = result_rows;
        global_ctx->merge_list_element_ptr->bytes_written_uncompressed = result_bytes;

        /// Reservation updates is not performed yet, during the merge it may lead to higher free space requirements
        if (global_ctx->space_reservation && ctx->sum_input_rows_upper_bound)
        {
            /// The same progress from merge_entry could be used for both algorithms (it should be more accurate)
            /// But now we are using inaccurate row-based estimation in Horizontal case for backward compatibility
            Float64 progress = (global_ctx->chosen_merge_algorithm == MergeAlgorithm::Horizontal)
                ? std::min(1., 1. * global_ctx->rows_written / ctx->sum_input_rows_upper_bound)
                : std::min(1., global_ctx->merge_list_element_ptr->progress.load(std::memory_order_relaxed));

            global_ctx->space_reservation->update(static_cast<size_t>((1. - progress) * ctx->initial_reservation));
        }
    } while (watch.elapsedMilliseconds() < step_time_ms);

    /// Need execute again
    return true;
}


void MergeTask::ExecuteAndFinalizeHorizontalPart::finalize() const
{
    finalizeProjections();
    global_ctx->merging_executor.reset();
    global_ctx->merged_pipeline.reset();

    global_ctx->checkOperationIsNotCanceled();

    if (ctx->need_remove_expired_values && global_ctx->ttl_merges_blocker->isCancelled())
        throw Exception(ErrorCodes::ABORTED, "Cancelled merging parts with expired TTL");

    const size_t sum_compressed_bytes_upper_bound = global_ctx->merge_list_element_ptr->total_size_bytes_compressed;
    ctx->need_sync = global_ctx->data->getSettings()->needSyncPart(ctx->sum_input_rows_upper_bound, sum_compressed_bytes_upper_bound);
}

bool MergeTask::VerticalMergeStage::prepareVerticalMergeForAllColumns() const
{
    /// No need to execute this part if it is horizontal merge.
    if (global_ctx->chosen_merge_algorithm != MergeAlgorithm::Vertical)
        return false;

    size_t sum_input_rows_exact = global_ctx->merge_list_element_ptr->rows_read;
    size_t input_rows_filtered = *global_ctx->input_rows_filtered;
    global_ctx->merge_list_element_ptr->columns_written = global_ctx->merging_columns.size();
    global_ctx->merge_list_element_ptr->progress.store(ctx->column_sizes->keyColumnsWeight(), std::memory_order_relaxed);

    /// Ensure data has written to disk.
    size_t rows_sources_count = ctx->rows_sources_temporary_file->finalizeWriting();
    /// In special case, when there is only one source part, and no rows were skipped, we may have
    /// skipped writing rows_sources file. Otherwise rows_sources_count must be equal to the total
    /// number of input rows.
    /// Note that only one byte index is written for each row, so number of rows is equals to the number of bytes written.
    if ((rows_sources_count > 0 || global_ctx->future_part->parts.size() > 1) && sum_input_rows_exact != rows_sources_count + input_rows_filtered)
        throw Exception(
                        ErrorCodes::LOGICAL_ERROR,
                        "Number of rows in source parts ({}) excluding filtered rows ({}) differs from number "
                        "of bytes written to rows_sources file ({}). It is a bug.",
                        sum_input_rows_exact, input_rows_filtered, rows_sources_count);


    ctx->it_name_and_type = global_ctx->gathering_columns.cbegin();

    const auto & settings = global_ctx->context->getSettingsRef();

    size_t max_delayed_streams = 0;
    if (global_ctx->new_data_part->getDataPartStorage().supportParallelWrite())
    {
        if (settings[Setting::max_insert_delayed_streams_for_parallel_write].changed)
            max_delayed_streams = settings[Setting::max_insert_delayed_streams_for_parallel_write];
        else
            max_delayed_streams = DEFAULT_DELAYED_STREAMS_FOR_PARALLEL_WRITE;
    }

    ctx->max_delayed_streams = max_delayed_streams;

    bool all_parts_on_remote_disks = std::ranges::all_of(global_ctx->future_part->parts, [](const auto & part) { return part->isStoredOnRemoteDisk(); });
    ctx->use_prefetch = all_parts_on_remote_disks && (*global_ctx->data->getSettings())[MergeTreeSetting::vertical_merge_remote_filesystem_prefetch];

    if (ctx->use_prefetch && ctx->it_name_and_type != global_ctx->gathering_columns.end())
        ctx->prepared_pipeline = createPipelineForReadingOneColumn(ctx->it_name_and_type->name);

    return false;
}

/// Gathers values from all parts for one column using rows sources temporary file
class ColumnGathererStep : public ITransformingStep
{
public:
    ColumnGathererStep(
        const Header & input_header_,
        const String & rows_sources_temporary_file_name_,
        UInt64 merge_block_size_rows_,
        UInt64 merge_block_size_bytes_,
        bool is_result_sparse_)
        : ITransformingStep(input_header_, input_header_, getTraits())
        , rows_sources_temporary_file_name(rows_sources_temporary_file_name_)
        , merge_block_size_rows(merge_block_size_rows_)
        , merge_block_size_bytes(merge_block_size_bytes_)
        , is_result_sparse(is_result_sparse_)
    {}

    String getName() const override { return "ColumnGatherer"; }

    void transformPipeline(QueryPipelineBuilder & pipeline, const BuildQueryPipelineSettings & pipeline_settings) override
    {
        const auto &header = pipeline.getHeader();
        const auto input_streams_count = pipeline.getNumStreams();

        if (!pipeline_settings.temporary_file_lookup)
            throw Exception(ErrorCodes::LOGICAL_ERROR, "Temporary file lookup is not set in pipeline settings for vertical merge");

        auto rows_sources_read_buf = pipeline_settings.temporary_file_lookup->getTemporaryFileForReading(rows_sources_temporary_file_name);

        auto transform = std::make_unique<ColumnGathererTransform>(
            header,
            input_streams_count,
            std::move(rows_sources_read_buf),
            merge_block_size_rows,
            merge_block_size_bytes,
            is_result_sparse);

        pipeline.addTransform(std::move(transform));
    }

    void updateOutputHeader() override
    {
        output_header = input_headers.front();
    }

private:
    static Traits getTraits()
    {
        return ITransformingStep::Traits
        {
            {
                .returns_single_stream = true,
                .preserves_number_of_streams = true,
                .preserves_sorting = true,
            },
            {
                .preserves_number_of_rows = false,
            }
        };
    }

    MergeTreeData::MergingParams merging_params{};
    const String rows_sources_temporary_file_name;
    const UInt64 merge_block_size_rows;
    const UInt64 merge_block_size_bytes;
    const bool is_result_sparse;
};

MergeTask::VerticalMergeRuntimeContext::PreparedColumnPipeline MergeTask::VerticalMergeStage::createPipelineForReadingOneColumn(const String & column_name) const
{
    /// Read from all parts
    std::vector<QueryPlanPtr> plans;
    for (size_t part_num = 0; part_num < global_ctx->future_part->parts.size(); ++part_num)
    {
        auto plan_for_part = std::make_unique<QueryPlan>();
        createReadFromPartStep(
            MergeTreeSequentialSourceType::Merge,
            *plan_for_part,
            *global_ctx->data,
            global_ctx->storage_snapshot,
            global_ctx->future_part->parts[part_num],
            global_ctx->alter_conversions[part_num],
            Names{column_name},
            global_ctx->input_rows_filtered,
            /*apply_deleted_mask=*/ true,
            std::nullopt,
            ctx->read_with_direct_io,
            ctx->use_prefetch,
            global_ctx->context,
            getLogger("VerticalMergeStage"));

        plans.emplace_back(std::move(plan_for_part));
    }

    QueryPlan merge_column_query_plan;

    /// Union of all parts streams
    {
        Headers input_headers;
        input_headers.reserve(plans.size());
        for (auto & plan : plans)
            input_headers.emplace_back(plan->getCurrentHeader());

        auto union_step = std::make_unique<UnionStep>(std::move(input_headers));
        merge_column_query_plan.unitePlans(std::move(union_step), std::move(plans));
    }

    /// Add column gatherer step
    {
        bool is_result_sparse = global_ctx->new_data_part->getSerialization(column_name)->getKind() == ISerialization::Kind::SPARSE;
        const auto data_settings = global_ctx->data->getSettings();
        auto merge_step = std::make_unique<ColumnGathererStep>(
            merge_column_query_plan.getCurrentHeader(),
            RowsSourcesTemporaryFile::FILE_ID,
            (*data_settings)[MergeTreeSetting::merge_max_block_size],
            (*data_settings)[MergeTreeSetting::merge_max_block_size_bytes],
            is_result_sparse);
        merge_step->setStepDescription("Gather column");
        merge_column_query_plan.addStep(std::move(merge_step));
    }

    /// Add expression step for indexes
    MergeTreeIndices indexes_to_recalc;
    IndicesDescription indexes_to_recalc_description;
    {
        auto indexes_it = global_ctx->skip_indexes_by_column.find(column_name);

        if (indexes_it != global_ctx->skip_indexes_by_column.end())
        {
            indexes_to_recalc_description = indexes_it->second;
            indexes_to_recalc = MergeTreeIndexFactory::instance().getMany(indexes_it->second);

            auto indices_expression_dag = indexes_it->second.getSingleExpressionForIndices(global_ctx->metadata_snapshot->getColumns(), global_ctx->data->getContext())->getActionsDAG().clone();
            indices_expression_dag.addMaterializingOutputActions(/*materialize_sparse=*/ true); /// Const columns cannot be written without materialization.
            auto calculate_indices_expression_step = std::make_unique<ExpressionStep>(
                merge_column_query_plan.getCurrentHeader(),
                std::move(indices_expression_dag));
            merge_column_query_plan.addStep(std::move(calculate_indices_expression_step));
        }
    }

    auto pipeline_settings = BuildQueryPipelineSettings::fromContext(global_ctx->context);
    pipeline_settings.temporary_file_lookup = ctx->rows_sources_temporary_file;
    auto optimization_settings = QueryPlanOptimizationSettings::fromContext(global_ctx->context);
    auto builder = merge_column_query_plan.buildQueryPipeline(optimization_settings, pipeline_settings);

    return {QueryPipelineBuilder::getPipeline(std::move(*builder)), std::move(indexes_to_recalc)};
}

void MergeTask::VerticalMergeStage::prepareVerticalMergeForOneColumn() const
{
    const auto & column_name = ctx->it_name_and_type->name;

    ctx->progress_before = global_ctx->merge_list_element_ptr->progress.load(std::memory_order_relaxed);
    global_ctx->column_progress = std::make_unique<MergeStageProgress>(ctx->progress_before, ctx->column_sizes->columnWeight(column_name));

    VerticalMergeRuntimeContext::PreparedColumnPipeline column_pipepline;
    if (ctx->prepared_pipeline)
    {
        column_pipepline = std::move(*ctx->prepared_pipeline);

        /// Prepare next column pipeline to initiate prefetching
        auto next_column_it = std::next(ctx->it_name_and_type);
        if (next_column_it != global_ctx->gathering_columns.end())
            ctx->prepared_pipeline = createPipelineForReadingOneColumn(next_column_it->name);
    }
    else
    {
        column_pipepline = createPipelineForReadingOneColumn(column_name);
    }

    ctx->column_parts_pipeline = std::move(column_pipepline.pipeline);

    /// Dereference unique_ptr
    ctx->column_parts_pipeline.setProgressCallback(MergeProgressCallback(
        global_ctx->merge_list_element_ptr,
        global_ctx->watch_prev_elapsed,
        *global_ctx->column_progress));

    /// Is calculated inside MergeProgressCallback.
    ctx->column_parts_pipeline.disableProfileEventUpdate();
    ctx->executor = std::make_unique<PullingPipelineExecutor>(ctx->column_parts_pipeline);
    NamesAndTypesList columns_list = {*ctx->it_name_and_type};

    ctx->column_to = std::make_unique<MergedColumnOnlyOutputStream>(
        global_ctx->new_data_part,
        global_ctx->metadata_snapshot,
        columns_list,
        column_pipepline.indexes_to_recalc,
        getStatisticsForColumns(columns_list, global_ctx->metadata_snapshot),
        ctx->compression_codec,
        global_ctx->to->getIndexGranularity(),
        &global_ctx->written_offset_columns,
<<<<<<< HEAD
        global_ctx->to->getIndexGranularity());
=======
        save_marks_in_cache);
>>>>>>> 0ff7c280

    ctx->column_elems_written = 0;
}


bool MergeTask::VerticalMergeStage::executeVerticalMergeForOneColumn() const
{
    Stopwatch watch(CLOCK_MONOTONIC_COARSE);
    UInt64 step_time_ms = (*global_ctx->data->getSettings())[MergeTreeSetting::background_task_preferred_step_execution_time_ms].totalMilliseconds();

    do
    {
        Block block;

        if (global_ctx->isCancelled()
            || !ctx->executor->pull(block))
            return false;

        ctx->column_elems_written += block.rows();
        ctx->column_to->write(block);
    } while (watch.elapsedMilliseconds() < step_time_ms);

    /// Need execute again
    return true;
}


void MergeTask::VerticalMergeStage::finalizeVerticalMergeForOneColumn() const
{
    const String & column_name = ctx->it_name_and_type->name;
    global_ctx->checkOperationIsNotCanceled();

    ctx->executor.reset();
    auto changed_checksums = ctx->column_to->fillChecksums(global_ctx->new_data_part, global_ctx->checksums_gathered_columns);
    global_ctx->checksums_gathered_columns.add(std::move(changed_checksums));

    auto cached_marks = ctx->column_to->releaseCachedMarks();
    for (auto & [name, marks] : cached_marks)
        global_ctx->cached_marks.emplace(name, std::move(marks));

    ctx->delayed_streams.emplace_back(std::move(ctx->column_to));

    while (ctx->delayed_streams.size() > ctx->max_delayed_streams)
    {
        ctx->delayed_streams.front()->finish(ctx->need_sync);
        ctx->delayed_streams.pop_front();
    }

    if (global_ctx->rows_written != ctx->column_elems_written)
    {
        throw Exception(ErrorCodes::LOGICAL_ERROR, "Written {} elements of column {}, but {} rows of PK columns",
                        toString(ctx->column_elems_written), column_name, toString(global_ctx->rows_written));
    }

    UInt64 rows = 0;
    UInt64 bytes = 0;
    ctx->column_parts_pipeline.tryGetResultRowsAndBytes(rows, bytes);

    /// NOTE: 'progress' is modified by single thread, but it may be concurrently read from MergeListElement::getInfo() (StorageSystemMerges).

    global_ctx->merge_list_element_ptr->columns_written += 1;
    global_ctx->merge_list_element_ptr->bytes_written_uncompressed += bytes;
    global_ctx->merge_list_element_ptr->progress.store(ctx->progress_before + ctx->column_sizes->columnWeight(column_name), std::memory_order_relaxed);

    /// This is the external loop increment.
    ++ctx->it_name_and_type;
}


bool MergeTask::VerticalMergeStage::finalizeVerticalMergeForAllColumns() const
{
    for (auto & stream : ctx->delayed_streams)
        stream->finish(ctx->need_sync);

    return false;
}


bool MergeTask::MergeProjectionsStage::mergeMinMaxIndexAndPrepareProjections() const
{
    for (const auto & part : global_ctx->future_part->parts)
    {
        /// Skip empty parts,
        /// (that can be created in StorageReplicatedMergeTree::createEmptyPartInsteadOfLost())
        /// since they can incorrectly set min,
        /// that will be changed after one more merge/OPTIMIZE.
        if (!part->isEmpty())
            global_ctx->new_data_part->minmax_idx->merge(*part->minmax_idx);
    }

    /// Print overall profiling info. NOTE: it may duplicates previous messages
    {
        ProfileEvents::increment(ProfileEvents::MergedColumns, global_ctx->merging_columns.size());
        ProfileEvents::increment(ProfileEvents::GatheredColumns, global_ctx->gathering_columns.size());

        double elapsed_seconds = global_ctx->merge_list_element_ptr->watch.elapsedSeconds();
        LOG_DEBUG(ctx->log,
            "Merge sorted {} rows, containing {} columns ({} merged, {} gathered) in {} sec., {} rows/sec., {}/sec.",
            global_ctx->merge_list_element_ptr->rows_read,
            global_ctx->storage_columns.size(),
            global_ctx->merging_columns.size(),
            global_ctx->gathering_columns.size(),
            elapsed_seconds,
            global_ctx->merge_list_element_ptr->rows_read / elapsed_seconds,
            ReadableSize(global_ctx->merge_list_element_ptr->bytes_read_uncompressed / elapsed_seconds));
    }

    for (const auto & projection : global_ctx->projections_to_merge)
    {
        MergeTreeData::DataPartsVector projection_parts = global_ctx->projections_to_merge_parts[projection->name];
        LOG_DEBUG(
            ctx->log,
            "Selected {} projection_parts from {} to {}",
            projection_parts.size(),
            projection_parts.front()->name,
            projection_parts.back()->name);

        auto projection_future_part = std::make_shared<FutureMergedMutatedPart>();
        projection_future_part->assign(std::move(projection_parts));
        projection_future_part->name = projection->name;
        // TODO (ab): path in future_part is only for merge process introspection, which is not available for merges of projection parts.
        // Let's comment this out to avoid code inconsistency and add it back after we implement projection merge introspection.
        // projection_future_part->path = global_ctx->future_part->path + "/" + projection.name + ".proj/";
        projection_future_part->part_info = MergeListElement::FAKE_RESULT_PART_FOR_PROJECTION;

        MergeTreeData::MergingParams projection_merging_params;
        projection_merging_params.mode = MergeTreeData::MergingParams::Ordinary;
        if (projection->type == ProjectionDescription::Type::Aggregate)
            projection_merging_params.mode = MergeTreeData::MergingParams::Aggregating;

        ctx->tasks_for_projections.emplace_back(std::make_shared<MergeTask>(
            projection_future_part,
            projection->metadata,
            global_ctx->merge_entry,
            std::make_unique<MergeListElement>((*global_ctx->merge_entry)->table_id, projection_future_part, global_ctx->context),
            global_ctx->time_of_merge,
            global_ctx->context,
            *global_ctx->holder,
            global_ctx->space_reservation,
            global_ctx->deduplicate,
            global_ctx->deduplicate_by_columns,
            global_ctx->cleanup,
            projection_merging_params,
            global_ctx->need_prefix,
            global_ctx->new_data_part.get(),
            ".proj",
            NO_TRANSACTION_PTR,
            global_ctx->data,
            global_ctx->mutator,
            global_ctx->merges_blocker,
            global_ctx->ttl_merges_blocker));
    }

    /// We will iterate through projections and execute them
    ctx->projections_iterator = ctx->tasks_for_projections.begin();

    return false;
}


bool MergeTask::MergeProjectionsStage::executeProjections() const
{
    if (ctx->projections_iterator == ctx->tasks_for_projections.end())
        return false;

    if ((*ctx->projections_iterator)->execute())
        return true;

    ++ctx->projections_iterator;
    return true;
}


bool MergeTask::MergeProjectionsStage::finalizeProjectionsAndWholeMerge() const
{
    for (const auto & task : ctx->tasks_for_projections)
    {
        auto part = task->getFuture().get();
        global_ctx->new_data_part->addProjectionPart(part->name, std::move(part));
    }

    if (global_ctx->chosen_merge_algorithm != MergeAlgorithm::Vertical)
        global_ctx->to->finalizePart(global_ctx->new_data_part, ctx->need_sync);
    else
        global_ctx->to->finalizePart(global_ctx->new_data_part, ctx->need_sync, &global_ctx->storage_columns, &global_ctx->checksums_gathered_columns);

    auto cached_marks = global_ctx->to->releaseCachedMarks();
    for (auto & [name, marks] : cached_marks)
        global_ctx->cached_marks.emplace(name, std::move(marks));

    global_ctx->new_data_part->getDataPartStorage().precommitTransaction();
    global_ctx->promise.set_value(global_ctx->new_data_part);

    return false;
}

MergeTask::StageRuntimeContextPtr MergeTask::MergeProjectionsStage::getContextForNextStage()
{
    /// Do not increment for projection stage because time is already accounted in main task.
    /// The projection stage has its own empty projection stage which may add a drift of several milliseconds.
    if (global_ctx->parent_part == nullptr)
    {
        ProfileEvents::increment(ProfileEvents::MergeExecuteMilliseconds, ctx->elapsed_execute_ns / 1000000UL);
        ProfileEvents::increment(ProfileEvents::MergeProjectionStageExecuteMilliseconds, ctx->elapsed_execute_ns / 1000000UL);
    }

    return nullptr;
}

bool MergeTask::VerticalMergeStage::execute()
{
    chassert(subtasks_iterator != subtasks.end());

    Stopwatch watch;
    bool res = (this->**subtasks_iterator)();
    ctx->elapsed_execute_ns += watch.elapsedNanoseconds();

    if (res)
        return res;

    /// Move to the next subtask in an array of subtasks
    ++subtasks_iterator;

    return subtasks_iterator != subtasks.end();
}

void MergeTask::VerticalMergeStage::cancel() noexcept
{
    if (ctx->column_to)
        ctx->column_to->cancel();

    if (ctx->prepared_pipeline.has_value())
        ctx->prepared_pipeline->pipeline.cancel();

    for (auto & stream : ctx->delayed_streams)
        stream->cancel();

    if (ctx->executor)
        ctx->executor->cancel();

}

bool MergeTask::MergeProjectionsStage::execute()
{
    chassert(subtasks_iterator != subtasks.end());

    Stopwatch watch;
    bool res = (this->**subtasks_iterator)();
    ctx->elapsed_execute_ns += watch.elapsedNanoseconds();

    if (res)
        return res;

    /// Move to the next subtask in an array of subtasks
    ++subtasks_iterator;
    return subtasks_iterator != subtasks.end();
}

void MergeTask::MergeProjectionsStage::cancel() noexcept
{
    for (auto & prj_task: ctx->tasks_for_projections)
        prj_task->cancel();
}


bool MergeTask::VerticalMergeStage::executeVerticalMergeForAllColumns() const
{
    /// No need to execute this part if it is horizontal merge.
    if (global_ctx->chosen_merge_algorithm != MergeAlgorithm::Vertical)
        return false;

    /// This is the external cycle condition
    if (ctx->it_name_and_type == global_ctx->gathering_columns.end())
        return false;

    switch (ctx->vertical_merge_one_column_state)
    {
        case VerticalMergeRuntimeContext::State::NEED_PREPARE:
        {
            prepareVerticalMergeForOneColumn();
            ctx->vertical_merge_one_column_state = VerticalMergeRuntimeContext::State::NEED_EXECUTE;
            return true;
        }
        case VerticalMergeRuntimeContext::State::NEED_EXECUTE:
        {
            if (executeVerticalMergeForOneColumn())
                return true;

            ctx->vertical_merge_one_column_state = VerticalMergeRuntimeContext::State::NEED_FINISH;
            return true;
        }
        case VerticalMergeRuntimeContext::State::NEED_FINISH:
        {
            finalizeVerticalMergeForOneColumn();
            ctx->vertical_merge_one_column_state = VerticalMergeRuntimeContext::State::NEED_PREPARE;
            return true;
        }
    }
    return false;
}


bool MergeTask::execute()
{
    chassert(stages_iterator != stages.end());
    const auto & current_stage = *stages_iterator;

    if (current_stage->execute())
        return true;

    /// Stage is finished, need to initialize context for the next stage and update profile events.

    UInt64 current_elapsed_ms = global_ctx->merge_list_element_ptr->watch.elapsedMilliseconds();
    UInt64 stage_elapsed_ms = current_elapsed_ms - global_ctx->prev_elapsed_ms;
    global_ctx->prev_elapsed_ms = current_elapsed_ms;

    auto next_stage_context = current_stage->getContextForNextStage();

    /// Do not increment for projection stage because time is already accounted in main task.
    if (global_ctx->parent_part == nullptr)
    {
        ProfileEvents::increment(current_stage->getTotalTimeProfileEvent(), stage_elapsed_ms);
        ProfileEvents::increment(ProfileEvents::MergeTotalMilliseconds, stage_elapsed_ms);
    }

    /// Move to the next stage in an array of stages
    ++stages_iterator;
    if (stages_iterator == stages.end())
        return false;

    (*stages_iterator)->setRuntimeContext(std::move(next_stage_context), global_ctx);
    return true;
}

void MergeTask::cancel() noexcept
{
    if (stages_iterator != stages.end())
        (*stages_iterator)->cancel();

    if (global_ctx->merging_executor)
        global_ctx->merging_executor->cancel();

    global_ctx->merged_pipeline.cancel();

    if (global_ctx->to)
        global_ctx->to->cancel();
}


/// Apply merge strategy (Ordinary, Collapsing, Aggregating, etc) to the stream
class MergePartsStep : public ITransformingStep
{
public:
    MergePartsStep(
        const Header & input_header_,
        const SortDescription & sort_description_,
        const Names partition_key_columns_,
        const MergeTreeData::MergingParams & merging_params_,
        const String & rows_sources_temporary_file_name_,
        UInt64 merge_block_size_rows_,
        UInt64 merge_block_size_bytes_,
        bool blocks_are_granules_size_,
        bool cleanup_,
        time_t time_of_merge_)
        : ITransformingStep(input_header_, input_header_, getTraits())
        , sort_description(sort_description_)
        , partition_key_columns(partition_key_columns_)
        , merging_params(merging_params_)
        , rows_sources_temporary_file_name(rows_sources_temporary_file_name_)
        , merge_block_size_rows(merge_block_size_rows_)
        , merge_block_size_bytes(merge_block_size_bytes_)
        , blocks_are_granules_size(blocks_are_granules_size_)
        , cleanup(cleanup_)
        , time_of_merge(time_of_merge_)
    {}

    String getName() const override { return "MergeParts"; }

    void transformPipeline(QueryPipelineBuilder & pipeline, const BuildQueryPipelineSettings & pipeline_settings) override
    {
        /// The order of the streams is important: when the key is matched, the elements go in the order of the source stream number.
        /// In the merged part, the lines with the same key must be in the ascending order of the identifier of original part,
        ///  that is going in insertion order.
        ProcessorPtr merged_transform;

        const auto & header = pipeline.getHeader();
        const auto input_streams_count = pipeline.getNumStreams();

        WriteBuffer * rows_sources_write_buf = nullptr;
        if (!rows_sources_temporary_file_name.empty())
        {
            if (!pipeline_settings.temporary_file_lookup)
                throw Exception(ErrorCodes::LOGICAL_ERROR, "Temporary file lookup is not set in pipeline settings for vertical merge");
            rows_sources_write_buf = &pipeline_settings.temporary_file_lookup->getTemporaryFileForWriting(rows_sources_temporary_file_name);
        }

        switch (merging_params.mode)
        {
            case MergeTreeData::MergingParams::Ordinary:
                merged_transform = std::make_shared<MergingSortedTransform>(
                    header,
                    input_streams_count,
                    sort_description,
                    merge_block_size_rows,
                    merge_block_size_bytes,
                    SortingQueueStrategy::Default,
                    /* limit_= */0,
                    /* always_read_till_end_= */false,
                    rows_sources_write_buf,
                    blocks_are_granules_size);
                break;

            case MergeTreeData::MergingParams::Collapsing:
                merged_transform = std::make_shared<CollapsingSortedTransform>(
                    header, input_streams_count, sort_description, merging_params.sign_column, false,
                    merge_block_size_rows, merge_block_size_bytes, rows_sources_write_buf, blocks_are_granules_size);
                break;

            case MergeTreeData::MergingParams::Summing:
                merged_transform = std::make_shared<SummingSortedTransform>(
                    header, input_streams_count, sort_description, merging_params.columns_to_sum, partition_key_columns, merge_block_size_rows, merge_block_size_bytes);
                break;

            case MergeTreeData::MergingParams::Aggregating:
                merged_transform = std::make_shared<AggregatingSortedTransform>(header, input_streams_count, sort_description, merge_block_size_rows, merge_block_size_bytes);
                break;

            case MergeTreeData::MergingParams::Replacing:
                merged_transform = std::make_shared<ReplacingSortedTransform>(
                    header, input_streams_count, sort_description, merging_params.is_deleted_column, merging_params.version_column,
                    merge_block_size_rows, merge_block_size_bytes, rows_sources_write_buf, blocks_are_granules_size,
                    cleanup);
                break;

            case MergeTreeData::MergingParams::Graphite:
                merged_transform = std::make_shared<GraphiteRollupSortedTransform>(
                    header, input_streams_count, sort_description, merge_block_size_rows, merge_block_size_bytes,
                    merging_params.graphite_params, time_of_merge);
                break;

            case MergeTreeData::MergingParams::VersionedCollapsing:
                merged_transform = std::make_shared<VersionedCollapsingTransform>(
                    header, input_streams_count, sort_description, merging_params.sign_column,
                    merge_block_size_rows, merge_block_size_bytes, rows_sources_write_buf, blocks_are_granules_size);
                break;
        }

        pipeline.addTransform(std::move(merged_transform));

#ifndef NDEBUG
        if (!sort_description.empty())
        {
            pipeline.addSimpleTransform([&](const Block & header_)
            {
                auto transform = std::make_shared<CheckSortedTransform>(header_, sort_description);
                return transform;
            });
        }
#endif
    }

    void updateOutputHeader() override
    {
        output_header = input_headers.front();
    }

private:
    static Traits getTraits()
    {
        return ITransformingStep::Traits
        {
            {
                .returns_single_stream = true,
                .preserves_number_of_streams = true,
                .preserves_sorting = true,
            },
            {
                .preserves_number_of_rows = false,
            }
        };
    }

    const SortDescription sort_description;
    const Names partition_key_columns;
    const MergeTreeData::MergingParams merging_params{};
    const String rows_sources_temporary_file_name;
    const UInt64 merge_block_size_rows;
    const UInt64 merge_block_size_bytes;
    const bool blocks_are_granules_size;
    const bool cleanup{false};
    const time_t time_of_merge{0};
};

class TTLStep : public ITransformingStep
{
public:
    TTLStep(
        const Header & input_header_,
        const ContextPtr & context_,
        const MergeTreeData & storage_,
        const StorageMetadataPtr & metadata_snapshot_,
        const MergeTreeData::MutableDataPartPtr & data_part_,
        time_t current_time,
        bool force_)
        : ITransformingStep(input_header_, input_header_, getTraits())
    {
        transform = std::make_shared<TTLTransform>(context_, input_header_, storage_, metadata_snapshot_, data_part_, current_time, force_);
        subqueries_for_sets = transform->getSubqueries();
    }

    String getName() const override { return "TTL"; }

    PreparedSets::Subqueries getSubqueries() { return std::move(subqueries_for_sets); }

    void transformPipeline(QueryPipelineBuilder & pipeline, const BuildQueryPipelineSettings &) override
    {
        pipeline.addTransform(transform);
    }

    void updateOutputHeader() override
    {
        output_header = input_headers.front();
    }

private:
    static Traits getTraits()
    {
        return ITransformingStep::Traits
        {
            {
                .returns_single_stream = true,
                .preserves_number_of_streams = true,
                .preserves_sorting = true,
            },
            {
                .preserves_number_of_rows = false,
            }
        };
    }

    std::shared_ptr<TTLTransform> transform;
    PreparedSets::Subqueries subqueries_for_sets;
};


void MergeTask::ExecuteAndFinalizeHorizontalPart::createMergedStream() const
{
    /** Read from all parts, merge and write into a new one.
      * In passing, we calculate expression for sorting.
      */

    global_ctx->watch_prev_elapsed = 0;

    /// We count total amount of bytes in parts
    /// and use direct_io + aio if there is more than min_merge_bytes_to_use_direct_io
    ctx->read_with_direct_io = false;
    const auto data_settings = global_ctx->data->getSettings();
    if ((*data_settings)[MergeTreeSetting::min_merge_bytes_to_use_direct_io] != 0)
    {
        size_t total_size = 0;
        for (const auto & part : global_ctx->future_part->parts)
        {
            total_size += part->getBytesOnDisk();
            if (total_size >= (*data_settings)[MergeTreeSetting::min_merge_bytes_to_use_direct_io])
            {
                LOG_DEBUG(ctx->log, "Will merge parts reading files in O_DIRECT");
                ctx->read_with_direct_io = true;

                break;
            }
        }
    }

    /// Using unique_ptr, because MergeStageProgress has no default constructor
    global_ctx->horizontal_stage_progress = std::make_unique<MergeStageProgress>(
        ctx->column_sizes ? ctx->column_sizes->keyColumnsWeight() : 1.0);

    /// Read from all parts
    std::vector<QueryPlanPtr> plans;
    for (size_t i = 0; i < global_ctx->future_part->parts.size(); ++i)
    {
        if (global_ctx->future_part->parts[i]->getMarksCount() == 0)
            LOG_TRACE(ctx->log, "Part {} is empty", global_ctx->future_part->parts[i]->name);

        auto plan_for_part = std::make_unique<QueryPlan>();
        createReadFromPartStep(
            MergeTreeSequentialSourceType::Merge,
            *plan_for_part,
            *global_ctx->data,
            global_ctx->storage_snapshot,
            global_ctx->future_part->parts[i],
            global_ctx->alter_conversions[i],
            global_ctx->merging_columns.getNames(),
            global_ctx->input_rows_filtered,
            /*apply_deleted_mask=*/ true,
            /*filter=*/ std::nullopt,
            ctx->read_with_direct_io,
            /*prefetch=*/ false,
            global_ctx->context,
            ctx->log);

        plans.emplace_back(std::move(plan_for_part));
    }

    QueryPlan merge_parts_query_plan;

    /// Union of all parts streams
    {
        Headers input_headers;
        input_headers.reserve(plans.size());
        for (auto & plan : plans)
            input_headers.emplace_back(plan->getCurrentHeader());

        auto union_step = std::make_unique<UnionStep>(std::move(input_headers));
        merge_parts_query_plan.unitePlans(std::move(union_step), std::move(plans));
    }

    if (global_ctx->metadata_snapshot->hasSortingKey())
    {
        /// Calculate sorting key expressions so that they are available for merge sorting.
        auto sorting_key_expression_dag = global_ctx->metadata_snapshot->getSortingKey().expression->getActionsDAG().clone();
        auto calculate_sorting_key_expression_step = std::make_unique<ExpressionStep>(
            merge_parts_query_plan.getCurrentHeader(),
            std::move(sorting_key_expression_dag));
        merge_parts_query_plan.addStep(std::move(calculate_sorting_key_expression_step));
    }

    SortDescription sort_description;
    /// Merge
    {
        Names sort_columns = global_ctx->metadata_snapshot->getSortingKeyColumns();
        sort_description.compile_sort_description = global_ctx->data->getContext()->getSettingsRef()[Setting::compile_sort_description];
        sort_description.min_count_to_compile_sort_description = global_ctx->data->getContext()->getSettingsRef()[Setting::min_count_to_compile_sort_description];

        size_t sort_columns_size = sort_columns.size();
        sort_description.reserve(sort_columns_size);

        Names partition_key_columns = global_ctx->metadata_snapshot->getPartitionKey().column_names;

        for (size_t i = 0; i < sort_columns_size; ++i)
            sort_description.emplace_back(sort_columns[i], 1, 1);

        const bool is_vertical_merge = (global_ctx->chosen_merge_algorithm == MergeAlgorithm::Vertical);
        /// If merge is vertical we cannot calculate it
        ctx->blocks_are_granules_size = is_vertical_merge;

        if (global_ctx->cleanup && !(*data_settings)[MergeTreeSetting::allow_experimental_replacing_merge_with_cleanup])
            throw Exception(ErrorCodes::SUPPORT_IS_DISABLED, "Experimental merges with CLEANUP are not allowed");

        auto merge_step = std::make_unique<MergePartsStep>(
            merge_parts_query_plan.getCurrentHeader(),
            sort_description,
            partition_key_columns,
            global_ctx->merging_params,
            (is_vertical_merge ? RowsSourcesTemporaryFile::FILE_ID : ""), /// rows_sources' temporary file is used only for vertical merge
            (*data_settings)[MergeTreeSetting::merge_max_block_size],
            (*data_settings)[MergeTreeSetting::merge_max_block_size_bytes],
            ctx->blocks_are_granules_size,
            global_ctx->cleanup,
            global_ctx->time_of_merge);
        merge_step->setStepDescription("Merge sorted parts");
        merge_parts_query_plan.addStep(std::move(merge_step));
    }

    if (global_ctx->deduplicate)
    {
        const auto & virtuals = *global_ctx->data->getVirtualsPtr();

        /// We don't want to deduplicate by virtual persistent column.
        /// If deduplicate_by_columns is empty, add all columns except virtuals.
        if (global_ctx->deduplicate_by_columns.empty())
        {
            for (const auto & column : global_ctx->merging_columns)
            {
                if (virtuals.tryGet(column.name, VirtualsKind::Persistent))
                    continue;

                global_ctx->deduplicate_by_columns.emplace_back(column.name);
            }
        }

        auto deduplication_step = std::make_unique<DistinctStep>(
            merge_parts_query_plan.getCurrentHeader(),
            SizeLimits(), 0 /*limit_hint*/,
            global_ctx->deduplicate_by_columns,
            false /*pre_distinct*/);
        deduplication_step->setStepDescription("Deduplication step");
        deduplication_step->applyOrder(sort_description); // Distinct-in-order.
        merge_parts_query_plan.addStep(std::move(deduplication_step));
    }

    PreparedSets::Subqueries subqueries;

    /// TTL step
    if (ctx->need_remove_expired_values)
    {
        auto ttl_step = std::make_unique<TTLStep>(
            merge_parts_query_plan.getCurrentHeader(), global_ctx->context, *global_ctx->data, global_ctx->metadata_snapshot, global_ctx->new_data_part, global_ctx->time_of_merge, ctx->force_ttl);
        subqueries = ttl_step->getSubqueries();
        ttl_step->setStepDescription("TTL step");
        merge_parts_query_plan.addStep(std::move(ttl_step));
    }

    /// Secondary indices expressions
    if (!global_ctx->merging_skip_indexes.empty())
    {
        auto indices_expression_dag = global_ctx->merging_skip_indexes.getSingleExpressionForIndices(global_ctx->metadata_snapshot->getColumns(), global_ctx->data->getContext())->getActionsDAG().clone();
        indices_expression_dag.addMaterializingOutputActions(/*materialize_sparse=*/ true); /// Const columns cannot be written without materialization.
        auto calculate_indices_expression_step = std::make_unique<ExpressionStep>(
            merge_parts_query_plan.getCurrentHeader(),
            std::move(indices_expression_dag));
        merge_parts_query_plan.addStep(std::move(calculate_indices_expression_step));
    }

    if (!subqueries.empty())
        addCreatingSetsStep(merge_parts_query_plan, std::move(subqueries), global_ctx->context);

    {
        auto pipeline_settings = BuildQueryPipelineSettings::fromContext(global_ctx->context);
        pipeline_settings.temporary_file_lookup = ctx->rows_sources_temporary_file;
        auto optimization_settings = QueryPlanOptimizationSettings::fromContext(global_ctx->context);
        auto builder = merge_parts_query_plan.buildQueryPipeline(optimization_settings, pipeline_settings);

        // Merges are not using concurrency control now. Queries and merges running together could lead to CPU overcommit.
        // TODO(serxa): Enable concurrency control for merges. This should be done after CPU scheduler introduction.
        builder->setConcurrencyControl(false);

        global_ctx->merged_pipeline = QueryPipelineBuilder::getPipeline(std::move(*builder));
    }

    /// Dereference unique_ptr and pass horizontal_stage_progress by reference
    global_ctx->merged_pipeline.setProgressCallback(MergeProgressCallback(global_ctx->merge_list_element_ptr, global_ctx->watch_prev_elapsed, *global_ctx->horizontal_stage_progress));
    /// Is calculated inside MergeProgressCallback.
    global_ctx->merged_pipeline.disableProfileEventUpdate();

    global_ctx->merging_executor = std::make_unique<PullingPipelineExecutor>(global_ctx->merged_pipeline);
}


MergeAlgorithm MergeTask::ExecuteAndFinalizeHorizontalPart::chooseMergeAlgorithm() const
{
    const size_t total_rows_count = global_ctx->merge_list_element_ptr->total_rows_count;
    const size_t total_size_bytes_uncompressed = global_ctx->merge_list_element_ptr->total_size_bytes_uncompressed;
    const auto data_settings = global_ctx->data->getSettings();

    if (global_ctx->deduplicate)
        return MergeAlgorithm::Horizontal;
    if ((*data_settings)[MergeTreeSetting::enable_vertical_merge_algorithm] == 0)
        return MergeAlgorithm::Horizontal;
    if (ctx->need_remove_expired_values)
        return MergeAlgorithm::Horizontal;
    if (global_ctx->future_part->part_format.part_type != MergeTreeDataPartType::Wide)
        return MergeAlgorithm::Horizontal;
    if (global_ctx->future_part->part_format.storage_type != MergeTreeDataPartStorageType::Full)
        return MergeAlgorithm::Horizontal;
    if (global_ctx->cleanup)
        return MergeAlgorithm::Horizontal;

    if (!(*data_settings)[MergeTreeSetting::allow_vertical_merges_from_compact_to_wide_parts])
    {
        for (const auto & part : global_ctx->future_part->parts)
        {
            if (!isWidePart(part))
                return MergeAlgorithm::Horizontal;
        }
    }

    bool is_supported_storage =
        global_ctx->merging_params.mode == MergeTreeData::MergingParams::Ordinary ||
        global_ctx->merging_params.mode == MergeTreeData::MergingParams::Collapsing ||
        global_ctx->merging_params.mode == MergeTreeData::MergingParams::Replacing ||
        global_ctx->merging_params.mode == MergeTreeData::MergingParams::VersionedCollapsing;

    bool enough_ordinary_cols = global_ctx->gathering_columns.size() >= (*data_settings)[MergeTreeSetting::vertical_merge_algorithm_min_columns_to_activate];

    bool enough_total_rows = total_rows_count >= (*data_settings)[MergeTreeSetting::vertical_merge_algorithm_min_rows_to_activate];

    bool enough_total_bytes = total_size_bytes_uncompressed >= (*data_settings)[MergeTreeSetting::vertical_merge_algorithm_min_bytes_to_activate];

    bool no_parts_overflow = global_ctx->future_part->parts.size() <= RowSourcePart::MAX_PARTS;

    auto merge_alg = (is_supported_storage && enough_total_rows && enough_total_bytes && enough_ordinary_cols && no_parts_overflow) ?
                        MergeAlgorithm::Vertical : MergeAlgorithm::Horizontal;

    return merge_alg;
}

}<|MERGE_RESOLUTION|>--- conflicted
+++ resolved
@@ -101,11 +101,8 @@
     extern const MergeTreeSettingsUInt64 vertical_merge_algorithm_min_columns_to_activate;
     extern const MergeTreeSettingsUInt64 vertical_merge_algorithm_min_rows_to_activate;
     extern const MergeTreeSettingsBool vertical_merge_remote_filesystem_prefetch;
-<<<<<<< HEAD
-=======
     extern const MergeTreeSettingsBool prewarm_mark_cache;
     extern const MergeTreeSettingsBool use_const_adaptive_granularity;
->>>>>>> 0ff7c280
 }
 
 namespace ErrorCodes
@@ -565,8 +562,6 @@
         }
     }
 
-<<<<<<< HEAD
-=======
     auto index_granularity_ptr = createMergeTreeIndexGranularity(
         ctx->sum_input_rows_upper_bound,
         ctx->sum_uncompressed_bytes_upper_bound,
@@ -574,9 +569,6 @@
         global_ctx->new_data_part->index_granularity_info,
         ctx->blocks_are_granules_size);
 
-    bool save_marks_in_cache = (*storage_settings)[MergeTreeSetting::prewarm_mark_cache] && global_ctx->context->getMarkCache();
-
->>>>>>> 0ff7c280
     global_ctx->to = std::make_shared<MergedBlockOutputStream>(
         global_ctx->new_data_part,
         global_ctx->metadata_snapshot,
@@ -1133,12 +1125,7 @@
         getStatisticsForColumns(columns_list, global_ctx->metadata_snapshot),
         ctx->compression_codec,
         global_ctx->to->getIndexGranularity(),
-        &global_ctx->written_offset_columns,
-<<<<<<< HEAD
-        global_ctx->to->getIndexGranularity());
-=======
-        save_marks_in_cache);
->>>>>>> 0ff7c280
+        &global_ctx->written_offset_columns);
 
     ctx->column_elems_written = 0;
 }
