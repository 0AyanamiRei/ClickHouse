--- conflicted
+++ resolved
@@ -1,13 +1,16 @@
 // NOLINTBEGIN(clang-analyzer-optin.core.EnumCastOutOfRange)
 
+#include <IO/VarInt.h>
 #include <Storages/MergeTree/GinIndexStore.h>
 #include <Columns/ColumnString.h>
 #include <Common/FST.h>
+#include <Common/HashTable/HashSet.h>
 #include <Compression/CompressionFactory.h>
 #include <Compression/ICompressionCodec.h>
 #include <DataTypes/DataTypeArray.h>
 #include <DataTypes/DataTypeString.h>
 #include <DataTypes/DataTypesNumber.h>
+#include <Interpreters/BloomFilterHash.h>
 #include <IO/ReadBufferFromFile.h>
 #include <IO/ReadHelpers.h>
 #include <IO/WriteBufferFromFile.h>
@@ -253,8 +256,6 @@
     }
 }
 
-<<<<<<< HEAD
-=======
 bool GinIndexPostingsBuilder::contains(UInt32 row_id) const
 {
     return rowids.contains(row_id);
@@ -365,7 +366,6 @@
     return gin_bloom_filter;
 }
 
->>>>>>> e942ab8c
 GinIndexStore::GinIndexStore(const String & name_, DataPartStoragePtr storage_)
     : name(name_)
     , storage(storage_)
@@ -376,11 +376,13 @@
     const String & name_,
     DataPartStoragePtr storage_,
     MutableDataPartStoragePtr data_part_storage_builder_,
-    UInt64 segment_digestion_threshold_bytes_)
+    UInt64 segment_digestion_threshold_bytes_,
+    double bloom_filter_false_positive_rate_)
     : name(name_)
     , storage(storage_)
     , data_part_storage_builder(data_part_storage_builder_)
     , segment_digestion_threshold_bytes(segment_digestion_threshold_bytes_)
+    , bloom_filter_false_positive_rate(bloom_filter_false_positive_rate_)
 {
 }
 
@@ -484,6 +486,9 @@
     if (metadata_file_stream)
         metadata_file_stream->finalize();
 
+    if (bloom_filter_file_stream)
+        bloom_filter_file_stream->finalize();
+
     if (dict_file_stream)
         dict_file_stream->finalize();
 
@@ -496,6 +501,9 @@
     if (metadata_file_stream)
         metadata_file_stream->cancel();
 
+    if (bloom_filter_file_stream)
+        bloom_filter_file_stream->cancel();
+
     if (dict_file_stream)
         dict_file_stream->cancel();
 
@@ -528,10 +536,12 @@
 void GinIndexStore::initFileStreams()
 {
     String metadata_file_name = getName() + GIN_SEGMENT_METADATA_FILE_TYPE;
+    String bloom_filter_file_name = getName() + GIN_BLOOM_FILTER_FILE_TYPE;
     String dict_file_name = getName() + GIN_DICTIONARY_FILE_TYPE;
     String postings_file_name = getName() + GIN_POSTINGS_FILE_TYPE;
 
     metadata_file_stream = data_part_storage_builder->writeFile(metadata_file_name, 4096, WriteMode::Append, {});
+    bloom_filter_file_stream = data_part_storage_builder->writeFile(bloom_filter_file_name, DBMS_DEFAULT_BUFFER_SIZE, WriteMode::Append, {});
     dict_file_stream = data_part_storage_builder->writeFile(dict_file_name, DBMS_DEFAULT_BUFFER_SIZE, WriteMode::Append, {});
     postings_file_stream = data_part_storage_builder->writeFile(postings_file_name, DBMS_DEFAULT_BUFFER_SIZE, WriteMode::Append, {});
 }
@@ -549,21 +559,39 @@
     ostr->finalize();
 }
 
+namespace
+{
+/// Initialize bloom filter from tokens from the term dictionary
+GinSegmentDictionaryBloomFilter initializeBloomFilter(
+        const GinIndexStore::GinIndexPostingsBuilderContainer & postings,
+        double bloom_filter_false_positive_rate)
+{
+    auto number_of_unique_terms = postings.size(); /// postings is a dictionary
+    const auto [bits_per_rows, num_hashes] = BloomFilterHash::calculationBestPractices(bloom_filter_false_positive_rate);
+    GinSegmentDictionaryBloomFilter bloom_filter(number_of_unique_terms, bits_per_rows, num_hashes);
+    for (const auto & [token, _] : postings)
+        bloom_filter.add(token);
+    return bloom_filter;
+}
+}
+
 void GinIndexStore::writeSegment()
 {
     if (metadata_file_stream == nullptr)
         initFileStreams();
 
+    /// Write segment
+    metadata_file_stream->write(reinterpret_cast<char *>(&current_segment), sizeof(GinIndexSegment));
+
     using TokenPostingsBuilderPair = std::pair<std::string_view, GinIndexPostingsBuilderPtr>;
     using TokenPostingsBuilderPairs = std::vector<TokenPostingsBuilderPair>;
 
-    /// Write segment
-    metadata_file_stream->write(reinterpret_cast<char *>(&current_segment), sizeof(GinIndexSegment));
     TokenPostingsBuilderPairs token_postings_list_pairs;
     token_postings_list_pairs.reserve(current_postings.size());
-
     for (const auto & [token, postings_list] : current_postings)
         token_postings_list_pairs.push_back({token, postings_list});
+
+    GinSegmentDictionaryBloomFilter bloom_filter = initializeBloomFilter(current_postings, bloom_filter_false_positive_rate);
 
     /// Sort token-postings list pairs since all tokens have to be added in FST in sorted order
     std::sort(token_postings_list_pairs.begin(), token_postings_list_pairs.end(),
@@ -583,7 +611,11 @@
         i++;
         current_segment.postings_start_offset += posting_list_byte_size;
     }
-    ///write item dictionary
+
+    /// Write bloom filter
+    current_segment.bloom_filter_start_offset += bloom_filter.serialize(*bloom_filter_file_stream);
+
+    /// Write item dictionary
     std::vector<UInt8> buffer;
     WriteBufferFromVector<std::vector<UInt8>> write_buf(buffer);
     FST::Builder fst_builder(write_buf);
@@ -635,6 +667,7 @@
     current_segment.segment_id = getNextSegmentID();
 
     metadata_file_stream->sync();
+    bloom_filter_file_stream->sync();
     dict_file_stream->sync();
     postings_file_stream->sync();
 }
@@ -648,52 +681,74 @@
 void GinIndexStoreDeserializer::initFileStreams()
 {
     String metadata_file_name = store->getName() + GinIndexStore::GIN_SEGMENT_METADATA_FILE_TYPE;
+    String bloom_filter_file_name = store->getName() + GinIndexStore::GIN_BLOOM_FILTER_FILE_TYPE;
     String dict_file_name = store->getName() + GinIndexStore::GIN_DICTIONARY_FILE_TYPE;
     String postings_file_name = store->getName() + GinIndexStore::GIN_POSTINGS_FILE_TYPE;
 
     metadata_file_stream = store->storage->readFile(metadata_file_name, {}, std::nullopt, std::nullopt);
+    bloom_filter_file_stream = store->storage->readFile(bloom_filter_file_name, {}, std::nullopt, std::nullopt);
     dict_file_stream = store->storage->readFile(dict_file_name, {}, std::nullopt, std::nullopt);
     postings_file_stream = store->storage->readFile(postings_file_name, {}, std::nullopt, std::nullopt);
 }
+
 void GinIndexStoreDeserializer::readSegments()
 {
     UInt32 num_segments = store->getNumOfSegments();
     if (num_segments == 0)
         return;
 
-    using GinIndexSegments = std::vector<GinIndexSegment>;
-    GinIndexSegments segments (num_segments);
-
     assert(metadata_file_stream != nullptr);
 
-    metadata_file_stream->readStrict(reinterpret_cast<char *>(segments.data()), num_segments * sizeof(GinIndexSegment));
-    for (UInt32 i = 0; i < num_segments; ++i)
-    {
-        auto seg_id = segments[i].segment_id;
-        auto seg_dict = std::make_shared<GinSegmentDictionary>();
-        seg_dict->postings_start_offset = segments[i].postings_start_offset;
-        seg_dict->dict_start_offset = segments[i].dict_start_offset;
-        store->segment_dictionaries[seg_id] = seg_dict;
-    }
-}
-
-void GinIndexStoreDeserializer::readSegmentDictionaries()
+    if (store->getVersion() == GinIndexStore::Format::v1)
+    {
+        std::vector<GinIndexSegment> segments(num_segments);
+        metadata_file_stream->readStrict(reinterpret_cast<char *>(segments.data()), num_segments * sizeof(GinIndexSegment));
+        for (UInt32 i = 0; i < num_segments; ++i)
+        {
+            auto seg_dict = std::make_shared<GinSegmentDictionary>();
+            seg_dict->postings_start_offset = segments[i].postings_start_offset;
+            seg_dict->dict_start_offset = segments[i].dict_start_offset;
+            seg_dict->bloom_filter_start_offset = segments[i].bloom_filter_start_offset;
+            store->segment_dictionaries[segments[i].segment_id] = seg_dict;
+        }
+    }
+}
+
+void GinIndexStoreDeserializer::prepareSegmentsForReading()
 {
     for (UInt32 seg_index = 0; seg_index < store->getNumOfSegments(); ++seg_index)
-        readSegmentDictionary(seg_index);
-}
-
-void GinIndexStoreDeserializer::readSegmentDictionary(UInt32 segment_id)
+        prepareSegmentForReading(seg_index);
+}
+
+void GinIndexStoreDeserializer::prepareSegmentForReading(UInt32 segment_id)
 {
     /// Check validity of segment_id
     auto it = store->segment_dictionaries.find(segment_id);
     if (it == store->segment_dictionaries.end())
         throw Exception(ErrorCodes::LOGICAL_ERROR, "Invalid segment id {}", segment_id);
 
+    const GinSegmentDictionaryPtr & seg_dict = it->second;
+    switch (auto version = store->getVersion(); version)
+    {
+        case GinIndexStore::Format::v1: {
+            /// V1 supports bloom filter, so we can delay reading a segment until it's needed.
+
+            /// Set file pointer of filter file
+            assert(bloom_filter_file_stream != nullptr);
+            bloom_filter_file_stream->seek(it->second->bloom_filter_start_offset, SEEK_SET);
+            seg_dict->bloom_filter = GinSegmentDictionaryBloomFilter::deserialize(*bloom_filter_file_stream);
+            break;
+        }
+    }
+}
+
+void GinIndexStoreDeserializer::readSegmentFST(GinSegmentDictionaryPtr segment_dictionary)
+{
     /// Set file pointer of dictionary file
     assert(dict_file_stream != nullptr);
-    dict_file_stream->seek(it->second->dict_start_offset, SEEK_SET);
-
+    dict_file_stream->seek(segment_dictionary->dict_start_offset, SEEK_SET);
+
+    segment_dictionary->fst = std::make_unique<FST::FiniteStateTransducer>();
     switch (auto version = store->getVersion(); version)
     {
         case GinIndexStore::Format::v1: {
@@ -702,8 +757,8 @@
             readVarUInt(fst_size_header, *dict_file_stream);
 
             size_t uncompressed_fst_size = fst_size_header >> 1;
-            it->second->offsets.getData().clear();
-            it->second->offsets.getData().resize(uncompressed_fst_size);
+            segment_dictionary->fst->getData().clear();
+            segment_dictionary->fst->getData().resize(uncompressed_fst_size);
             if (fst_size_header & 0x1) /// FST is compressed
             {
                 /// Read compressed FST size
@@ -714,12 +769,14 @@
                 dict_file_stream->readStrict(buf.data(), compressed_fst_size);
                 const auto & codec = DB::GinIndexCompressionFactory::zstdCodec();
                 codec->decompress(
-                    buf.data(), static_cast<UInt32>(compressed_fst_size), reinterpret_cast<char *>(it->second->offsets.getData().data()));
+                    buf.data(),
+                    static_cast<UInt32>(compressed_fst_size),
+                    reinterpret_cast<char *>(segment_dictionary->fst->getData().data()));
             }
             else
             {
                 /// Read uncompressed FST blob
-                dict_file_stream->readStrict(reinterpret_cast<char *>(it->second->offsets.getData().data()), uncompressed_fst_size);
+                dict_file_stream->readStrict(reinterpret_cast<char *>(segment_dictionary->fst->getData().data()), uncompressed_fst_size);
             }
             break;
         }
@@ -735,11 +792,6 @@
     {
         auto segment_id = seg_dict.first;
 
-<<<<<<< HEAD
-        auto [offset, found] = seg_dict.second->offsets.getOutput(term);
-        if (!found)
-            continue;
-=======
         FST::FiniteStateTransducer::Output fst_output;
         {
             std::lock_guard guard(seg_dict.second->fst_mutex);
@@ -758,7 +810,6 @@
             if (!fst_output.found)
                 continue;
         }
->>>>>>> e942ab8c
 
         // Set postings file pointer for reading postings list
         postings_file_stream->seek(seg_dict.second->postings_start_offset + fst_output.offset, SEEK_SET);
@@ -776,7 +827,7 @@
     for (const auto & term : terms)
     {
         // Make sure don't read for duplicated terms
-        if (postings_cache->find(term) != postings_cache->end())
+        if (postings_cache->contains(term))
             continue;
 
         auto container = readSegmentedPostingsLists(term);
@@ -815,7 +866,7 @@
 
         GinIndexStoreDeserializer deserializer(store);
         deserializer.readSegments();
-        deserializer.readSegmentDictionaries();
+        deserializer.prepareSegmentsForReading();
 
         stores[key] = store;
 
@@ -838,9 +889,12 @@
 
 bool isGinFile(const String & file_name)
 {
-    return file_name.ends_with(".gin_dict") || file_name.ends_with(".gin_post") || file_name.ends_with(".gin_seg") || file_name.ends_with(".gin_sid");
-}
-
+    return file_name.ends_with(GinIndexStore::GIN_SEGMENT_ID_FILE_TYPE)
+        || file_name.ends_with(GinIndexStore::GIN_SEGMENT_METADATA_FILE_TYPE)
+        || file_name.ends_with(GinIndexStore::GIN_BLOOM_FILTER_FILE_TYPE)
+        || file_name.ends_with(GinIndexStore::GIN_DICTIONARY_FILE_TYPE)
+        || file_name.ends_with(GinIndexStore::GIN_POSTINGS_FILE_TYPE);
+}
 }
 
 // NOLINTEND(clang-analyzer-optin.core.EnumCastOutOfRange)