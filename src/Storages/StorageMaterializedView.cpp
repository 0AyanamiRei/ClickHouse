--- conflicted
+++ resolved
@@ -680,10 +680,7 @@
         checkAllTypesAreAllowedInTable(new_metadata.getColumns().getAll());
     }
 
-<<<<<<< HEAD
     DatabaseCatalog::instance().getDatabaseOrThrow(table_id.database_name, local_context)->alterTable(local_context, table_id, new_metadata);
-=======
-    DatabaseCatalog::instance().getDatabase(table_id.database_name)->alterTable(local_context, table_id, new_metadata);
 
     auto & instance = ViewDefinerDependencies::instance();
     if (old_metadata.sql_security_type == SQLSecurityType::DEFINER)
@@ -692,7 +689,6 @@
     if (new_metadata.sql_security_type == SQLSecurityType::DEFINER)
         instance.addViewDependency(*new_metadata.definer, table_id);
 
->>>>>>> f3f59be4
     setInMemoryMetadata(new_metadata);
 
     if (refresher)
