#pragma once

#include <cstdint>
#include <limits>

#include <base/extended_types.h>

// Also defined in Core/Defines.h
#if !defined(NO_SANITIZE_UNDEFINED)
#if defined(__clang__)
    #define NO_SANITIZE_UNDEFINED __attribute__((__no_sanitize__("undefined")))
#else
    #define NO_SANITIZE_UNDEFINED
#endif
#endif


/// On overflow, the function returns unspecified value.
inline NO_SANITIZE_UNDEFINED uint64_t intExp2(int x)
{
    return 1ULL << x;
}

constexpr inline uint64_t intExp10(int x)
{
    if (x < 0)
        return 0;
    if (x > 19)
        return std::numeric_limits<uint64_t>::max();

    constexpr uint64_t table[20] =
    {
        1ULL,                   10ULL,                   100ULL,
        1000ULL,                10000ULL,                100000ULL,
        1000000ULL,             10000000ULL,             100000000ULL,
        1000000000ULL,          10000000000ULL,          100000000000ULL,
        1000000000000ULL,       10000000000000ULL,       100000000000000ULL,
        1000000000000000ULL,    10000000000000000ULL,    100000000000000000ULL,
        1000000000000000000ULL, 10000000000000000000ULL
    };

    return table[x];
}

namespace common
{

constexpr inline int exp10_i32(int x)
{
    if (x < 0)
        return 0;
    if (x > 9)
        return std::numeric_limits<int>::max();

    constexpr int values[] =
    {
        1,
        10,
        100,
        1000,
        10000,
        100000,
        1000000,
        10000000,
        100000000,
        1000000000
    };
    return values[x];
}

constexpr inline int64_t exp10_i64(int x)
{
    if (x < 0)
        return 0;
    if (x > 18)
        return std::numeric_limits<int64_t>::max();

    constexpr int64_t values[] =
    {
        1LL,
        10LL,
        100LL,
        1000LL,
        10000LL,
        100000LL,
        1000000LL,
        10000000LL,
        100000000LL,
        1000000000LL,
        10000000000LL,
        100000000000LL,
        1000000000000LL,
        10000000000000LL,
        100000000000000LL,
        1000000000000000LL,
        10000000000000000LL,
        100000000000000000LL,
        1000000000000000000LL
    };
    return values[x];
}

constexpr inline Int128 exp10_i128(int x)
{
    if (x < 0)
        return 0;
    if (x > 38)
        return std::numeric_limits<Int128>::max();

    constexpr Int128 values[] =
    {
        static_cast<Int128>(1LL),
        static_cast<Int128>(10LL),
        static_cast<Int128>(100LL),
        static_cast<Int128>(1000LL),
        static_cast<Int128>(10000LL),
        static_cast<Int128>(100000LL),
        static_cast<Int128>(1000000LL),
        static_cast<Int128>(10000000LL),
        static_cast<Int128>(100000000LL),
        static_cast<Int128>(1000000000LL),
        static_cast<Int128>(10000000000LL),
        static_cast<Int128>(100000000000LL),
        static_cast<Int128>(1000000000000LL),
        static_cast<Int128>(10000000000000LL),
        static_cast<Int128>(100000000000000LL),
        static_cast<Int128>(1000000000000000LL),
        static_cast<Int128>(10000000000000000LL),
        static_cast<Int128>(100000000000000000LL),
        static_cast<Int128>(1000000000000000000LL),
        static_cast<Int128>(1000000000000000000LL) * 10LL,
        static_cast<Int128>(1000000000000000000LL) * 100LL,
        static_cast<Int128>(1000000000000000000LL) * 1000LL,
        static_cast<Int128>(1000000000000000000LL) * 10000LL,
        static_cast<Int128>(1000000000000000000LL) * 100000LL,
        static_cast<Int128>(1000000000000000000LL) * 1000000LL,
        static_cast<Int128>(1000000000000000000LL) * 10000000LL,
        static_cast<Int128>(1000000000000000000LL) * 100000000LL,
        static_cast<Int128>(1000000000000000000LL) * 1000000000LL,
        static_cast<Int128>(1000000000000000000LL) * 10000000000LL,
        static_cast<Int128>(1000000000000000000LL) * 100000000000LL,
        static_cast<Int128>(1000000000000000000LL) * 1000000000000LL,
        static_cast<Int128>(1000000000000000000LL) * 10000000000000LL,
        static_cast<Int128>(1000000000000000000LL) * 100000000000000LL,
        static_cast<Int128>(1000000000000000000LL) * 1000000000000000LL,
        static_cast<Int128>(1000000000000000000LL) * 10000000000000000LL,
        static_cast<Int128>(1000000000000000000LL) * 100000000000000000LL,
        static_cast<Int128>(1000000000000000000LL) * 100000000000000000LL * 10LL,
        static_cast<Int128>(1000000000000000000LL) * 100000000000000000LL * 100LL,
        static_cast<Int128>(1000000000000000000LL) * 100000000000000000LL * 1000LL
    };
    return values[x];
}


inline Int256 exp10_i256(int x)
{
    if (x < 0)
        return 0;
    if (x > 76)
        return std::numeric_limits<Int256>::max();

    using Int256 = Int256;
    static constexpr Int256 i10e18{1000000000000000000ll};
    static const Int256 values[] = {
        static_cast<Int256>(1ll),
        static_cast<Int256>(10ll),
        static_cast<Int256>(100ll),
        static_cast<Int256>(1000ll),
        static_cast<Int256>(10000ll),
        static_cast<Int256>(100000ll),
        static_cast<Int256>(1000000ll),
        static_cast<Int256>(10000000ll),
        static_cast<Int256>(100000000ll),
        static_cast<Int256>(1000000000ll),
        static_cast<Int256>(10000000000ll),
        static_cast<Int256>(100000000000ll),
        static_cast<Int256>(1000000000000ll),
        static_cast<Int256>(10000000000000ll),
        static_cast<Int256>(100000000000000ll),
        static_cast<Int256>(1000000000000000ll),
        static_cast<Int256>(10000000000000000ll),
        static_cast<Int256>(100000000000000000ll),
        i10e18,
        i10e18 * 10ll,
        i10e18 * 100ll,
        i10e18 * 1000ll,
        i10e18 * 10000ll,
        i10e18 * 100000ll,
        i10e18 * 1000000ll,
        i10e18 * 10000000ll,
        i10e18 * 100000000ll,
        i10e18 * 1000000000ll,
        i10e18 * 10000000000ll,
        i10e18 * 100000000000ll,
        i10e18 * 1000000000000ll,
        i10e18 * 10000000000000ll,
        i10e18 * 100000000000000ll,
        i10e18 * 1000000000000000ll,
        i10e18 * 10000000000000000ll,
        i10e18 * 100000000000000000ll,
        i10e18 * 100000000000000000ll * 10ll,
        i10e18 * 100000000000000000ll * 100ll,
        i10e18 * 100000000000000000ll * 1000ll,
        i10e18 * 100000000000000000ll * 10000ll,
        i10e18 * 100000000000000000ll * 100000ll,
        i10e18 * 100000000000000000ll * 1000000ll,
        i10e18 * 100000000000000000ll * 10000000ll,
        i10e18 * 100000000000000000ll * 100000000ll,
        i10e18 * 100000000000000000ll * 1000000000ll,
        i10e18 * 100000000000000000ll * 10000000000ll,
        i10e18 * 100000000000000000ll * 100000000000ll,
        i10e18 * 100000000000000000ll * 1000000000000ll,
        i10e18 * 100000000000000000ll * 10000000000000ll,
        i10e18 * 100000000000000000ll * 100000000000000ll,
        i10e18 * 100000000000000000ll * 1000000000000000ll,
        i10e18 * 100000000000000000ll * 10000000000000000ll,
        i10e18 * 100000000000000000ll * 100000000000000000ll,
        i10e18 * 100000000000000000ll * 100000000000000000ll * 10ll,
        i10e18 * 100000000000000000ll * 100000000000000000ll * 100ll,
        i10e18 * 100000000000000000ll * 100000000000000000ll * 1000ll,
        i10e18 * 100000000000000000ll * 100000000000000000ll * 10000ll,
        i10e18 * 100000000000000000ll * 100000000000000000ll * 100000ll,
        i10e18 * 100000000000000000ll * 100000000000000000ll * 1000000ll,
        i10e18 * 100000000000000000ll * 100000000000000000ll * 10000000ll,
        i10e18 * 100000000000000000ll * 100000000000000000ll * 100000000ll,
        i10e18 * 100000000000000000ll * 100000000000000000ll * 1000000000ll,
        i10e18 * 100000000000000000ll * 100000000000000000ll * 10000000000ll,
        i10e18 * 100000000000000000ll * 100000000000000000ll * 100000000000ll,
        i10e18 * 100000000000000000ll * 100000000000000000ll * 1000000000000ll,
        i10e18 * 100000000000000000ll * 100000000000000000ll * 10000000000000ll,
        i10e18 * 100000000000000000ll * 100000000000000000ll * 100000000000000ll,
        i10e18 * 100000000000000000ll * 100000000000000000ll * 1000000000000000ll,
        i10e18 * 100000000000000000ll * 100000000000000000ll * 10000000000000000ll,
        i10e18 * 100000000000000000ll * 100000000000000000ll * 100000000000000000ll,
        i10e18 * 100000000000000000ll * 100000000000000000ll * 100000000000000000ll * 10ll,
        i10e18 * 100000000000000000ll * 100000000000000000ll * 100000000000000000ll * 100ll,
        i10e18 * 100000000000000000ll * 100000000000000000ll * 100000000000000000ll * 1000ll,
        i10e18 * 100000000000000000ll * 100000000000000000ll * 100000000000000000ll * 10000ll,
        i10e18 * 100000000000000000ll * 100000000000000000ll * 100000000000000000ll * 100000ll,
        i10e18 * 100000000000000000ll * 100000000000000000ll * 100000000000000000ll * 1000000ll,
        i10e18 * 100000000000000000ll * 100000000000000000ll * 100000000000000000ll * 10000000ll,
    };
    return values[x];
}

}


/// intExp10 returning the type T.
template <typename T>
constexpr inline T intExp10OfSize(int x)
{
<<<<<<< HEAD
    if constexpr (sizeof(T) <= 8)
        return static_cast<T>(intExp10(x));
=======
    if constexpr (sizeof(T) <= 4)
        return common::exp10_i32(x);
    else if constexpr (sizeof(T) <= 8)
        return common::exp10_i64(x);
>>>>>>> f64a4887
    else if constexpr (sizeof(T) <= 16)
        return common::exp10_i128(x);
    else
        return common::exp10_i256(x);
}<|MERGE_RESOLUTION|>--- conflicted
+++ resolved
@@ -251,15 +251,10 @@
 template <typename T>
 constexpr inline T intExp10OfSize(int x)
 {
-<<<<<<< HEAD
-    if constexpr (sizeof(T) <= 8)
-        return static_cast<T>(intExp10(x));
-=======
     if constexpr (sizeof(T) <= 4)
-        return common::exp10_i32(x);
+        return static_cast<T>(common::exp10_i32(x));
     else if constexpr (sizeof(T) <= 8)
         return common::exp10_i64(x);
->>>>>>> f64a4887
     else if constexpr (sizeof(T) <= 16)
         return common::exp10_i128(x);
     else
