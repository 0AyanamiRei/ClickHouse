#ifdef ENABLE_ZSTD_QAT_CODEC
#include <Common/logger_useful.h>
#include <Compression/CompressionCodecZSTD.h>
#include <Compression/CompressionFactory.h>
#include <Parsers/ASTLiteral.h>
#include <Parsers/IAST.h>
#include <Poco/Logger.h>
#include <qatseqprod.h>
#include <zstd.h>

namespace DB
{
namespace ErrorCodes
{
    extern const int CANNOT_COMPRESS;
    extern const int ILLEGAL_SYNTAX_FOR_CODEC_TYPE;
    extern const int ILLEGAL_CODEC_PARAMETER;
}

/// Hardware-accelerated ZSTD. Supports only compression so far.
class CompressionCodecZSTDQAT : public CompressionCodecZSTD
{
public:
    static constexpr auto ZSTDQAT_SUPPORTED_MIN_LEVEL = 1;
    static constexpr auto ZSTDQAT_SUPPORTED_MAX_LEVEL = 12;
    static constexpr int ZSTDQAT_DEVICE_UNINITIALIZED = 0XFFFF;

    explicit CompressionCodecZSTDQAT(int level_);
    ~CompressionCodecZSTDQAT() override;

protected:
    bool isZstdQat() const override { return true; }
    UInt32 doCompressData(const char * source, UInt32 source_size, char * dest) const override;

private:
    const int level;
    ZSTD_CCtx * cctx = nullptr;
    void * sequenceProducerState = nullptr;
    Poco::Logger * log;
    static int qat_state;
};

int CompressionCodecZSTDQAT::qat_state = ZSTDQAT_DEVICE_UNINITIALIZED;

UInt32 CompressionCodecZSTDQAT::doCompressData(const char * source, UInt32 source_size, char * dest) const
{
    size_t compressed_size = ZSTD_compress2(cctx, dest, ZSTD_compressBound(source_size), source, source_size);

    if (ZSTD_isError(compressed_size))
        throw Exception(ErrorCodes::CANNOT_COMPRESS, "Cannot compress with ZSTD_QAT codec: {}", ZSTD_getErrorName(compressed_size));

    return static_cast<UInt32>(compressed_size);
}

void registerCodecZSTDQAT(CompressionCodecFactory & factory)
{
    UInt8 method_code = static_cast<UInt8>(CompressionMethodByte::ZSTD_QPL);
    factory.registerCompressionCodec("ZSTD_QAT", method_code, [&](const ASTPtr & arguments) -> CompressionCodecPtr
    {
        int level = CompressionCodecZSTD::ZSTD_DEFAULT_LEVEL;
        if (arguments && !arguments->children.empty())
        {
            if (arguments->children.size() > 1)
                throw Exception(ErrorCodes::ILLEGAL_SYNTAX_FOR_CODEC_TYPE, "ZSTD_QAT codec must have 1 parameter, given {}", arguments->children.size());

            const auto children = arguments->children;
            const auto * literal = children[0]->as<ASTLiteral>();
            if (!literal)
                throw Exception(ErrorCodes::ILLEGAL_CODEC_PARAMETER, "ZSTD_QAT codec argument must be integer");

            level = static_cast<int>(literal->value.safeGet<UInt64>());
            if (level < CompressionCodecZSTDQAT::ZSTDQAT_SUPPORTED_MIN_LEVEL || level > CompressionCodecZSTDQAT::ZSTDQAT_SUPPORTED_MAX_LEVEL)
                /// that's a hardware limitation
                throw Exception(ErrorCodes::ILLEGAL_CODEC_PARAMETER,
                    "ZSTDQAT codec doesn't support level more than {} and lower than {} , given {}",
                    CompressionCodecZSTDQAT::ZSTDQAT_SUPPORTED_MAX_LEVEL, CompressionCodecZSTDQAT::ZSTDQAT_SUPPORTED_MIN_LEVEL, level);
        }

        return std::make_shared<CompressionCodecZSTDQAT>(level);
    });
}

CompressionCodecZSTDQAT::CompressionCodecZSTDQAT(int level_)
    : CompressionCodecZSTD(level_)
    , level(level_)
    , log(&Poco::Logger::get("CompressionCodecZSTDQAT"))
{
    setCodecDescription("ZSTD_QAT", {std::make_shared<ASTLiteral>(static_cast<UInt64>(level))});

    cctx = ZSTD_createCCtx();

<<<<<<< HEAD
    if(qat_state == ZSTDQAT_DEVICE_UNINITIALIZED)
    {
        qat_state = QZSTD_startQatDevice();
        if(qat_state == QZSTD_OK)
            LOG_DEBUG(log, "Hardware-assisted ZSTD_QAT codec is ready!");
        else
            LOG_WARNING(log, "Initialization of hardware-assisted ZSTD_QAT codec failed, falling back to software ZSTD codec -> status: {}", qat_state);
    }

    if(qat_state == QZSTD_OK)
=======
    const int res = QZSTD_startQatDevice();
    if (res == QZSTD_OK)
>>>>>>> 7e195777
    {
        sequenceProducerState = QZSTD_createSeqProdState();
        ZSTD_registerSequenceProducer(cctx, sequenceProducerState, qatSequenceProducer);
        ZSTD_CCtx_setParameter(cctx, ZSTD_c_enableSeqProducerFallback, 1);
<<<<<<< HEAD
    }
    else
        sequenceProducerState = nullptr;
=======
        LOG_DEBUG(log, "Initialization of hardware-assissted ZSTD_QAT codec successful");
    }
    else
        LOG_WARNING(log, "Initialization of hardware-assisted ZSTD_QAT codec failed. Status: {} (please refer to QZSTD_Status_e in ./contrib/QAT-ZSTD-Plugin/src/qatseqprod.h)", res);
>>>>>>> 7e195777

    ZSTD_CCtx_setParameter(cctx, ZSTD_c_compressionLevel, level);
}

CompressionCodecZSTDQAT::~CompressionCodecZSTDQAT()
{
    if (sequenceProducerState != nullptr)
    {
        QZSTD_freeSeqProdState(sequenceProducerState);
        sequenceProducerState = nullptr;
    }

    ZSTD_freeCCtx(cctx);
    cctx = nullptr;
}

}
#endif<|MERGE_RESOLUTION|>--- conflicted
+++ resolved
@@ -89,35 +89,23 @@
 
     cctx = ZSTD_createCCtx();
 
-<<<<<<< HEAD
     if(qat_state == ZSTDQAT_DEVICE_UNINITIALIZED)
     {
         qat_state = QZSTD_startQatDevice();
         if(qat_state == QZSTD_OK)
-            LOG_DEBUG(log, "Hardware-assisted ZSTD_QAT codec is ready!");
+            LOG_DEBUG(log, "Initialization of hardware-assissted ZSTD_QAT codec successful");
         else
             LOG_WARNING(log, "Initialization of hardware-assisted ZSTD_QAT codec failed, falling back to software ZSTD codec -> status: {}", qat_state);
     }
 
-    if(qat_state == QZSTD_OK)
-=======
-    const int res = QZSTD_startQatDevice();
-    if (res == QZSTD_OK)
->>>>>>> 7e195777
+    if (qat_state == QZSTD_OK)
     {
         sequenceProducerState = QZSTD_createSeqProdState();
         ZSTD_registerSequenceProducer(cctx, sequenceProducerState, qatSequenceProducer);
         ZSTD_CCtx_setParameter(cctx, ZSTD_c_enableSeqProducerFallback, 1);
-<<<<<<< HEAD
     }
     else
         sequenceProducerState = nullptr;
-=======
-        LOG_DEBUG(log, "Initialization of hardware-assissted ZSTD_QAT codec successful");
-    }
-    else
-        LOG_WARNING(log, "Initialization of hardware-assisted ZSTD_QAT codec failed. Status: {} (please refer to QZSTD_Status_e in ./contrib/QAT-ZSTD-Plugin/src/qatseqprod.h)", res);
->>>>>>> 7e195777
 
     ZSTD_CCtx_setParameter(cctx, ZSTD_c_compressionLevel, level);
 }
