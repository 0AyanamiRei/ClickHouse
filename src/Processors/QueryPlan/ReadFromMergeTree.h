--- conflicted
+++ resolved
@@ -184,13 +184,8 @@
 
     AnalysisResultPtr selectRangesToRead(bool find_exact_ranges = false) const;
 
-<<<<<<< HEAD
-    StorageMetadataPtr getStorageMetadata() const { return metadata_for_reading; }
-    const PrewhereInfoPtr & getPrewhereInfo() const { return prewhere_info; }
+    StorageMetadataPtr getStorageMetadata() const { return storage_snapshot->metadata; }
     const LazilyReadInfoPtr & getLazilyReadInfo() const { return lazily_read_info; }
-=======
-    StorageMetadataPtr getStorageMetadata() const { return storage_snapshot->metadata; }
->>>>>>> 6126310b
 
     /// Returns `false` if requested reading cannot be performed.
     bool requestReadingInOrder(size_t prefix_size, int direction, size_t limit);
