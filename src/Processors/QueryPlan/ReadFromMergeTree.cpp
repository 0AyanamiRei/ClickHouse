--- conflicted
+++ resolved
@@ -48,11 +48,8 @@
 #include <Storages/MergeTree/MergeTreeSource.h>
 #include <Storages/MergeTree/RangesInDataPart.h>
 #include <Storages/MergeTree/RequestResponse.h>
-<<<<<<< HEAD
+#include <Storages/Statistics/ConditionSelectivityEstimator.h>
 #include <Storages/VirtualColumnUtils.h>
-=======
-#include <Storages/Statistics/ConditionSelectivityEstimator.h>
->>>>>>> 39c1463e
 #include <Poco/Logger.h>
 #include <Common/JSONBuilder.h>
 #include <Common/logger_useful.h>
@@ -2073,13 +2070,9 @@
             total_marks_pk += part.data_part->index_granularity->getMarksCountWithoutFinal();
         parts_before_pk = parts.size();
 
-<<<<<<< HEAD
-        MergeTreeDataSelectExecutor::filterPartsByQueryConditionCache(result.parts_with_ranges, query_info_, vector_search_parameters, context_, log);
-      
-        auto reader_settings = MergeTreeReaderSettings::create(context_, query_info_);
-=======
+        MergeTreeDataSelectExecutor::filterPartsByQueryConditionCache(parts, query_info_, context_, log);
+
         auto reader_settings = MergeTreeReaderSettings::create(context_, *data.getSettings(), query_info_);
->>>>>>> 39c1463e
         result.parts_with_ranges = MergeTreeDataSelectExecutor::filterPartsByPrimaryKeyAndSkipIndexes(
             parts,
             metadata_snapshot,
@@ -2098,13 +2091,7 @@
             query_info_.isFinal(),
             is_parallel_reading_from_replicas_);
 
-<<<<<<< HEAD
-        if (indexes->use_skip_indexes && !indexes->skip_indexes.useful_indices.empty() && query_info_.isFinal()
-=======
-        MergeTreeDataSelectExecutor::filterPartsByQueryConditionCache(result.parts_with_ranges, query_info_, vector_search_parameters, context_, log);
-
         if (indexes->use_skip_indexes && !indexes->skip_indexes.empty() && query_info_.isFinal()
->>>>>>> 39c1463e
             && settings[Setting::use_skip_indexes_if_final_exact_mode])
         {
             result.parts_with_ranges
