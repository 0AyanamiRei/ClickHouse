--- conflicted
+++ resolved
@@ -1134,14 +1134,8 @@
         indexes);
 }
 
-<<<<<<< HEAD
 static ActionsDAGPtr buildFilterDAG(
     const ContextPtr & context,
-=======
-MergeTreeDataSelectAnalysisResultPtr ReadFromMergeTree::selectRangesToRead(
-    MergeTreeData::DataPartsVector parts,
-    std::vector<AlterConversionsPtr> alter_conversions,
->>>>>>> 7966fa2d
     const PrewhereInfoPtr & prewhere_info,
     const ActionDAGNodes & added_filter_nodes,
     const SelectQueryInfo & query_info)
@@ -1282,6 +1276,7 @@
 
 MergeTreeDataSelectAnalysisResultPtr ReadFromMergeTree::selectRangesToRead(
     MergeTreeData::DataPartsVector parts,
+    std::vector<AlterConversionsPtr> alter_conversions,
     const PrewhereInfoPtr & prewhere_info,
     const ActionDAGNodes & added_filter_nodes,
     const StorageMetadataPtr & metadata_snapshot_base,
