--- conflicted
+++ resolved
@@ -3073,7 +3073,6 @@
         context->getClusterForParallelReplicas()->getShardsInfo().at(0).getAllNodeCount());
 }
 
-<<<<<<< HEAD
 void ReadFromMergeTree::replaceColumnsForTextSearch(const IndexReadColumns & added_columns, const Names & removed_columns)
 {
     if (added_columns.empty())
@@ -3139,11 +3138,11 @@
     }
 
     required_source_columns = all_column_names;
-=======
+}
+
 ConditionSelectivityEstimatorPtr ReadFromMergeTree::getConditionSelectivityEstimator() const
 {
     return data.getConditionSelectivityEstimatorByPredicate(storage_snapshot, nullptr, getContext());
->>>>>>> 416a5903
 }
 
 }