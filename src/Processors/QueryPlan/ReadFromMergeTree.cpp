--- conflicted
+++ resolved
@@ -870,12 +870,8 @@
         !isQueryWithFinal() &&
         data.merging_params.is_deleted_column.empty() &&
         !prewhere_info &&
-<<<<<<< HEAD
         !lazily_read_info &&
-        !reader_settings.use_query_condition_cache)
-=======
         !reader_settings.use_query_condition_cache) /// the query condition cache produces incorrect results with intersecting ranges
->>>>>>> 50999115
     {
         NameSet column_names_set(column_names.begin(), column_names.end());
         Names in_order_column_names_to_read(column_names);
