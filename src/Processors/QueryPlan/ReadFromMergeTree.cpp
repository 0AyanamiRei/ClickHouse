#include <Processors/QueryPlan/ReadFromMergeTree.h>

#include <Core/Settings.h>
#include <IO/Operators.h>
#include <Interpreters/Cluster.h>
#include <Interpreters/Context.h>
#include <Interpreters/ExpressionAnalyzer.h>
#include <Interpreters/ExpressionActions.h>
#include <Interpreters/InterpreterSelectQuery.h>
#include <Interpreters/TreeRewriter.h>
#include <Interpreters/Cache/QueryConditionCache.h>
#include <Parsers/ASTFunction.h>
#include <Parsers/ASTIdentifier.h>
#include <Parsers/ASTLiteral.h>
#include <Parsers/ASTSelectQuery.h>
#include <Parsers/ExpressionListParsers.h>
#include <Parsers/parseIdentifierOrStringLiteral.h>
#include <Processors/ConcatProcessor.h>
#include <Processors/Merges/AggregatingSortedTransform.h>
#include <Processors/Merges/CoalescingSortedTransform.h>
#include <Processors/Merges/CollapsingSortedTransform.h>
#include <Processors/Merges/GraphiteRollupSortedTransform.h>
#include <Processors/Merges/MergingSortedTransform.h>
#include <Processors/Merges/ReplacingSortedTransform.h>
#include <Processors/Merges/SummingSortedTransform.h>
#include <Processors/Merges/VersionedCollapsingTransform.h>
#include <Processors/QueryPlan/IQueryPlanStep.h>
#include <Processors/QueryPlan/PartsSplitter.h>
#include <Processors/Sources/NullSource.h>
#include <Processors/Transforms/ExpressionTransform.h>
#include <Processors/Transforms/FilterTransform.h>
#include <Processors/Transforms/ReverseTransform.h>
#include <Processors/Transforms/SelectByIndicesTransform.h>
#include <Processors/Transforms/VirtualRowTransform.h>
#include <QueryPipeline/QueryPipelineBuilder.h>
#include <Storages/LazilyReadInfo.h>
#include <Storages/MergeTree/MergeTreeDataSelectExecutor.h>
#include <Storages/MergeTree/MergeTreeIndexMinMax.h>
#include <Storages/MergeTree/MergeTreeIndexVectorSimilarity.h>
#include <Storages/MergeTree/MergeTreePrefetchedReadPool.h>
#include <Storages/MergeTree/MergeTreeReadPool.h>
#include <Storages/MergeTree/MergeTreeReadPoolInOrder.h>
#include <Storages/MergeTree/MergeTreeReadPoolParallelReplicas.h>
#include <Storages/MergeTree/MergeTreeReadPoolParallelReplicasInOrder.h>
#include <Storages/MergeTree/LoadedMergeTreeDataPartInfoForReader.h>
#include <Storages/MergeTree/MergeTreeIndexReadResultPool.h>
#include <Storages/MergeTree/MergeTreeSettings.h>
#include <Storages/MergeTree/MergeTreeSource.h>
#include <Storages/MergeTree/RangesInDataPart.h>
#include <Storages/MergeTree/RequestResponse.h>
#include <Poco/Logger.h>
#include <Common/JSONBuilder.h>
#include <Common/logger_useful.h>
#include <Common/thread_local_rng.h>

#include <algorithm>
#include <iterator>
#include <memory>
#include <unordered_map>

#include <fmt/ranges.h>

#include "config.h"

using namespace DB;

namespace
{
template <typename Container, typename Getter>
size_t countPartitions(const Container & parts, Getter get_partition_id)
{
    if (parts.empty())
        return 0;

    String cur_partition_id = get_partition_id(parts[0]);
    size_t unique_partitions = 1;
    for (size_t i = 1; i < parts.size(); ++i)
    {
        if (get_partition_id(parts[i]) != cur_partition_id)
        {
            ++unique_partitions;
            cur_partition_id = get_partition_id(parts[i]);
        }
    }
    return unique_partitions;
}

size_t countPartitions(const RangesInDataParts & parts_with_ranges)
{
    auto get_partition_id = [](const RangesInDataPart & rng) { return rng.data_part->info.getPartitionId(); };
    return countPartitions(parts_with_ranges, get_partition_id);
}

bool restoreDAGInputs(ActionsDAG & dag, const NameSet & inputs)
{
    std::unordered_set<const ActionsDAG::Node *> outputs(dag.getOutputs().begin(), dag.getOutputs().end());
    bool added = false;
    for (const auto * input : dag.getInputs())
    {
        if (inputs.contains(input->result_name) && !outputs.contains(input))
        {
            dag.getOutputs().push_back(input);
            added = true;
        }
    }

    return added;
}

bool restorePrewhereInputs(PrewhereInfo & info, const NameSet & inputs)
{
    bool added = false;
    if (info.row_level_filter)
        added = added || restoreDAGInputs(*info.row_level_filter, inputs);

    added = added || restoreDAGInputs(info.prewhere_actions, inputs);

    return added;
}

}

namespace ProfileEvents
{
    extern const Event SelectedParts;
    extern const Event SelectedPartsTotal;
    extern const Event SelectedRanges;
    extern const Event SelectedMarks;
    extern const Event SelectedMarksTotal;
    extern const Event SelectQueriesWithPrimaryKeyUsage;
}

namespace DB
{

namespace Setting
{
    extern const SettingsBool allow_asynchronous_read_from_io_pool_for_merge_tree;
    extern const SettingsBool allow_prefetched_read_pool_for_local_filesystem;
    extern const SettingsBool allow_prefetched_read_pool_for_remote_filesystem;
    extern const SettingsBool compile_sort_description;
    extern const SettingsBool do_not_merge_across_partitions_select_final;
    extern const SettingsBool enable_vertical_final;
    extern const SettingsBool force_aggregate_partitions_independently;
    extern const SettingsBool force_primary_key;
    extern const SettingsString ignore_data_skipping_indices;
    extern const SettingsUInt64 max_number_of_partitions_for_independent_aggregation;
    extern const SettingsUInt64 max_rows_to_read;
    extern const SettingsUInt64 max_rows_to_read_leaf;
    extern const SettingsMaxThreads max_final_threads;
    extern const SettingsUInt64 max_parser_backtracks;
    extern const SettingsUInt64 max_parser_depth;
    extern const SettingsUInt64 max_query_size;
    extern const SettingsUInt64 max_streams_for_merge_tree_reading;
    extern const SettingsMaxThreads max_threads;
    extern const SettingsUInt64 merge_tree_max_bytes_to_use_cache;
    extern const SettingsUInt64 merge_tree_max_rows_to_use_cache;
    extern const SettingsUInt64 merge_tree_min_bytes_for_concurrent_read_for_remote_filesystem;
    extern const SettingsUInt64 merge_tree_min_rows_for_concurrent_read_for_remote_filesystem;
    extern const SettingsUInt64 merge_tree_min_bytes_for_concurrent_read;
    extern const SettingsUInt64 merge_tree_min_rows_for_concurrent_read;
    extern const SettingsFloat merge_tree_read_split_ranges_into_intersecting_and_non_intersecting_injection_probability;
    extern const SettingsBool merge_tree_use_const_size_tasks_for_remote_reading;
    extern const SettingsUInt64 min_count_to_compile_sort_description;
    extern const SettingsOverflowMode read_overflow_mode;
    extern const SettingsOverflowMode read_overflow_mode_leaf;
    extern const SettingsUInt64 parallel_replicas_count;
    extern const SettingsBool parallel_replicas_local_plan;
    extern const SettingsUInt64 preferred_block_size_bytes;
    extern const SettingsUInt64 preferred_max_column_in_block_size_bytes;
    extern const SettingsUInt64 read_in_order_two_level_merge_threshold;
    extern const SettingsBool split_parts_ranges_into_intersecting_and_non_intersecting_final;
    extern const SettingsBool split_intersecting_parts_ranges_into_layers_final;
    extern const SettingsBool use_skip_indexes;
    extern const SettingsBool use_skip_indexes_if_final;
    extern const SettingsBool use_uncompressed_cache;
    extern const SettingsUInt64 merge_tree_min_read_task_size;
    extern const SettingsBool read_in_order_use_virtual_row;
    extern const SettingsBool use_skip_indexes_if_final_exact_mode;
    extern const SettingsBool use_skip_indexes_on_data_read;
    extern const SettingsBool use_query_condition_cache;
    extern const SettingsNonZeroUInt64 max_parallel_replicas;
    extern const SettingsBool enable_shared_storage_snapshot_in_query;
}

namespace MergeTreeSetting
{
    extern const MergeTreeSettingsUInt64 index_granularity;
    extern const MergeTreeSettingsUInt64 index_granularity_bytes;
}

namespace ErrorCodes
{
    extern const int INDEX_NOT_USED;
    extern const int LOGICAL_ERROR;
    extern const int TOO_MANY_ROWS;
    extern const int CANNOT_PARSE_TEXT;
}

static bool checkAllPartsOnRemoteFS(const RangesInDataParts & parts)
{
    for (const auto & part : parts)
    {
        if (!part.data_part->isStoredOnRemoteDisk())
            return false;
    }
    return true;
}

/// build sort description for output stream
static SortDescription getSortDescriptionForOutputHeader(
    const SharedHeader & output_header,
    const Names & sorting_key_columns,
    const std::vector<bool> & reverse_flags,
    const int sort_direction,
    InputOrderInfoPtr input_order_info,
    PrewhereInfoPtr prewhere_info,
    bool enable_vertical_final)
{
    /// Updating sort description can be done after PREWHERE actions are applied to the header.
    /// After PREWHERE actions are applied, column names in header can differ from storage column names due to aliases
    /// To mitigate it, we're trying to build original header and use it to deduce sorting description
    /// TODO: this approach is fragile, it'd be more robust to update sorting description for the whole plan during plan optimization
    Block original_header = output_header->cloneEmpty();
    if (prewhere_info)
    {
        {
            FindOriginalNodeForOutputName original_column_finder(prewhere_info->prewhere_actions);
            for (auto & column : original_header)
            {
                const auto * original_node = original_column_finder.find(column.name);
                if (original_node)
                    column.name = original_node->result_name;
            }
        }

        if (prewhere_info->row_level_filter)
        {
            FindOriginalNodeForOutputName original_column_finder(*prewhere_info->row_level_filter);
            for (auto & column : original_header)
            {
                const auto * original_node = original_column_finder.find(column.name);
                if (original_node)
                    column.name = original_node->result_name;
            }
        }
    }

    SortDescription sort_description;
    const Block & header = *output_header;
    size_t sort_columns_size = sorting_key_columns.size();
    sort_description.reserve(sort_columns_size);
    for (size_t i = 0; i < sort_columns_size; ++i)
    {
        const auto & sorting_key = sorting_key_columns[i];
        const auto it = std::find_if(
            original_header.begin(), original_header.end(), [&sorting_key](const auto & column) { return column.name == sorting_key; });
        if (it == original_header.end())
            break;

        const size_t column_pos = std::distance(original_header.begin(), it);
        if (!reverse_flags.empty() && reverse_flags[i])
            sort_description.emplace_back((header.begin() + column_pos)->name, sort_direction * -1);
        else
            sort_description.emplace_back((header.begin() + column_pos)->name, sort_direction);
    }

    if (input_order_info && !enable_vertical_final)
    {
        // output_stream.sort_scope = DataStream::SortScope::Stream;
        const size_t used_prefix_of_sorting_key_size = input_order_info->used_prefix_of_sorting_key_size;
        if (sort_description.size() > used_prefix_of_sorting_key_size)
            sort_description.resize(used_prefix_of_sorting_key_size);

        return sort_description;
    }

    return {};
}

void ReadFromMergeTree::AnalysisResult::checkLimits(const Settings & settings, const SelectQueryInfo & query_info_) const
{

    /// Do not check number of read rows if we have reading
    /// in order of sorting key with limit.
    /// In general case, when there exists WHERE clause
    /// it's impossible to estimate number of rows precisely,
    /// because we can stop reading at any time.

    SizeLimits limits;
    if (settings[Setting::read_overflow_mode] == OverflowMode::THROW && settings[Setting::max_rows_to_read] && !query_info_.input_order_info)
        limits = SizeLimits(settings[Setting::max_rows_to_read], 0, settings[Setting::read_overflow_mode]);

    SizeLimits leaf_limits;
    if (settings[Setting::read_overflow_mode_leaf] == OverflowMode::THROW && settings[Setting::max_rows_to_read_leaf] && !query_info_.input_order_info)
        leaf_limits = SizeLimits(settings[Setting::max_rows_to_read_leaf], 0, settings[Setting::read_overflow_mode_leaf]);

    if (limits.max_rows || leaf_limits.max_rows)
    {
        /// Fail fast if estimated number of rows to read exceeds the limit
        size_t total_rows_estimate = selected_rows;
        if (query_info_.trivial_limit > 0 && total_rows_estimate > query_info_.trivial_limit)
        {
            total_rows_estimate = query_info_.trivial_limit;
        }
        limits.check(total_rows_estimate, 0, "rows (controlled by 'max_rows_to_read' setting)", ErrorCodes::TOO_MANY_ROWS);
        leaf_limits.check(
            total_rows_estimate, 0, "rows (controlled by 'max_rows_to_read_leaf' setting)", ErrorCodes::TOO_MANY_ROWS);
    }
}

ReadFromMergeTree::ReadFromMergeTree(
    RangesInDataParts parts_,
    MergeTreeData::MutationsSnapshotPtr mutations_,
    Names all_column_names_,
    const MergeTreeData & data_,
    const SelectQueryInfo & query_info_,
    const StorageSnapshotPtr & storage_snapshot_,
    const ContextPtr & context_,
    size_t max_block_size_,
    size_t num_streams_,
    PartitionIdToMaxBlockPtr max_block_numbers_to_read_,
    LoggerPtr log_,
    AnalysisResultPtr analyzed_result_ptr_,
    bool enable_parallel_reading_,
    std::optional<MergeTreeAllRangesCallback> all_ranges_callback_,
    std::optional<MergeTreeReadTaskCallback> read_task_callback_,
    std::optional<size_t> number_of_current_replica_)
    : SourceStepWithFilter(std::make_shared<const Block>(MergeTreeSelectProcessor::transformHeader(
        storage_snapshot_->getSampleBlockForColumns(all_column_names_),
        {},
        query_info_.prewhere_info)), all_column_names_, query_info_, storage_snapshot_, context_)
    , reader_settings(MergeTreeReaderSettings::create(context_, query_info_))
    , prepared_parts(std::move(parts_))
    , mutations_snapshot(std::move(mutations_))
    , all_column_names(std::move(all_column_names_))
    , data(data_)
    , actions_settings(ExpressionActionsSettings(context_))
    , block_size{
        .max_block_size_rows = max_block_size_,
        .preferred_block_size_bytes = context->getSettingsRef()[Setting::preferred_block_size_bytes],
        .preferred_max_column_in_block_size_bytes = context->getSettingsRef()[Setting::preferred_max_column_in_block_size_bytes]}
    , requested_num_streams(num_streams_)
    , max_block_numbers_to_read(std::move(max_block_numbers_to_read_))
    , log(std::move(log_))
    , analyzed_result_ptr(analyzed_result_ptr_)
    , is_parallel_reading_from_replicas(enable_parallel_reading_)
    , enable_remove_parts_from_snapshot_optimization(!context->getSettingsRef()[Setting::enable_shared_storage_snapshot_in_query] && query_info_.merge_tree_enable_remove_parts_from_snapshot_optimization)
    , number_of_current_replica(number_of_current_replica_)
{
    if (is_parallel_reading_from_replicas)
    {
        if (all_ranges_callback_.has_value())
            all_ranges_callback = all_ranges_callback_.value();
        else
            all_ranges_callback = context->getMergeTreeAllRangesCallback();

        if (read_task_callback_.has_value())
            read_task_callback = read_task_callback_.value();
        else
            read_task_callback = context->getMergeTreeReadTaskCallback();
    }

    const auto & settings = context->getSettingsRef();
    if (settings[Setting::max_streams_for_merge_tree_reading])
    {
        if (settings[Setting::allow_asynchronous_read_from_io_pool_for_merge_tree])
        {
            /// When async reading is enabled, allow to read using more streams.
            /// Will add resize to output_streams_limit to reduce memory usage.
            output_streams_limit = std::min<size_t>(requested_num_streams, settings[Setting::max_streams_for_merge_tree_reading]);
            /// We intentionally set `max_streams` to 1 in InterpreterSelectQuery in case of small limit.
            /// Changing it here to `max_streams_for_merge_tree_reading` proven itself as a threat for performance.
            if (requested_num_streams != 1)
                requested_num_streams = std::max<size_t>(requested_num_streams, settings[Setting::max_streams_for_merge_tree_reading]);
        }
        else
            /// Just limit requested_num_streams otherwise.
            requested_num_streams = std::min<size_t>(requested_num_streams, settings[Setting::max_streams_for_merge_tree_reading]);
    }

    /// Add explicit description.
    setStepDescription(data.getStorageID().getFullNameNotQuoted());
    enable_vertical_final = query_info.isFinal() && context->getSettingsRef()[Setting::enable_vertical_final]
        && data.merging_params.mode == MergeTreeData::MergingParams::Replacing;
}

std::unique_ptr<ReadFromMergeTree> ReadFromMergeTree::createLocalParallelReplicasReadingStep(
    ContextPtr & context_,
    AnalysisResultPtr analyzed_result_ptr_,
    MergeTreeAllRangesCallback all_ranges_callback_,
    MergeTreeReadTaskCallback read_task_callback_,
    size_t replica_number)
{
    const bool enable_parallel_reading = true;
    return std::make_unique<ReadFromMergeTree>(
        getParts(),
        mutations_snapshot,
        all_column_names,
        data,
        getQueryInfo(),
        getStorageSnapshot(),
        context_,
        block_size.max_block_size_rows,
        requested_num_streams,
        max_block_numbers_to_read,
        log,
        std::move(analyzed_result_ptr_),
        enable_parallel_reading,
        all_ranges_callback_,
        read_task_callback_,
        replica_number);
}

Pipe ReadFromMergeTree::readFromPoolParallelReplicas(
    RangesInDataParts parts_with_range,
    const MergeTreeIndexBuildContextPtr & index_build_context,
    Names required_columns,
    PoolSettings pool_settings)
{
    const auto & client_info = context->getClientInfo();

    auto extension = ParallelReadingExtension{
        all_ranges_callback.value(),
        read_task_callback.value(),
        number_of_current_replica.value_or(client_info.number_of_current_replica),
        context->getClusterForParallelReplicas()->getShardsInfo().at(0).getAllNodeCount()};

    auto pool = std::make_shared<MergeTreeReadPoolParallelReplicas>(
        std::move(extension),
        std::move(parts_with_range),
        mutations_snapshot,
        shared_virtual_fields,
        storage_snapshot,
        prewhere_info,
        actions_settings,
        reader_settings,
        required_columns,
        pool_settings,
        block_size,
        context);

    Pipes pipes;

    for (size_t i = 0; i < pool_settings.threads; ++i)
    {
        auto algorithm = std::make_unique<MergeTreeThreadSelectAlgorithm>(i);

        auto processor = std::make_unique<MergeTreeSelectProcessor>(
            pool, std::move(algorithm), prewhere_info, lazily_read_info, actions_settings, reader_settings, index_build_context);

        auto source = std::make_shared<MergeTreeSource>(std::move(processor), data.getLogName());
        pipes.emplace_back(std::move(source));
    }

    return Pipe::unitePipes(std::move(pipes));
}


Pipe ReadFromMergeTree::readFromPool(
    RangesInDataParts parts_with_range,
    const MergeTreeIndexBuildContextPtr & index_build_context,
    Names required_columns,
    PoolSettings pool_settings)
{
    size_t total_rows = parts_with_range.getRowsCountAllParts();

    if (query_info.trivial_limit > 0 && query_info.trivial_limit < total_rows)
        total_rows = query_info.trivial_limit;

    const auto & settings = context->getSettingsRef();

    /// round min_marks_to_read up to nearest multiple of block_size expressed in marks
    /// If granularity is adaptive it doesn't make sense
    /// Maybe it will make sense to add settings `max_block_size_bytes`
    if (block_size.max_block_size_rows && !data.canUseAdaptiveGranularity())
    {
        size_t fixed_index_granularity = (*data.getSettings())[MergeTreeSetting::index_granularity];
        pool_settings.min_marks_for_concurrent_read
            = (pool_settings.min_marks_for_concurrent_read * fixed_index_granularity + block_size.max_block_size_rows - 1)
            / block_size.max_block_size_rows * block_size.max_block_size_rows / fixed_index_granularity;
    }

    bool all_parts_are_remote = true;
    bool all_parts_are_local = true;
    for (const auto & part : parts_with_range)
    {
        const bool is_remote = part.data_part->isStoredOnRemoteDisk();
        all_parts_are_local &= !is_remote;
        all_parts_are_remote &= is_remote;
    }

    MergeTreeReadPoolPtr pool;

    bool allow_prefetched_remote = all_parts_are_remote && settings[Setting::allow_prefetched_read_pool_for_remote_filesystem]
        && MergeTreePrefetchedReadPool::checkReadMethodAllowed(reader_settings.read_settings.remote_fs_method);

    bool allow_prefetched_local = all_parts_are_local && settings[Setting::allow_prefetched_read_pool_for_local_filesystem]
        && MergeTreePrefetchedReadPool::checkReadMethodAllowed(reader_settings.read_settings.local_fs_method);

    /** Do not use prefetched read pool if query is trivial limit query.
      * Because time spend during filling per thread tasks can be greater than whole query
      * execution for big tables with small limit.
      */
    bool use_prefetched_read_pool = query_info.trivial_limit == 0 && (allow_prefetched_remote || allow_prefetched_local);

    if (use_prefetched_read_pool)
    {
        pool = std::make_shared<MergeTreePrefetchedReadPool>(
            std::move(parts_with_range),
            mutations_snapshot,
            shared_virtual_fields,
            storage_snapshot,
            prewhere_info,
            actions_settings,
            reader_settings,
            required_columns,
            pool_settings,
            block_size,
            context);
    }
    else
    {
        pool = std::make_shared<MergeTreeReadPool>(
            std::move(parts_with_range),
            mutations_snapshot,
            shared_virtual_fields,
            storage_snapshot,
            prewhere_info,
            actions_settings,
            reader_settings,
            required_columns,
            pool_settings,
            block_size,
            context);
    }

    LOG_DEBUG(log, "Reading approx. {} rows with {} streams", total_rows, pool_settings.threads);

    Pipes pipes;
    for (size_t i = 0; i < pool_settings.threads; ++i)
    {
        auto algorithm = std::make_unique<MergeTreeThreadSelectAlgorithm>(i);

        auto processor = std::make_unique<MergeTreeSelectProcessor>(
            pool,
            std::move(algorithm),
            prewhere_info,
            lazily_read_info,
            actions_settings,
            reader_settings,
            index_build_context);

        auto source = std::make_shared<MergeTreeSource>(std::move(processor), data.getLogName());

        if (i == 0)
            source->addTotalRowsApprox(total_rows);

        pipes.emplace_back(std::move(source));
    }

    auto pipe = Pipe::unitePipes(std::move(pipes));
    if (output_streams_limit && output_streams_limit < pipe.numOutputPorts())
        pipe.resize(output_streams_limit);
    return pipe;
}

Pipe ReadFromMergeTree::readInOrder(
    RangesInDataParts parts_with_ranges,
    const MergeTreeIndexBuildContextPtr & index_build_context,
    Names required_columns,
    PoolSettings pool_settings,
    ReadType read_type,
    UInt64 read_limit)
{
    /// For reading in order it makes sense to read only
    /// one range per task to reduce number of read rows.
    bool has_limit_below_one_block = read_type != ReadType::Default && read_limit && read_limit < block_size.max_block_size_rows;
    MergeTreeReadPoolPtr pool;

    if (is_parallel_reading_from_replicas)
    {
        const auto & client_info = context->getClientInfo();
        ParallelReadingExtension extension{
            all_ranges_callback.value(),
            read_task_callback.value(),
            number_of_current_replica.value_or(client_info.number_of_current_replica),
            context->getClusterForParallelReplicas()->getShardsInfo().at(0).getAllNodeCount()};

        CoordinationMode mode = read_type == ReadType::InOrder
            ? CoordinationMode::WithOrder
            : CoordinationMode::ReverseOrder;

        pool = std::make_shared<MergeTreeReadPoolParallelReplicasInOrder>(
            std::move(extension),
            mode,
            parts_with_ranges,
            mutations_snapshot,
            shared_virtual_fields,
            has_limit_below_one_block,
            storage_snapshot,
            prewhere_info,
            actions_settings,
            reader_settings,
            required_columns,
            pool_settings,
            block_size,
            context);
    }
    else
    {
        pool = std::make_shared<MergeTreeReadPoolInOrder>(
            has_limit_below_one_block,
            read_type,
            parts_with_ranges,
            mutations_snapshot,
            shared_virtual_fields,
            storage_snapshot,
            prewhere_info,
            actions_settings,
            reader_settings,
            required_columns,
            pool_settings,
            block_size,
            context);
    }

    /// If parallel replicas enabled, set total rows in progress here only on initiator with local plan
    /// Otherwise rows will counted multiple times
    const UInt64 in_order_limit = query_info.input_order_info ? query_info.input_order_info->limit : 0;
    const bool set_total_rows_approx = !is_parallel_reading_from_replicas || isParallelReplicasLocalPlanForInitiator();

    Pipes pipes;
    for (size_t i = 0; i < parts_with_ranges.size(); ++i)
    {
        const auto & part_with_ranges = parts_with_ranges[i];

        UInt64 total_rows = part_with_ranges.getRowsCount();
        if (query_info.trivial_limit > 0 && query_info.trivial_limit < total_rows)
            total_rows = query_info.trivial_limit;
        else if (in_order_limit > 0 && in_order_limit < total_rows)
            total_rows = in_order_limit;

        LOG_TRACE(log, "Reading {} ranges in{}order from part {}, approx. {} rows starting from {}",
            part_with_ranges.ranges.size(),
            read_type == ReadType::InReverseOrder ? " reverse " : " ",
            part_with_ranges.data_part->name, total_rows,
            part_with_ranges.data_part->index_granularity->getMarkStartingRow(part_with_ranges.ranges.front().begin));

        MergeTreeSelectAlgorithmPtr algorithm;
        if (read_type == ReadType::InReverseOrder)
            algorithm = std::make_unique<MergeTreeInReverseOrderSelectAlgorithm>(i);
        else
            algorithm = std::make_unique<MergeTreeInOrderSelectAlgorithm>(i);

        auto processor = std::make_unique<MergeTreeSelectProcessor>(
            pool, std::move(algorithm), prewhere_info, lazily_read_info, actions_settings, reader_settings, index_build_context);

        processor->addPartLevelToChunk(isQueryWithFinal());

        auto source = std::make_shared<MergeTreeSource>(std::move(processor), data.getLogName());
        if (set_total_rows_approx)
            source->addTotalRowsApprox(total_rows);

        Pipe pipe(source);

        if (virtual_row_conversion && (read_type == ReadType::InOrder))
        {
            const auto & index = part_with_ranges.data_part->getIndex();
            const auto & primary_key = storage_snapshot->metadata->primary_key;
            size_t mark_range_begin = part_with_ranges.ranges.front().begin;

            ColumnsWithTypeAndName pk_columns;
            size_t num_columns = virtual_row_conversion->getRequiredColumnsWithTypes().size();
            pk_columns.reserve(num_columns);

            for (size_t j = 0; j < num_columns; ++j)
            {
                auto column = primary_key.data_types[j]->createColumn()->cloneEmpty();
                column->insert((*(*index)[j])[mark_range_begin]);
                pk_columns.push_back({std::move(column), primary_key.data_types[j], primary_key.column_names[j]});
            }

            Block pk_block(std::move(pk_columns));

            pipe.addSimpleTransform([&](const SharedHeader & header)
            {
                return std::make_shared<VirtualRowTransform>(header, pk_block, virtual_row_conversion);
            });
        }

        pipes.emplace_back(std::move(pipe));
    }

    auto pipe = Pipe::unitePipes(std::move(pipes));

    if (read_type == ReadType::InReverseOrder)
    {
        pipe.addSimpleTransform([&](const SharedHeader & header)
        {
            return std::make_shared<ReverseTransform>(header);
        });
    }

    return pipe;
}

Pipe ReadFromMergeTree::read(
    RangesInDataParts parts_with_range,
    const MergeTreeIndexBuildContextPtr & index_build_context,
    Names required_columns,
    ReadType read_type,
    size_t max_streams,
    size_t min_marks_for_concurrent_read,
    bool use_uncompressed_cache)
{
    const auto & settings = context->getSettingsRef();
    size_t sum_marks = parts_with_range.getMarksCountAllParts();

    const size_t total_query_nodes = is_parallel_reading_from_replicas
        ? std::min<size_t>(
              context->getClusterForParallelReplicas()->getShardsInfo().at(0).getAllNodeCount(),
              context->getSettingsRef()[Setting::max_parallel_replicas])
        : 1;

    PoolSettings pool_settings{
        .threads = max_streams,
        .sum_marks = sum_marks,
        .min_marks_for_concurrent_read = min_marks_for_concurrent_read,
        .preferred_block_size_bytes = settings[Setting::preferred_block_size_bytes],
        .use_uncompressed_cache = use_uncompressed_cache,
        .use_const_size_tasks_for_remote_reading = settings[Setting::merge_tree_use_const_size_tasks_for_remote_reading],
        .total_query_nodes = total_query_nodes,
    };

    if (read_type == ReadType::ParallelReplicas)
        return readFromPoolParallelReplicas(
            std::move(parts_with_range), index_build_context, std::move(required_columns), std::move(pool_settings));

    /// Reading from default thread pool is beneficial for remote storage because of new prefetches.
    if (read_type == ReadType::Default && (max_streams > 1 || checkAllPartsOnRemoteFS(parts_with_range)))
        return readFromPool(
            std::move(parts_with_range), index_build_context, std::move(required_columns), std::move(pool_settings));

    auto pipe = readInOrder(parts_with_range, index_build_context, required_columns, pool_settings, read_type, /*limit=*/0);

    /// Use ConcatProcessor to concat sources together.
    /// It is needed to read in parts order (and so in PK order) if single thread is used.
    if (read_type == ReadType::Default && pipe.numOutputPorts() > 1)
        pipe.addTransform(std::make_shared<ConcatProcessor>(pipe.getSharedHeader(), pipe.numOutputPorts()));

    return pipe;
}

namespace
{

struct PartRangesReadInfo
{
    std::vector<size_t> sum_marks_in_parts;

    size_t sum_marks = 0;
    size_t total_rows = 0;
    size_t adaptive_parts = 0;
    size_t index_granularity_bytes = 0;
    size_t max_marks_to_use_cache = 0;
    size_t min_marks_for_concurrent_read = 0;
    bool use_uncompressed_cache = false;

    PartRangesReadInfo(
        const RangesInDataParts & parts,
        const Settings & settings,
        const MergeTreeSettings & data_settings)
    {
        /// Count marks for each part.
        sum_marks_in_parts.resize(parts.size());

        for (size_t i = 0; i < parts.size(); ++i)
        {
            total_rows += parts[i].getRowsCount();
            sum_marks_in_parts[i] = parts[i].getMarksCount();
            sum_marks += sum_marks_in_parts[i];

            if (parts[i].data_part->index_granularity_info.mark_type.adaptive)
                ++adaptive_parts;
        }

        if (adaptive_parts > parts.size() / 2)
            index_granularity_bytes = data_settings[MergeTreeSetting::index_granularity_bytes];

        max_marks_to_use_cache = MergeTreeDataSelectExecutor::roundRowsOrBytesToMarks(
            settings[Setting::merge_tree_max_rows_to_use_cache],
            settings[Setting::merge_tree_max_bytes_to_use_cache],
            data_settings[MergeTreeSetting::index_granularity],
            index_granularity_bytes);

        auto all_parts_on_remote_disk = checkAllPartsOnRemoteFS(parts);

        size_t min_rows_for_concurrent_read;
        size_t min_bytes_for_concurrent_read;
        if (all_parts_on_remote_disk)
        {
            min_rows_for_concurrent_read = settings[Setting::merge_tree_min_rows_for_concurrent_read_for_remote_filesystem];
            min_bytes_for_concurrent_read = settings[Setting::merge_tree_min_bytes_for_concurrent_read_for_remote_filesystem];
        }
        else
        {
            min_rows_for_concurrent_read = settings[Setting::merge_tree_min_rows_for_concurrent_read];
            min_bytes_for_concurrent_read = settings[Setting::merge_tree_min_bytes_for_concurrent_read];
        }

        min_marks_for_concurrent_read = MergeTreeDataSelectExecutor::minMarksForConcurrentRead(
            min_rows_for_concurrent_read, min_bytes_for_concurrent_read,
            data_settings[MergeTreeSetting::index_granularity], index_granularity_bytes, settings[Setting::merge_tree_min_read_task_size], sum_marks);

        use_uncompressed_cache = settings[Setting::use_uncompressed_cache];
        if (sum_marks > max_marks_to_use_cache)
            use_uncompressed_cache = false;
    }
};

}

Pipe ReadFromMergeTree::readByLayers(
    const RangesInDataParts & parts_with_ranges,
    SplitPartsByRanges split_parts,
    const MergeTreeIndexBuildContextPtr & index_build_context,
    const Names & column_names,
    const InputOrderInfoPtr & input_order_info)
{
    const auto & settings = context->getSettingsRef();
    const auto data_settings = data.getSettings();

    LOG_TRACE(log, "Spreading mark ranges among streams (reading by layers)");

    PartRangesReadInfo info(parts_with_ranges, settings, *data_settings);
    if (0 == info.sum_marks)
        return {};

    ReadingInOrderStepGetter reading_step_getter;
    Names in_order_column_names_to_read;
    SortDescription sort_description;

    if (reader_settings.read_in_order)
    {
        NameSet column_names_set(column_names.begin(), column_names.end());
        in_order_column_names_to_read = column_names;

        /// Add columns needed to calculate the sorting expression
        for (const auto & column_name : storage_snapshot->metadata->getColumnsRequiredForSortingKey())
        {
            if (column_names_set.contains(column_name))
                continue;

            in_order_column_names_to_read.push_back(column_name);
            column_names_set.insert(column_name);
        }
        auto sorting_expr = storage_snapshot->metadata->getSortingKey().expression;
        const auto & sorting_columns = storage_snapshot->metadata->getSortingKey().column_names;
        std::vector<bool> reverse_flags = storage_snapshot->metadata->getSortingKeyReverseFlags();

        sort_description.compile_sort_description = settings[Setting::compile_sort_description];
        sort_description.min_count_to_compile_sort_description = settings[Setting::min_count_to_compile_sort_description];

        sort_description.reserve(input_order_info->used_prefix_of_sorting_key_size);
        for (size_t i = 0; i < input_order_info->used_prefix_of_sorting_key_size; ++i)
        {
            if (!reverse_flags.empty() && reverse_flags[i])
                sort_description.emplace_back(sorting_columns[i], input_order_info->direction * -1);
            else
                sort_description.emplace_back(sorting_columns[i], input_order_info->direction);
        }

        reading_step_getter
            = [this, &index_build_context, &in_order_column_names_to_read, &info, sorting_expr, &sort_description](auto parts)
        {
            auto pipe = this->read(
                std::move(parts),
                index_build_context,
                in_order_column_names_to_read,
                ReadType::InOrder,
                1 /* num_streams */,
                0 /* min_marks_for_concurrent_read */,
                info.use_uncompressed_cache);

            if (pipe.empty())
            {
                auto header = std::make_shared<const Block>(MergeTreeSelectProcessor::transformHeader(
                    storage_snapshot->getSampleBlockForColumns(in_order_column_names_to_read),
                    lazily_read_info,
                    query_info.prewhere_info));
                pipe = Pipe(std::make_shared<NullSource>(header));
            }

            pipe.addSimpleTransform([sorting_expr](const SharedHeader & header)
            {
                return std::make_shared<ExpressionTransform>(header, sorting_expr);
            });

            if (pipe.numOutputPorts() != 1)
            {
                auto transform = std::make_shared<MergingSortedTransform>(
                    pipe.getSharedHeader(),
                    pipe.numOutputPorts(),
                    sort_description,
                    block_size.max_block_size_rows,
                    /*max_block_size_bytes=*/0,
                    SortingQueueStrategy::Batch,
                    0,
                    false,
                    nullptr,
                    false,
                    /*apply_virtual_row_conversions*/ false);

                pipe.addTransform(std::move(transform));
            }

            return pipe;
        };
    }
    else
    {
        reading_step_getter = [this, &index_build_context, &column_names, &info](auto parts)
        {
            return this->read(
                std::move(parts),
                index_build_context,
                column_names,
                ReadType::Default,
                1 /* num_streams */,
                info.min_marks_for_concurrent_read,
                info.use_uncompressed_cache);
        };
    }

    auto pipes = ::readByLayers(
        std::move(split_parts),
        storage_snapshot->metadata->getPrimaryKey(),
        std::move(reading_step_getter),
        false,
        context);
    return Pipe::unitePipes(std::move(pipes));
}

Pipe ReadFromMergeTree::spreadMarkRangesAmongStreams(
    RangesInDataParts && parts_with_ranges,
    const MergeTreeIndexBuildContextPtr & index_build_context,
    size_t num_streams,
    const Names & column_names)
{
    const auto & settings = context->getSettingsRef();
    const auto data_settings = data.getSettings();

    LOG_TRACE(log, "Spreading mark ranges among streams (default reading)");

    PartRangesReadInfo info(parts_with_ranges, settings, *data_settings);
    Names tmp_column_names(column_names.begin(), column_names.end());

    if (0 == info.sum_marks)
        return {};

    if (num_streams > 1)
    {
        /// Reduce the number of num_streams if the data is small.
        if (info.sum_marks < num_streams * info.min_marks_for_concurrent_read && parts_with_ranges.size() < num_streams)
        {
            /*
            If the data is fragmented, then allocate the size of parts to num_streams. If the data is not fragmented, besides the sum_marks and
            min_marks_for_concurrent_read, involve the system cores to get the num_streams. Increase the num_streams and decrease the min_marks_for_concurrent_read
            if the data is small but system has plentiful cores. It helps to improve the parallel performance of `MergeTreeRead` significantly.
            Make sure the new num_streams `num_streams * increase_num_streams_ratio` will not exceed the previous calculated prev_num_streams.
            The new info.min_marks_for_concurrent_read `info.min_marks_for_concurrent_read / increase_num_streams_ratio` should be larger than 8.
            https://github.com/ClickHouse/ClickHouse/pull/53867
            */
            if ((info.sum_marks + info.min_marks_for_concurrent_read - 1) / info.min_marks_for_concurrent_read > parts_with_ranges.size())
            {
                const size_t prev_num_streams = num_streams;
                num_streams = (info.sum_marks + info.min_marks_for_concurrent_read - 1) / info.min_marks_for_concurrent_read;
                const size_t increase_num_streams_ratio = std::min(prev_num_streams / num_streams, info.min_marks_for_concurrent_read / 8);
                if (increase_num_streams_ratio > 1)
                {
                    num_streams = num_streams * increase_num_streams_ratio;
                    info.min_marks_for_concurrent_read = (info.sum_marks + num_streams - 1) / num_streams;
                }
            }
            else
                num_streams = parts_with_ranges.size();
        }
    }

    auto read_type = is_parallel_reading_from_replicas ? ReadType::ParallelReplicas : ReadType::Default;

    double read_split_ranges_into_intersecting_and_non_intersecting_injection_probability
        = settings[Setting::merge_tree_read_split_ranges_into_intersecting_and_non_intersecting_injection_probability];
    std::bernoulli_distribution fault(read_split_ranges_into_intersecting_and_non_intersecting_injection_probability);

    if (read_type != ReadType::ParallelReplicas &&
        num_streams > 1 &&
        read_split_ranges_into_intersecting_and_non_intersecting_injection_probability > 0.0 &&
        fault(thread_local_rng) &&
        !isQueryWithFinal() &&
        data.merging_params.is_deleted_column.empty() &&
        !prewhere_info &&
        !lazily_read_info &&
        !reader_settings.use_query_condition_cache && /// the query condition cache produces incorrect results with intersecting ranges
        !isVectorColumnReplaced()) /// Vector search optimization needs ranges & offsets to be stable
    {
        NameSet column_names_set(column_names.begin(), column_names.end());
        Names in_order_column_names_to_read(column_names);

        /// Add columns needed to calculate the sorting expression
        for (const auto & column_name : storage_snapshot->metadata->getColumnsRequiredForSortingKey())
        {
            if (column_names_set.contains(column_name))
                continue;

            in_order_column_names_to_read.push_back(column_name);
            column_names_set.insert(column_name);
        }

        auto in_order_reading_step_getter = [this, &index_build_context, &in_order_column_names_to_read, &info](auto parts)
        {
            return this->read(
                std::move(parts),
                index_build_context,
                in_order_column_names_to_read,
                ReadType::InOrder,
                1 /* num_streams */,
                0 /* min_marks_for_concurrent_read */,
                info.use_uncompressed_cache);
        };

        auto sorting_expr = storage_snapshot->metadata->getSortingKey().expression;

        SplitPartsWithRangesByPrimaryKeyResult split_ranges_result = splitPartsWithRangesByPrimaryKey(
            storage_snapshot->metadata->getPrimaryKey(),
            storage_snapshot->metadata->getSortingKey(),
            std::move(sorting_expr),
            std::move(parts_with_ranges),
            num_streams,
            context,
            std::move(in_order_reading_step_getter),
            true /*split_parts_ranges_into_intersecting_and_non_intersecting_final*/,
            true /*split_intersecting_parts_ranges_into_layers*/);

        auto merging_pipes = std::move(split_ranges_result.merging_pipes);
        auto non_intersecting_parts_ranges_read_pipe = read(
            std::move(split_ranges_result.non_intersecting_parts_ranges),
            index_build_context,
            tmp_column_names,
            read_type,
            num_streams,
            info.min_marks_for_concurrent_read,
            info.use_uncompressed_cache);

        if (merging_pipes.empty())
            return non_intersecting_parts_ranges_read_pipe;

        Pipes pipes;
        pipes.resize(2);
        pipes[0] = Pipe::unitePipes(std::move(merging_pipes));
        pipes[1] = std::move(non_intersecting_parts_ranges_read_pipe);

        auto conversion_action = ActionsDAG::makeConvertingActions(
            pipes[0].getHeader().getColumnsWithTypeAndName(),
            pipes[1].getHeader().getColumnsWithTypeAndName(),
            ActionsDAG::MatchColumnsMode::Name);
        auto converting_expr = std::make_shared<ExpressionActions>(std::move(conversion_action));
        pipes[0].addSimpleTransform(
            [converting_expr](const SharedHeader & header)
            {
                return std::make_shared<ExpressionTransform>(header, converting_expr);
            });
        return Pipe::unitePipes(std::move(pipes));
    }

    return read(std::move(parts_with_ranges),
        index_build_context,
        tmp_column_names,
        read_type,
        num_streams,
        info.min_marks_for_concurrent_read,
        info.use_uncompressed_cache);
}

static ActionsDAG createProjection(const Block & header)
{
    return ActionsDAG(header.getNamesAndTypesList());
}

Pipe ReadFromMergeTree::spreadMarkRangesAmongStreamsWithOrder(
    RangesInDataParts && parts_with_ranges,
    const MergeTreeIndexBuildContextPtr & index_build_context,
    size_t num_streams,
    const Names & column_names,
    std::optional<ActionsDAG> & out_projection,
    const InputOrderInfoPtr & input_order_info)
{
    const auto & settings = context->getSettingsRef();
    const auto data_settings = data.getSettings();

    LOG_TRACE(log, "Spreading ranges among streams with order");

    PartRangesReadInfo info(parts_with_ranges, settings, *data_settings);

    Pipes res;

    if (info.sum_marks == 0)
        return {};

    /// PREWHERE actions can remove some input columns (which are needed only for prewhere condition).
    /// In case of read-in-order, PREWHERE is executed before sorting. But removed columns could be needed for sorting key.
    /// To fix this, we prohibit removing any input in prewhere actions. Instead, projection actions will be added after sorting.
    /// See 02354_read_in_order_prewhere.sql as an example.
    bool have_input_columns_removed_after_prewhere = false;
    if (prewhere_info)
    {
        NameSet sorting_columns;
        for (const auto & column : storage_snapshot->metadata->getSortingKey().expression->getRequiredColumnsWithTypes())
            sorting_columns.insert(column.name);

        have_input_columns_removed_after_prewhere = restorePrewhereInputs(*prewhere_info, sorting_columns);
    }

    /// Let's split ranges to avoid reading much data.
    auto split_ranges
        = [rows_granularity = (*data_settings)[MergeTreeSetting::index_granularity], my_max_block_size = block_size.max_block_size_rows]
        (const auto & ranges, int direction)
    {
        MarkRanges new_ranges;
        const size_t max_marks_in_range = (my_max_block_size + rows_granularity - 1) / rows_granularity;
        size_t marks_in_range = 1;

        if (direction == 1)
        {
            /// Split first few ranges to avoid reading much data.
            bool split = false;
            for (auto range : ranges)
            {
                while (!split && range.begin + marks_in_range < range.end)
                {
                    new_ranges.emplace_back(range.begin, range.begin + marks_in_range);
                    range.begin += marks_in_range;
                    marks_in_range *= 2;

                    if (marks_in_range > max_marks_in_range)
                        split = true;
                }
                new_ranges.emplace_back(range.begin, range.end);
            }
        }
        else
        {
            /// Split all ranges to avoid reading much data, because we have to
            ///  store whole range in memory to reverse it.
            for (auto it = ranges.rbegin(); it != ranges.rend(); ++it)
            {
                auto range = *it;
                while (range.begin + marks_in_range < range.end)
                {
                    new_ranges.emplace_front(range.end - marks_in_range, range.end);
                    range.end -= marks_in_range;
                    marks_in_range = std::min(marks_in_range * 2, max_marks_in_range);
                }
                new_ranges.emplace_front(range.begin, range.end);
            }
        }

        return new_ranges;
    };

    if (num_streams > 1)
    {
        /// Reduce num_streams if requested value is unnecessarily large.
        ///
        /// Additional increase of streams number in case of skewed parts, like it's
        /// done in `spreadMarkRangesAmongStreams` won't affect overall performance
        /// due to the single downstream `MergingSortedTransform`.
        if (info.sum_marks < num_streams * info.min_marks_for_concurrent_read && parts_with_ranges.size() < num_streams)
        {
            num_streams = std::max(
                (info.sum_marks + info.min_marks_for_concurrent_read - 1) / info.min_marks_for_concurrent_read, parts_with_ranges.size());
        }
    }

    const bool need_preliminary_merge = (parts_with_ranges.size() > settings[Setting::read_in_order_two_level_merge_threshold]);

    const auto read_type = input_order_info->direction == 1 ? ReadType::InOrder : ReadType::InReverseOrder;

    const size_t total_query_nodes = is_parallel_reading_from_replicas
        ? std::min<size_t>(
              context->getClusterForParallelReplicas()->getShardsInfo().at(0).getAllNodeCount(),
              context->getSettingsRef()[Setting::max_parallel_replicas])
        : 1;

    PoolSettings pool_settings{
        .threads = num_streams,
        .sum_marks = parts_with_ranges.getMarksCountAllParts(),
        .min_marks_for_concurrent_read = info.min_marks_for_concurrent_read,
        .preferred_block_size_bytes = settings[Setting::preferred_block_size_bytes],
        .use_uncompressed_cache = info.use_uncompressed_cache,
        .total_query_nodes = total_query_nodes,
    };

    Pipes pipes;
    /// For parallel replicas the split will be performed on the initiator side.
    if (is_parallel_reading_from_replicas)
    {
        pipes.emplace_back(readInOrder(
            std::move(parts_with_ranges), index_build_context, column_names, pool_settings, read_type, input_order_info->limit));
    }
    else
    {
        const size_t min_marks_per_stream = (info.sum_marks - 1) / num_streams + 1;

        std::vector<RangesInDataParts> split_parts_and_ranges;
        split_parts_and_ranges.reserve(num_streams);

        for (size_t i = 0; i < num_streams && !parts_with_ranges.empty(); ++i)
        {
            size_t need_marks = min_marks_per_stream;
            RangesInDataParts new_parts;

            /// Loop over parts.
            /// We will iteratively take part or some subrange of a part from the back
            ///  and assign a stream to read from it.
            while (need_marks > 0 && !parts_with_ranges.empty())
            {
                RangesInDataPart part = parts_with_ranges.back();
                parts_with_ranges.pop_back();
                size_t & marks_in_part = info.sum_marks_in_parts.back();

                /// We will not take too few rows from a part.
                if (marks_in_part >= info.min_marks_for_concurrent_read && need_marks < info.min_marks_for_concurrent_read)
                    need_marks = info.min_marks_for_concurrent_read;

                /// Do not leave too few rows in the part.
                if (marks_in_part > need_marks && marks_in_part - need_marks < info.min_marks_for_concurrent_read)
                    need_marks = marks_in_part;

                MarkRanges ranges_to_get_from_part;

                /// We take full part if it contains enough marks or
                /// if we know limit and part contains less than 'limit' rows.
                bool take_full_part = marks_in_part <= need_marks || (input_order_info->limit && input_order_info->limit < part.getRowsCount());

                /// We take the whole part if it is small enough.
                if (take_full_part)
                {
                    ranges_to_get_from_part = part.ranges;

                    need_marks -= marks_in_part;
                    info.sum_marks_in_parts.pop_back();
                }
                else
                {
                    /// Loop through ranges in part. Take enough ranges to cover "need_marks".
                    while (need_marks > 0)
                    {
                        if (part.ranges.empty())
                            throw Exception(ErrorCodes::LOGICAL_ERROR, "Unexpected end of ranges while spreading marks among streams");

                        MarkRange & range = part.ranges.front();

                        const size_t marks_in_range = range.end - range.begin;
                        const size_t marks_to_get_from_range = std::min(marks_in_range, need_marks);

                        ranges_to_get_from_part.emplace_back(range.begin, range.begin + marks_to_get_from_range);
                        range.begin += marks_to_get_from_range;
                        marks_in_part -= marks_to_get_from_range;
                        need_marks -= marks_to_get_from_range;
                        if (range.begin == range.end)
                            part.ranges.pop_front();
                    }
                    parts_with_ranges.emplace_back(part);
                }

                ranges_to_get_from_part = split_ranges(ranges_to_get_from_part, input_order_info->direction);
                new_parts.emplace_back(
                    part.data_part,
                    part.parent_part,
                    part.part_index_in_query,
                    part.part_starting_offset_in_query,
                    std::move(ranges_to_get_from_part));
            }

            split_parts_and_ranges.emplace_back(std::move(new_parts));
        }

        for (auto && item : split_parts_and_ranges)
            pipes.emplace_back(readInOrder(
                std::move(item), index_build_context, column_names, pool_settings, read_type, input_order_info->limit));
    }

    Block pipe_header;
    if (!pipes.empty())
        pipe_header = pipes.front().getHeader();

    if (need_preliminary_merge || output_each_partition_through_separate_port)
    {
        size_t prefix_size = input_order_info->used_prefix_of_sorting_key_size;
        auto order_key_prefix_ast = storage_snapshot->metadata->getSortingKey().expression_list_ast->clone();
        order_key_prefix_ast->children.resize(prefix_size);

        auto syntax_result = TreeRewriter(context).analyze(order_key_prefix_ast, storage_snapshot->metadata->getColumns().get(GetColumnsOptions(GetColumnsOptions::AllPhysical).withSubcolumns()));
        auto sorting_key_prefix_expr = ExpressionAnalyzer(order_key_prefix_ast, syntax_result, context).getActionsDAG(false);
        const auto & sorting_columns = storage_snapshot->metadata->getSortingKey().column_names;
        std::vector<bool> reverse_flags = storage_snapshot->metadata->getSortingKeyReverseFlags();

        SortDescription sort_description;
        sort_description.compile_sort_description = settings[Setting::compile_sort_description];
        sort_description.min_count_to_compile_sort_description = settings[Setting::min_count_to_compile_sort_description];

        sort_description.reserve(prefix_size);
        for (size_t i = 0; i < prefix_size; ++i)
        {
            if (!reverse_flags.empty() && reverse_flags[i])
                sort_description.emplace_back(sorting_columns[i], input_order_info->direction * -1);
            else
                sort_description.emplace_back(sorting_columns[i], input_order_info->direction);
        }

        auto sorting_key_expr = std::make_shared<ExpressionActions>(std::move(sorting_key_prefix_expr));

        auto merge_streams = [&](Pipe & pipe)
        {
            pipe.addSimpleTransform([sorting_key_expr](const SharedHeader & header)
                                    { return std::make_shared<ExpressionTransform>(header, sorting_key_expr); });

            if (pipe.numOutputPorts() > 1)
            {
                auto transform = std::make_shared<MergingSortedTransform>(
                    pipe.getSharedHeader(),
                    pipe.numOutputPorts(),
                    sort_description,
                    block_size.max_block_size_rows,
                    /*max_block_size_bytes=*/0,
                    SortingQueueStrategy::Batch,
                    0,
                    false,
                    nullptr,
                    false,
                    /*apply_virtual_row_conversions*/ false);

                pipe.addTransform(std::move(transform));
            }
        };

        if (!pipes.empty() && output_each_partition_through_separate_port)
        {
            /// In contrast with usual aggregation in order that allocates separate AggregatingTransform for each data part,
            /// aggregation of partitioned data uses the same AggregatingTransform for all parts of the same partition.
            /// Thus we need to merge all partition parts into a single sorted stream.
            Pipe pipe = Pipe::unitePipes(std::move(pipes));
            merge_streams(pipe);
            return pipe;
        }

        for (auto & pipe : pipes)
            merge_streams(pipe);
    }

    if (!pipes.empty() && (need_preliminary_merge || have_input_columns_removed_after_prewhere))
        /// Drop temporary columns, added by 'sorting_key_prefix_expr'
        out_projection = createProjection(pipe_header);

    return Pipe::unitePipes(std::move(pipes));
}

static void addMergingFinal(
    Pipe & pipe,
    const SortDescription & sort_description,
    MergeTreeData::MergingParams merging_params,
    const StorageMetadataPtr & metadata_snapshot,
    size_t max_block_size_rows,
    bool enable_vertical_final)
{
    auto header = pipe.getSharedHeader();
    size_t num_outputs = pipe.numOutputPorts();

    auto now = time(nullptr);

    auto get_merging_processor = [&]() -> MergingTransformPtr
    {
        switch (merging_params.mode)
        {
            case MergeTreeData::MergingParams::Ordinary:
                return std::make_shared<MergingSortedTransform>(header, num_outputs,
                            sort_description, max_block_size_rows, /*max_block_size_bytes=*/0, SortingQueueStrategy::Batch);

            case MergeTreeData::MergingParams::Collapsing:
                return std::make_shared<CollapsingSortedTransform>(header, num_outputs,
                            sort_description, merging_params.sign_column, true, max_block_size_rows, /*max_block_size_bytes=*/0);

            case MergeTreeData::MergingParams::Summing: {
                auto required_columns = metadata_snapshot->getPartitionKey().expression->getRequiredColumns();
                required_columns.append_range(metadata_snapshot->getSortingKey().expression->getRequiredColumns());
                return std::make_shared<SummingSortedTransform>(header, num_outputs,
                            sort_description, merging_params.columns_to_sum, required_columns, max_block_size_rows, /*max_block_size_bytes=*/0);
            }

            case MergeTreeData::MergingParams::Aggregating:
                return std::make_shared<AggregatingSortedTransform>(header, num_outputs,
                            sort_description, max_block_size_rows, /*max_block_size_bytes=*/0);

            case MergeTreeData::MergingParams::Replacing:
                return std::make_shared<ReplacingSortedTransform>(header, num_outputs,
                            sort_description, merging_params.is_deleted_column, merging_params.version_column, max_block_size_rows, /*max_block_size_bytes=*/0, /*out_row_sources_buf_*/ nullptr, /*use_average_block_sizes*/ false, /*cleanup*/ !merging_params.is_deleted_column.empty(), enable_vertical_final);


            case MergeTreeData::MergingParams::VersionedCollapsing:
                return std::make_shared<VersionedCollapsingTransform>(header, num_outputs,
                            sort_description, merging_params.sign_column, max_block_size_rows, /*max_block_size_bytes=*/0);

            case MergeTreeData::MergingParams::Graphite:
                return std::make_shared<GraphiteRollupSortedTransform>(header, num_outputs,
                            sort_description, max_block_size_rows, /*max_block_size_bytes=*/0, merging_params.graphite_params, now);

            case MergeTreeData::MergingParams::Coalescing:
            {
                auto required_columns = metadata_snapshot->getPartitionKey().expression->getRequiredColumns();
                required_columns.append_range(metadata_snapshot->getSortingKey().expression->getRequiredColumns());
                return std::make_shared<CoalescingSortedTransform>(header, num_outputs,
                            sort_description, merging_params.columns_to_sum, required_columns, max_block_size_rows, /*max_block_size_bytes=*/0);
            }
        }
    };

    pipe.addTransform(get_merging_processor());
    if (enable_vertical_final)
        pipe.addSimpleTransform([](const SharedHeader & header_)
                                { return std::make_shared<SelectByIndicesTransform>(header_); });
}

static std::pair<std::shared_ptr<ExpressionActions>, String> createExpressionForPositiveSign(const String & sign_column_name, const Block & header, const ContextPtr & context)
{
    ASTPtr sign_indentifier = std::make_shared<ASTIdentifier>(sign_column_name);
    ASTPtr sign_filter = makeASTFunction("equals", sign_indentifier, std::make_shared<ASTLiteral>(Field(static_cast<Int8>(1))));
    const auto & sign_column = header.getByName(sign_column_name);

    auto syntax_result = TreeRewriter(context).analyze(sign_filter, {{sign_column.name, sign_column.type}});
    auto actions = ExpressionAnalyzer(sign_filter, syntax_result, context).getActionsDAG(false);
    return {std::make_shared<ExpressionActions>(std::move(actions)), sign_filter->getColumnName()};
}

bool ReadFromMergeTree::doNotMergePartsAcrossPartitionsFinal() const
{
    const auto & settings = context->getSettingsRef();

    /// If setting do_not_merge_across_partitions_select_final is set always prefer it
    if (settings[Setting::do_not_merge_across_partitions_select_final].changed)
        return settings[Setting::do_not_merge_across_partitions_select_final];

    if (!storage_snapshot->metadata->hasPrimaryKey() || !storage_snapshot->metadata->hasPartitionKey())
        return false;

    /** To avoid merging parts across partitions we want result of partition key expression for
      * rows with same primary key to be the same.
      *
      * If partition key expression is deterministic, and contains only columns that are included
      * in primary key, then for same primary key column values, result of partition key expression
      * will be the same.
      */
    const auto & partition_key_expression = storage_snapshot->metadata->getPartitionKey().expression;
    if (partition_key_expression->getActionsDAG().hasNonDeterministic())
        return false;

    const auto & primary_key_columns = storage_snapshot->metadata->getPrimaryKey().column_names;
    NameSet primary_key_columns_set(primary_key_columns.begin(), primary_key_columns.end());

    const auto & partition_key_required_columns = partition_key_expression->getRequiredColumns();
    for (const auto & partition_key_required_column : partition_key_required_columns)
        if (!primary_key_columns_set.contains(partition_key_required_column))
            return false;

    return true;
}

Pipe ReadFromMergeTree::spreadMarkRangesAmongStreamsFinal(
    RangesInDataParts && parts_with_ranges,
    const MergeTreeIndexBuildContextPtr & index_build_context,
    size_t num_streams,
    const Names & origin_column_names,
    const Names & column_names,
    std::optional<ActionsDAG> & out_projection)
{
    const auto & settings = context->getSettingsRef();
    const auto & data_settings = data.getSettings();
    PartRangesReadInfo info(parts_with_ranges, settings, *data_settings);

    assert(num_streams == requested_num_streams);
    num_streams = std::min<size_t>(num_streams, settings[Setting::max_final_threads]);

    /// If setting do_not_merge_across_partitions_select_final is true than we won't merge parts from different partitions.
    /// We have all parts in parts vector, where parts with same partition are nearby.
    /// So we will store iterators pointed to the beginning of each partition range (and parts.end()),
    /// then we will create a pipe for each partition that will run selecting processor and merging processor
    /// for the parts with this partition. In the end we will unite all the pipes.
    std::vector<RangesInDataParts::iterator> parts_to_merge_ranges;
    auto it = parts_with_ranges.begin();
    parts_to_merge_ranges.push_back(it);

    bool do_not_merge_across_partitions_select_final = doNotMergePartsAcrossPartitionsFinal();
    if (do_not_merge_across_partitions_select_final)
    {
        while (it != parts_with_ranges.end())
        {
            it = std::find_if(
                it, parts_with_ranges.end(), [&it](auto & part) { return it->data_part->info.getPartitionId() != part.data_part->info.getPartitionId(); });
            parts_to_merge_ranges.push_back(it);
        }
    }
    else
    {
        /// If do_not_merge_across_partitions_select_final is false we just merge all the parts.
        parts_to_merge_ranges.push_back(parts_with_ranges.end());
    }

    Pipes merging_pipes;
    Pipes no_merging_pipes;

    /// If do_not_merge_across_partitions_select_final is true and num_streams > 1
    /// we will store lonely parts with level > 0 to use parallel select on them.
    RangesInDataParts non_intersecting_parts_by_primary_key;

    auto sorting_expr = storage_snapshot->metadata->getSortingKey().expression;

    if (prewhere_info)
    {
        NameSet sorting_columns;
        for (const auto & column : storage_snapshot->metadata->getSortingKey().expression->getRequiredColumnsWithTypes())
            sorting_columns.insert(column.name);
        restorePrewhereInputs(*prewhere_info, sorting_columns);
    }

    for (size_t range_index = 0; range_index < parts_to_merge_ranges.size() - 1; ++range_index)
    {
        /// If do_not_merge_across_partitions_select_final is true and there is only one part in partition
        /// with level > 0 then we won't post-process this part, and if num_streams > 1 we
        /// can use parallel select on such parts.
        bool no_merging_final = do_not_merge_across_partitions_select_final &&
            std::distance(parts_to_merge_ranges[range_index], parts_to_merge_ranges[range_index + 1]) == 1 &&
            parts_to_merge_ranges[range_index]->data_part->info.level > 0 &&
            data.merging_params.is_deleted_column.empty() && !reader_settings.read_in_order;

        if (no_merging_final)
        {
            non_intersecting_parts_by_primary_key.push_back(std::move(*parts_to_merge_ranges[range_index]));
            continue;
        }

        Pipes pipes;
        {
            RangesInDataParts new_parts;

            for (auto part_it = parts_to_merge_ranges[range_index]; part_it != parts_to_merge_ranges[range_index + 1]; ++part_it)
            {
                new_parts.emplace_back(
                    part_it->data_part,
                    part_it->parent_part,
                    part_it->part_index_in_query,
                    part_it->part_starting_offset_in_query,
                    part_it->ranges);
            }

            if (new_parts.empty())
                continue;

            if (num_streams > 1 && storage_snapshot->metadata->hasPrimaryKey())
            {
                // Let's split parts into non intersecting parts ranges and layers to ensure data parallelism of FINAL.
                auto in_order_reading_step_getter = [this, &index_build_context, &column_names, &info](auto parts)
                {
                    return this->read(
                        std::move(parts),
                        index_build_context,
                        column_names,
                        ReadType::InOrder,
                        1 /* num_streams */,
                        0 /* min_marks_for_concurrent_read */,
                        info.use_uncompressed_cache);
                };

                /// Parts of non-zero level still may contain duplicate PK values to merge on FINAL if there's is_deleted column,
                /// so we have to process all ranges. It would be more optimal to remove this flag and add an extra filtering step.
                bool split_parts_ranges_into_intersecting_and_non_intersecting_final
                    = settings[Setting::split_parts_ranges_into_intersecting_and_non_intersecting_final]
                    && data.merging_params.is_deleted_column.empty() && !reader_settings.read_in_order;

                SplitPartsWithRangesByPrimaryKeyResult split_ranges_result = splitPartsWithRangesByPrimaryKey(
                    storage_snapshot->metadata->getPrimaryKey(),
                    storage_snapshot->metadata->getSortingKey(),
                    sorting_expr,
                    std::move(new_parts),
                    num_streams,
                    context,
                    std::move(in_order_reading_step_getter),
                    split_parts_ranges_into_intersecting_and_non_intersecting_final,
                    settings[Setting::split_intersecting_parts_ranges_into_layers_final]);

                for (auto && non_intersecting_parts_range : split_ranges_result.non_intersecting_parts_ranges)
                    non_intersecting_parts_by_primary_key.push_back(std::move(non_intersecting_parts_range));

                for (auto && merging_pipe : split_ranges_result.merging_pipes)
                    pipes.push_back(std::move(merging_pipe));
            }
            else
            {
                pipes.emplace_back(read(
                    std::move(new_parts),
                    index_build_context,
                    column_names,
                    ReadType::InOrder,
                    num_streams,
                    0,
                    info.use_uncompressed_cache));

                pipes.back().addSimpleTransform([sorting_expr](const SharedHeader & header)
                                                { return std::make_shared<ExpressionTransform>(header, sorting_expr); });
            }

            /// Drop temporary columns, added by 'sorting_key_expr'
            if (!out_projection && !pipes.empty())
                out_projection = createProjection(pipes.front().getHeader());
        }

        if (pipes.empty())
            continue;

        Names sort_columns = storage_snapshot->metadata->getSortingKeyColumns();
        std::vector<bool> reverse_flags = storage_snapshot->metadata->getSortingKeyReverseFlags();
        SortDescription sort_description;
        sort_description.compile_sort_description = settings[Setting::compile_sort_description];
        sort_description.min_count_to_compile_sort_description = settings[Setting::min_count_to_compile_sort_description];

        size_t sort_columns_size = sort_columns.size();
        sort_description.reserve(sort_columns_size);

        for (size_t i = 0; i < sort_columns_size; ++i)
        {
            if (!reverse_flags.empty() && reverse_flags[i])
                sort_description.emplace_back(sort_columns[i], -1);
            else
                sort_description.emplace_back(sort_columns[i], 1);
        }

        for (auto & pipe : pipes)
            addMergingFinal(
                pipe,
                sort_description,
                data.merging_params,
                storage_snapshot->metadata,
                block_size.max_block_size_rows,
                enable_vertical_final);

        merging_pipes.emplace_back(Pipe::unitePipes(std::move(pipes)));
    }

    if (!non_intersecting_parts_by_primary_key.empty())
    {
        Pipe pipe;

        /// Collapsing algorithm doesn't expose non-matched rows with a negative sign in queries with FINAL.
        /// To support this logic without merging data, add a filtering by sign column for non-intersecting ranges.
        if (data.merging_params.mode == MergeTreeData::MergingParams::Collapsing)
        {
            auto columns_with_sign = origin_column_names;
            if (std::ranges::find(columns_with_sign, data.merging_params.sign_column) == columns_with_sign.end())
                columns_with_sign.push_back(data.merging_params.sign_column);

            pipe = spreadMarkRangesAmongStreams(
                std::move(non_intersecting_parts_by_primary_key), index_build_context, num_streams, columns_with_sign);
            auto [expression, filter_name] = createExpressionForPositiveSign(data.merging_params.sign_column, pipe.getHeader(), context);

            pipe.addSimpleTransform([&](const SharedHeader & header)
            {
                return std::make_shared<FilterTransform>(header, expression, filter_name, true);
            });
        }
        else
        {
            pipe = spreadMarkRangesAmongStreams(
                std::move(non_intersecting_parts_by_primary_key), index_build_context, num_streams, origin_column_names);
        }

        no_merging_pipes.emplace_back(std::move(pipe));
    }

    if (!merging_pipes.empty() && !no_merging_pipes.empty())
    {
        out_projection = {}; /// We do projection here
        Pipes pipes;
        pipes.resize(2);
        pipes[0] = Pipe::unitePipes(std::move(merging_pipes));
        pipes[1] = Pipe::unitePipes(std::move(no_merging_pipes));
        auto conversion_action = ActionsDAG::makeConvertingActions(
            pipes[0].getHeader().getColumnsWithTypeAndName(),
            pipes[1].getHeader().getColumnsWithTypeAndName(),
            ActionsDAG::MatchColumnsMode::Name);
        auto converting_expr = std::make_shared<ExpressionActions>(std::move(conversion_action));
        pipes[0].addSimpleTransform(
            [converting_expr](const SharedHeader & header)
            {
                return std::make_shared<ExpressionTransform>(header, converting_expr);
            });
        return Pipe::unitePipes(std::move(pipes));
    }
    return merging_pipes.empty() ? Pipe::unitePipes(std::move(no_merging_pipes)) : Pipe::unitePipes(std::move(merging_pipes));
}

ReadFromMergeTree::AnalysisResultPtr ReadFromMergeTree::selectRangesToRead(bool find_exact_ranges) const
{
    analyzed_result_ptr = selectRangesToRead(
        getParts(),
        mutations_snapshot,
        vector_search_parameters,
        storage_snapshot->metadata,
        query_info,
        context,
        requested_num_streams,
        max_block_numbers_to_read,
        data,
        all_column_names,
        log,
        indexes,
        find_exact_ranges,
        is_parallel_reading_from_replicas);
    return analyzed_result_ptr;
}

static void buildIndexes(
    std::optional<ReadFromMergeTree::Indexes> & indexes,
    const ActionsDAG * filter_actions_dag,
    const MergeTreeData & data,
    const RangesInDataParts & parts,
    [[maybe_unused]] const std::optional<VectorSearchParameters> & vector_search_parameters,
    const ContextPtr & context,
    const SelectQueryInfo & query_info,
    const StorageMetadataPtr & metadata_snapshot)
{
    indexes.reset();

    // Build and check if primary key is used when necessary
    const auto & primary_key = metadata_snapshot->getPrimaryKey();
    const Names & primary_key_column_names = primary_key.column_names;

    const auto & settings = context->getSettingsRef();

    ActionsDAGWithInversionPushDown filter_dag((filter_actions_dag ? filter_actions_dag->getOutputs().front() : nullptr), context);

    indexes.emplace(
        ReadFromMergeTree::Indexes{KeyCondition{filter_dag, context, primary_key_column_names, primary_key.expression}});

    if (metadata_snapshot->hasPartitionKey())
    {
        const auto & partition_key = metadata_snapshot->getPartitionKey();
        auto minmax_columns_names = MergeTreeData::getMinMaxColumnsNames(partition_key);
        auto minmax_expression_actions = MergeTreeData::getMinMaxExpr(partition_key, ExpressionActionsSettings(context));

        indexes->minmax_idx_condition.emplace(filter_dag, context, minmax_columns_names, minmax_expression_actions);
        indexes->partition_pruner.emplace(metadata_snapshot, filter_dag, context, false /* strict */);
    }

    indexes->part_values
        = MergeTreeDataSelectExecutor::filterPartsByVirtualColumns(metadata_snapshot, data, parts, filter_dag.predicate, context);

    /// Perform virtual column key analysis only when no corresponding physical columns exist.
    const auto & columns = metadata_snapshot->getColumns();
    if (!columns.has("_part_offset") && !columns.has("_part"))
        MergeTreeDataSelectExecutor::buildKeyConditionFromPartOffset(indexes->part_offset_condition, filter_dag.predicate, context);
    if (!columns.has("_part_offset") && !columns.has("_part_starting_offset"))
        MergeTreeDataSelectExecutor::buildKeyConditionFromTotalOffset(indexes->total_offset_condition, filter_dag.predicate, context);

    indexes->use_skip_indexes = settings[Setting::use_skip_indexes];
    if (query_info.isFinal() && !settings[Setting::use_skip_indexes_if_final])
        indexes->use_skip_indexes = false;

    if (!indexes->use_skip_indexes)
        return;

    const auto & all_indexes = metadata_snapshot->getSecondaryIndices();

    if (all_indexes.empty())
        return;

    std::unordered_set<std::string> ignored_index_names;

    if (settings[Setting::ignore_data_skipping_indices].changed)
    {
        const auto & indices = settings[Setting::ignore_data_skipping_indices].toString();
        Tokens tokens(indices.data(), indices.data() + indices.size(), settings[Setting::max_query_size]);
        IParser::Pos pos(tokens, static_cast<unsigned>(settings[Setting::max_parser_depth]), static_cast<unsigned>(settings[Setting::max_parser_backtracks]));
        Expected expected;

        /// Use an unordered list rather than string vector
        auto parse_single_id_or_literal = [&]
        {
            String str;
            if (!parseIdentifierOrStringLiteral(pos, expected, str))
                return false;

            ignored_index_names.insert(std::move(str));
            return true;
        };

        if (!ParserList::parseUtil(pos, expected, parse_single_id_or_literal, false))
            throw Exception(ErrorCodes::CANNOT_PARSE_TEXT, "Cannot parse ignore_data_skipping_indices ('{}')", indices);
    }

    UsefulSkipIndexes skip_indexes;
    using Key = std::pair<String, size_t>;
    std::map<Key, size_t> merged;

    for (const auto & index : all_indexes)
    {
        if (ignored_index_names.contains(index.name))
            continue;

        auto index_helper = MergeTreeIndexFactory::instance().get(index);

        if (index_helper->isMergeable())
        {
            auto [it, inserted]
                = merged.emplace(Key{index_helper->index.type, index_helper->getGranularity()}, skip_indexes.merged_indices.size());
            if (inserted)
            {
                skip_indexes.merged_indices.emplace_back();
                skip_indexes.merged_indices.back().condition = index_helper->createIndexMergedCondition(query_info, metadata_snapshot);
            }

            skip_indexes.merged_indices[it->second].addIndex(index_helper);
            continue;
        }

        MergeTreeIndexConditionPtr condition;
        if (index_helper->isVectorSimilarityIndex())
        {
#if USE_USEARCH
            if (const auto * vector_similarity_index = typeid_cast<const MergeTreeIndexVectorSimilarity *>(index_helper.get()))
                condition = vector_similarity_index->createIndexCondition(filter_dag.predicate, context, vector_search_parameters);
#endif
            if (!condition)
                throw Exception(ErrorCodes::LOGICAL_ERROR, "Unknown vector search index {}", index_helper->index.name);
        }
        else
        {
            if (!filter_dag.predicate)
                continue;

            condition = index_helper->createIndexCondition(filter_dag.predicate, context);
        }

        if (!condition->alwaysUnknownOrTrue())
            skip_indexes.useful_indices.emplace_back(index_helper, condition);
    }

    {
        std::vector<size_t> index_sizes;
        index_sizes.reserve(skip_indexes.useful_indices.size());
        for (const auto & part : parts)
        {
            auto & index_order = skip_indexes.per_part_index_orders.emplace_back();
            index_order.resize(skip_indexes.useful_indices.size());
            std::iota(index_order.begin(), index_order.end(), 0);

            index_sizes.clear();

            for (const auto & idx : skip_indexes.useful_indices)
            {
                size_t index_size = 0;
                auto format = idx.index->getDeserializedFormat(part.data_part->getDataPartStorage(), idx.index->getFileName());

                for (const auto & substream : format.substreams)
                    index_size += part.data_part->getFileSizeOrZero(idx.index->getFileName() + substream.suffix + substream.extension);

                index_sizes.emplace_back(index_size);
            }

            // Move minmax indices to first positions, so they will be applied first as cheapest ones
            std::stable_sort(index_order.begin(), index_order.end(), [ &idx_sizes = std::as_const(index_sizes), &useful_indices = std::as_const(skip_indexes.useful_indices)](const auto & l, const auto & r)
            {
                const auto l_index = useful_indices[l].index;
                const auto r_index = useful_indices[r].index;

                const bool l_is_minmax = typeid_cast<const MergeTreeIndexMinMax *>(l_index.get());
                const bool r_is_minmax = typeid_cast<const MergeTreeIndexMinMax *>(r_index.get());

                auto l_index_priority = l_is_minmax ? 1 : 2;
                auto r_index_priority = r_is_minmax ? 1 : 2;

#if USE_USEARCH
                // A vector similarity index (if present) is the most selective, hence move it to front
                bool l_is_vectorsimilarity = typeid_cast<const MergeTreeIndexVectorSimilarity *>(l_index.get());
                bool r_is_vectorsimilarity = typeid_cast<const MergeTreeIndexVectorSimilarity *>(r_index.get());
                if (l_is_vectorsimilarity)
                    l_index_priority = 0;
                if (r_is_vectorsimilarity)
                    r_index_priority = 0;
#endif
                // negated since we want to prioritize coarser indexes
                const auto neg_l_granularity = -l_index->getGranularity();
                const auto neg_r_granularity = -r_index->getGranularity();

                const auto l_size = idx_sizes[l];
                const auto r_size = idx_sizes[r];

                return std::tie(l_index_priority, neg_l_granularity, l_size) < std::tie(r_index_priority, neg_r_granularity, r_size);
            });
        }
    }

    indexes->skip_indexes = std::move(skip_indexes);
}

void ReadFromMergeTree::applyFilters(ActionDAGNodes added_filter_nodes)
{
    if (!indexes)
    {
        auto dag = ActionsDAG::buildFilterActionsDAG(added_filter_nodes.nodes, query_info.buildNodeNameToInputNodeColumn());
        filter_actions_dag = dag ? std::make_shared<const ActionsDAG>(std::move(*dag)) : nullptr;

        /// NOTE: Currently we store two DAGs for analysis:
        /// (1) SourceStepWithFilter::filter_nodes, (2) query_info.filter_actions_dag. Make sure they are consistent.
        /// TODO: Get rid of filter_actions_dag in query_info after we move analysis of
        /// parallel replicas and unused shards into optimization, similar to projection analysis.
        if (filter_actions_dag)
            query_info.filter_actions_dag = filter_actions_dag;

        buildIndexes(
            indexes,
            query_info.filter_actions_dag.get(),
            data,
            getParts(),
            vector_search_parameters,
            context,
            query_info,
            storage_snapshot->metadata);
    }
}

ReadFromMergeTree::AnalysisResultPtr ReadFromMergeTree::selectRangesToRead(
    RangesInDataParts parts,
    MergeTreeData::MutationsSnapshotPtr mutations_snapshot,
    const std::optional<VectorSearchParameters> & vector_search_parameters,
    const StorageMetadataPtr & metadata_snapshot,
    const SelectQueryInfo & query_info_,
    ContextPtr context_,
    size_t num_streams,
    PartitionIdToMaxBlockPtr max_block_numbers_to_read,
    const MergeTreeData & data,
    const Names & all_column_names,
    LoggerPtr log,
    std::optional<Indexes> & indexes,
    bool find_exact_ranges,
    bool is_parallel_reading_from_replicas_)
{
    AnalysisResult result;
    const auto & settings = context_->getSettingsRef();

    size_t total_parts = parts.size();

    result.column_names_to_read = all_column_names;

    /// If there are only virtual columns in the query, you must request at least one non-virtual one.
    if (result.column_names_to_read.empty())
    {
        NamesAndTypesList available_real_columns = metadata_snapshot->getColumns().getAllPhysical();
        result.column_names_to_read.push_back(ExpressionActions::getSmallestColumn(available_real_columns).name);
    }

    // Build and check if primary key is used when necessary
    const auto & primary_key = metadata_snapshot->getPrimaryKey();
    const Names & primary_key_column_names = primary_key.column_names;

    if (!indexes)
        buildIndexes(
            indexes,
            query_info_.filter_actions_dag.get(),
            data,
            parts,
            vector_search_parameters,
            context_,
            query_info_,
            metadata_snapshot);

    if (indexes->part_values && indexes->part_values->empty())
        return std::make_shared<AnalysisResult>(std::move(result));

    if (indexes->key_condition.alwaysUnknownOrTrue())
    {
        if (settings[Setting::force_primary_key])
        {
            throw Exception(ErrorCodes::INDEX_NOT_USED,
                "Primary key ({}) is not used and setting 'force_primary_key' is set",
                fmt::join(primary_key_column_names, ", "));
        }
    } else
    {
        ProfileEvents::increment(ProfileEvents::SelectQueriesWithPrimaryKeyUsage);
    }

    LOG_DEBUG(log, "Key condition: {}", indexes->key_condition.toString());

    if (indexes->part_offset_condition)
        LOG_DEBUG(log, "Part offset condition: {}", indexes->part_offset_condition->toString());

    if (indexes->total_offset_condition)
        LOG_DEBUG(log, "Total offset condition: {}", indexes->total_offset_condition->toString());

    if (indexes->key_condition.alwaysFalse())
        return std::make_shared<AnalysisResult>(std::move(result));

    size_t total_marks_pk = 0;
    size_t parts_before_pk = 0;
    bool add_index_stat_row_for_pk_expand = false;

    {
        MergeTreeDataSelectExecutor::filterPartsByPartition(
            parts,
            indexes->partition_pruner,
            indexes->minmax_idx_condition,
            indexes->part_values,
            metadata_snapshot,
            data,
            context_,
            max_block_numbers_to_read.get(),
            log,
            result.index_stats);

        result.sampling = MergeTreeDataSelectExecutor::getSampling(
            query_info_,
            metadata_snapshot->getColumns().getAllPhysical(),
            parts,
            indexes->key_condition,
            data,
            metadata_snapshot,
            context_,
            log);

        if (result.sampling.read_nothing)
            return std::make_shared<AnalysisResult>(std::move(result));

        for (const auto & part : parts)
            total_marks_pk += part.data_part->index_granularity->getMarksCountWithoutFinal();
        parts_before_pk = parts.size();

        auto reader_settings = MergeTreeReaderSettings::create(context_, query_info_);
        result.parts_with_ranges = MergeTreeDataSelectExecutor::filterPartsByPrimaryKeyAndSkipIndexes(
            std::move(parts),
            metadata_snapshot,
            mutations_snapshot,
            context_,
            indexes->key_condition,
            indexes->part_offset_condition,
            indexes->total_offset_condition,
            indexes->skip_indexes,
            reader_settings,
            log,
            num_streams,
            result.index_stats,
            indexes->use_skip_indexes,
            find_exact_ranges,
            query_info_.isFinal(),
            is_parallel_reading_from_replicas_);

        MergeTreeDataSelectExecutor::filterPartsByQueryConditionCache(result.parts_with_ranges, query_info_, vector_search_parameters, context_, log);

        if (indexes->use_skip_indexes && !indexes->skip_indexes.empty() && query_info_.isFinal()
            && settings[Setting::use_skip_indexes_if_final_exact_mode])
        {
            result.parts_with_ranges
                = findPKRangesForFinalAfterSkipIndex(primary_key, metadata_snapshot->getSortingKey(), result.parts_with_ranges, log);
            add_index_stat_row_for_pk_expand = true;
        }
    }

    size_t sum_marks_pk = total_marks_pk;
    for (const auto & stat : result.index_stats)
        if (stat.type == IndexType::PrimaryKey)
            sum_marks_pk = stat.num_granules_after;

    size_t sum_marks = 0;
    size_t sum_ranges = 0;
    size_t sum_rows = 0;

    for (const auto & part : result.parts_with_ranges)
    {
        sum_ranges += part.ranges.size();
        sum_marks += part.getMarksCount();
        sum_rows += part.getRowsCount();
    }

    if (add_index_stat_row_for_pk_expand)
    {
        result.index_stats.emplace_back(ReadFromMergeTree::IndexStat{
            .type = ReadFromMergeTree::IndexType::PrimaryKeyExpand,
            .description = "Selects all granules that intersect by PK values with the previous skip indexes selection",
            .num_parts_after = result.parts_with_ranges.size(),
            .num_granules_after = sum_marks});
    }

    result.total_parts = total_parts;
    result.parts_before_pk = parts_before_pk;
    result.selected_parts = result.parts_with_ranges.size();
    result.selected_ranges = sum_ranges;
    result.selected_marks = sum_marks;
    result.selected_marks_pk = sum_marks_pk;
    result.total_marks_pk = total_marks_pk;
    result.selected_rows = sum_rows;
    result.has_exact_ranges = result.selected_parts == 0 || find_exact_ranges;

    if (query_info_.input_order_info)
        result.read_type = (query_info_.input_order_info->direction > 0)
            ? ReadType::InOrder
            : ReadType::InReverseOrder;

    return std::make_shared<AnalysisResult>(std::move(result));
}

int ReadFromMergeTree::getSortDirection() const
{
    if (query_info.input_order_info)
        return query_info.input_order_info->direction;

    return 1;
}

void ReadFromMergeTree::updateSortDescription()
{
    result_sort_description = getSortDescriptionForOutputHeader(
        output_header,
        storage_snapshot->metadata->getSortingKeyColumns(),
        storage_snapshot->metadata->getSortingKeyReverseFlags(),
        getSortDirection(),
        query_info.input_order_info,
        prewhere_info,
        enable_vertical_final);
}

bool ReadFromMergeTree::isParallelReplicasLocalPlanForInitiator() const
{
    return is_parallel_reading_from_replicas && context->getSettingsRef()[Setting::parallel_replicas_local_plan]
        && context->canUseParallelReplicasOnInitiator();
}

bool ReadFromMergeTree::requestReadingInOrder(size_t prefix_size, int direction, size_t read_limit, std::optional<ActionsDAG> virtual_row_conversion_)
{
    /// if dirction is not set, use current one
    if (!direction)
        direction = getSortDirection();

    /// Disable read-in-order optimization for reverse order with final.
    /// Otherwise, it can lead to incorrect final behavior because the implementation may rely on the reading in direct order).
    if (direction != 1 && query_info.isFinal())
        return false;

    query_info.input_order_info = std::make_shared<InputOrderInfo>(SortDescription{}, prefix_size, direction, read_limit);
    reader_settings.read_in_order = true;

    /// In case or read-in-order, don't create too many reading streams.
    /// Almost always we are reading from a single stream at a time because of merge sort.
    if (output_streams_limit)
        requested_num_streams = output_streams_limit;

    /// All *InOrder optimization rely on an assumption that output stream is sorted, but vertical FINAL breaks this rule
    /// Let prefer in-order optimization over vertical FINAL for now
    enable_vertical_final = false;

    /// Disable virtual row for FINAL.
    if (virtual_row_conversion_ && !isQueryWithFinal() && context->getSettingsRef()[Setting::read_in_order_use_virtual_row])
        virtual_row_conversion = std::make_shared<ExpressionActions>(std::move(*virtual_row_conversion_));

    updateSortDescription();

    return true;
}

bool ReadFromMergeTree::readsInOrder() const
{
    return reader_settings.read_in_order;
}

void ReadFromMergeTree::updatePrewhereInfo(const PrewhereInfoPtr & prewhere_info_value)
{
    query_info.prewhere_info = prewhere_info_value;
    prewhere_info = prewhere_info_value;

    output_header = std::make_shared<const Block>(MergeTreeSelectProcessor::transformHeader(
        storage_snapshot->getSampleBlockForColumns(all_column_names),
        lazily_read_info,
        prewhere_info_value));

    updateSortDescription();
}

void ReadFromMergeTree::updateLazilyReadInfo(const LazilyReadInfoPtr & lazily_read_info_value)
{
    lazily_read_info = lazily_read_info_value;

    NameSet names_set;

    for (const auto & column : lazily_read_info->lazily_read_columns)
    {
        names_set.insert(column.name);
    }
    std::erase_if(all_column_names, [&names_set] (const String & column_name)
    {
        return names_set.contains(column_name);
    });

    if (std::find_if(all_column_names.begin(), all_column_names.end(), [] (const String & column_name)
        { return column_name == "_part_offset"; }) == all_column_names.end())
    {
        lazily_read_info->remove_part_offset_column = true;
        all_column_names.emplace_back("_part_offset");
    }

    output_header = std::make_shared<const Block>(MergeTreeSelectProcessor::transformHeader(
        storage_snapshot->getSampleBlockForColumns(all_column_names),
        lazily_read_info,
        prewhere_info));

    /// if analysis has already been done (like in optimization for projections),
    /// then update columns to read in analysis result
    if (analyzed_result_ptr)
        analyzed_result_ptr->column_names_to_read = all_column_names;
}

void ReadFromMergeTree::replaceVectorColumnWithDistanceColumn(const String & vector_column)
{
    if (isVectorColumnReplaced())
        throw Exception(ErrorCodes::LOGICAL_ERROR, "Vector column unexpectedly already replaced.");
    std::erase(all_column_names, vector_column);
    all_column_names.emplace_back("_distance");
    output_header = std::make_shared<const Block>(MergeTreeSelectProcessor::transformHeader(
        storage_snapshot->getSampleBlockForColumns(all_column_names),
        lazily_read_info,
        prewhere_info));

    /// if analysis has already been done (like in optimization for projections),
    /// then update columns to read in analysis result
    if (analyzed_result_ptr)
        analyzed_result_ptr->column_names_to_read = all_column_names;
}

bool ReadFromMergeTree::isVectorColumnReplaced() const
{
    return std::ranges::find(all_column_names, "_distance") != all_column_names.end();
}

bool ReadFromMergeTree::requestOutputEachPartitionThroughSeparatePort()
{
    if (isQueryWithFinal())
        return false;

    /// With parallel replicas we have to have only a single instance of `MergeTreeReadPoolParallelReplicas` per replica.
    /// With aggregation-by-partitions optimisation we might create a separate pool for each partition.
    if (is_parallel_reading_from_replicas)
        return false;

    const auto & settings = context->getSettingsRef();

    const auto partitions_cnt = countPartitions(getParts());
    if (!settings[Setting::force_aggregate_partitions_independently]
        && (partitions_cnt == 1 || partitions_cnt < settings[Setting::max_threads] / 2))
    {
        LOG_TRACE(
            log,
            "Independent aggregation by partitions won't be used because there are too few of them: {}. You can set "
            "force_aggregate_partitions_independently to suppress this check",
            partitions_cnt);
        return false;
    }

    if (!settings[Setting::force_aggregate_partitions_independently]
        && (partitions_cnt > settings[Setting::max_number_of_partitions_for_independent_aggregation]))
    {
        LOG_TRACE(
            log,
            "Independent aggregation by partitions won't be used because there are too many of them: {}. You can increase "
            "max_number_of_partitions_for_independent_aggregation (current value is {}) or set "
            "force_aggregate_partitions_independently to suppress this check",
            partitions_cnt,
            settings[Setting::max_number_of_partitions_for_independent_aggregation].value);
        return false;
    }

    if (!settings[Setting::force_aggregate_partitions_independently])
    {
        std::unordered_map<String, size_t> partition_rows;
        for (const auto & part : getParts())
            partition_rows[part.data_part->info.getPartitionId()] += part.data_part->rows_count;
        size_t sum_rows = 0;
        size_t max_rows = 0;
        for (const auto & [_, rows] : partition_rows)
        {
            sum_rows += rows;
            max_rows = std::max(max_rows, rows);
        }

        /// Merging shouldn't take more time than preaggregation in normal cases. And exec time is proportional to the amount of data.
        /// We assume that exec time of independent aggr is proportional to the maximum of sizes and
        /// exec time of ordinary aggr is proportional to sum of sizes divided by number of threads and multiplied by two (preaggregation + merging).
        const size_t avg_rows_in_partition = sum_rows / settings[Setting::max_threads];
        if (max_rows > avg_rows_in_partition * 2)
        {
            LOG_TRACE(
                log,
                "Independent aggregation by partitions won't be used because there are too big skew in the number of rows between "
                "partitions. You can set force_aggregate_partitions_independently to suppress this check");
            return false;
        }
    }

    return output_each_partition_through_separate_port = true;
}

ReadFromMergeTree::AnalysisResult & ReadFromMergeTree::getAnalysisResultImpl() const
{
    if (!analyzed_result_ptr)
        analyzed_result_ptr = selectRangesToRead();

    return *analyzed_result_ptr;
}

bool ReadFromMergeTree::isQueryWithSampling() const
{
    if (context->getSettingsRef()[Setting::parallel_replicas_count] > 1 && data.supportsSampling())
        return true;

    if (query_info.table_expression_modifiers)
        return query_info.table_expression_modifiers->getSampleSizeRatio() != std::nullopt;

    const auto & select = query_info.query->as<ASTSelectQuery &>();
    return select.sampleSize() != nullptr;
}

Pipe ReadFromMergeTree::spreadMarkRanges(
    RangesInDataParts && parts_with_ranges,
    const MergeTreeIndexBuildContextPtr & index_build_context,
    size_t num_streams,
    AnalysisResult & result,
    std::optional<ActionsDAG> & result_projection)
{
    const bool final = isQueryWithFinal();
    Names column_names_to_read = result.column_names_to_read;
    NameSet names(column_names_to_read.begin(), column_names_to_read.end());

    if (result.sampling.use_sampling)
    {
        NameSet sampling_columns;

        /// Add columns needed for `sample_by_ast` to `column_names_to_read`.
        for (const auto & column : result.sampling.filter_expression->getRequiredColumns().getNames())
        {
            if (names.emplace(column).second)
                column_names_to_read.push_back(column);

            sampling_columns.insert(column);
        }

        if (prewhere_info)
            restorePrewhereInputs(*prewhere_info, sampling_columns);
    }

    if (final)
    {
        chassert(!is_parallel_reading_from_replicas);

        if (output_each_partition_through_separate_port)
            throw Exception(ErrorCodes::LOGICAL_ERROR, "Optimization isn't supposed to be used for queries with final");

        auto original_column_names = column_names_to_read;

        /// Add columns needed to calculate the sorting expression and the sign.
        for (const auto & column : storage_snapshot->metadata->getColumnsRequiredForSortingKey())
        {
            if (names.emplace(column).second)
                column_names_to_read.push_back(column);
        }

        if (!data.merging_params.is_deleted_column.empty() && names.emplace(data.merging_params.is_deleted_column).second)
            column_names_to_read.push_back(data.merging_params.is_deleted_column);
        if (!data.merging_params.sign_column.empty() && names.emplace(data.merging_params.sign_column).second)
            column_names_to_read.push_back(data.merging_params.sign_column);
        if (!data.merging_params.version_column.empty() && names.emplace(data.merging_params.version_column).second)
            column_names_to_read.push_back(data.merging_params.version_column);

        return spreadMarkRangesAmongStreamsFinal(
            std::move(parts_with_ranges),
            index_build_context,
            num_streams,
            original_column_names,
            column_names_to_read,
            result_projection);
    }

    if (!result.split_parts.layers.empty())
        return readByLayers(
            result.parts_with_ranges,
            std::move(result.split_parts),
            index_build_context,
            column_names_to_read,
            query_info.input_order_info);

    if (query_info.input_order_info)
    {
        return spreadMarkRangesAmongStreamsWithOrder(
            std::move(parts_with_ranges),
            index_build_context,
            num_streams,
            column_names_to_read,
            result_projection,
            query_info.input_order_info);
    }

    return spreadMarkRangesAmongStreams(std::move(parts_with_ranges), index_build_context, num_streams, column_names_to_read);
}

Pipe ReadFromMergeTree::groupStreamsByPartition(
    AnalysisResult & result,
    const MergeTreeIndexBuildContextPtr & index_build_context,
    std::optional<ActionsDAG> & result_projection)
{
    auto && parts_with_ranges = std::move(result.parts_with_ranges);

    if (parts_with_ranges.empty())
        return {};

    const size_t partitions_cnt = std::max<size_t>(countPartitions(parts_with_ranges), 1);
    const size_t partitions_per_stream = std::max<size_t>(1, partitions_cnt / requested_num_streams);
    const size_t num_streams = std::max<size_t>(1, requested_num_streams / partitions_cnt);

    Pipes pipes;
    for (auto begin = parts_with_ranges.begin(), end = begin; end != parts_with_ranges.end(); begin = end)
    {
        for (size_t i = 0; i < partitions_per_stream; ++i)
            end = std::find_if(
                end,
                parts_with_ranges.end(),
                [&end](const auto & part) { return end->data_part->info.getPartitionId() != part.data_part->info.getPartitionId(); });

        RangesInDataParts partition_parts{std::make_move_iterator(begin), std::make_move_iterator(end)};

        pipes.emplace_back(
            spreadMarkRanges(std::move(partition_parts), index_build_context, num_streams, result, result_projection));
        if (!pipes.back().empty())
            pipes.back().resize(1);
    }

    return Pipe::unitePipes(std::move(pipes));
}

QueryPlanStepPtr ReadFromMergeTree::clone() const
{
    return std::make_unique<ReadFromMergeTree>(*this);
}

void ReadFromMergeTree::initializePipeline(QueryPipelineBuilder & pipeline, const BuildQueryPipelineSettings &)
{
    auto & result = getAnalysisResult();

    if (enable_remove_parts_from_snapshot_optimization)
    {
        /// Do not keep data parts in snapshot.
        /// They are stored separately, and some could be released after PK analysis.
        storage_snapshot->data = std::make_unique<MergeTreeData::SnapshotData>();
    }

    result.checkLimits(context->getSettingsRef(), query_info);
    shared_virtual_fields.emplace("_sample_factor", result.sampling.used_sample_factor);

    LOG_DEBUG(
        log,
        "Selected {}/{} parts by partition key, {} parts by primary key, {}/{} marks by primary key, {} marks to read from {} ranges",
        result.parts_before_pk,
        result.total_parts,
        result.selected_parts,
        result.selected_marks_pk,
        result.total_marks_pk,
        result.selected_marks,
        result.selected_ranges);

    // Adding partition info to QueryAccessInfo.
    if (context->hasQueryContext() && !query_info.is_internal)
    {
        Names partition_names;
        for (const auto & part : result.parts_with_ranges)
        {
            partition_names.emplace_back(
                fmt::format("{}.{}", data.getStorageID().getFullNameNotQuoted(), part.data_part->info.getPartitionId()));
        }
        context->getQueryContext()->addQueryAccessInfo(partition_names);
    }

    ProfileEvents::increment(ProfileEvents::SelectedParts, result.selected_parts);
    ProfileEvents::increment(ProfileEvents::SelectedPartsTotal, result.total_parts);
    ProfileEvents::increment(ProfileEvents::SelectedRanges, result.selected_ranges);
    ProfileEvents::increment(ProfileEvents::SelectedMarks, result.selected_marks);
    ProfileEvents::increment(ProfileEvents::SelectedMarksTotal, result.total_marks_pk);

    auto query_id_holder = MergeTreeDataSelectExecutor::checkLimits(data, result, context);

    /// If we have neither a WHERE nor a PREWHERE condition, the query condition cache doesn't save anything --> disable it.
    if (reader_settings.use_query_condition_cache && !query_info.prewhere_info && !query_info.filter_actions_dag)
        reader_settings.use_query_condition_cache = false;

    /// Initializing parallel replicas coordinator with empty ranges to read in case of
    /// local plan for initiator to prevent coordinator initialization by other replicas
    /// (which may skip index analysis).
    if (result.parts_with_ranges.empty() && isParallelReplicasLocalPlanForInitiator())
    {
        const auto & client_info = context->getClientInfo();

        auto extension = ParallelReadingExtension{
            all_ranges_callback.value(),
            read_task_callback.value(),
            number_of_current_replica.value_or(client_info.number_of_current_replica),
            context->getClusterForParallelReplicas()->getShardsInfo().at(0).getAllNodeCount()};

        extension.sendInitialRequest(CoordinationMode::Default, result.parts_with_ranges, /*mark_segment_size=*/1);
    }

    if (result.parts_with_ranges.empty())
    {
        pipeline.init(Pipe(std::make_shared<NullSource>(getOutputHeader())));
        return;
    }

    selected_marks = result.selected_marks;
    selected_rows = result.selected_rows;
    selected_parts = result.selected_parts;
    /// Projection, that needed to drop columns, which have appeared by execution
    /// of some extra expressions, and to allow execute the same expressions later.
    /// NOTE: It may lead to double computation of expressions.
    std::optional<ActionsDAG> result_projection;

    if (lazily_read_info)
    {
        for (const auto & ranges_in_data_part : result.parts_with_ranges)
        {
            auto alter_conversions = MergeTreeData::getAlterConversionsForPart(ranges_in_data_part.data_part, mutations_snapshot, getContext());
            auto part_info = std::make_shared<LoadedMergeTreeDataPartInfoForReader>(ranges_in_data_part.data_part, std::move(alter_conversions));
            lazily_read_info->data_part_infos->emplace(ranges_in_data_part.part_index_in_query, std::move(part_info));
        }
    }

    const auto & settings = context->getSettingsRef();

    /// Optionally initializes index build context to filter on data reading. This context is shared across multiple
    /// MergeTreeSelectProcessor instances, and is used to construct and apply index filters in a thread-safe manner.
    MergeTreeIndexBuildContextPtr index_build_context;
    bool build_skip_index_reader = indexes && indexes->use_skip_indexes && !indexes->skip_indexes.empty()
        && (!query_info.isFinal() || !settings[Setting::use_skip_indexes_if_final_exact_mode])
        && settings[Setting::use_skip_indexes_on_data_read] && !is_parallel_reading_from_replicas;

    if (build_skip_index_reader)
    {
<<<<<<< HEAD
        RangesByIndex read_ranges;
        PartRemainingMarks part_remaining_marks;
        for (const auto & ranges : result.parts_with_ranges)
        {
            read_ranges.emplace(ranges.part_index_in_query, ranges);
            part_remaining_marks.emplace(ranges.part_index_in_query, ranges.getMarksCount());
        }

        MergeTreeSkipIndexReaderPtr skip_index_reader = std::make_shared<MergeTreeSkipIndexReader>(
            indexes->skip_indexes,
            context->getIndexMarkCache(),
            context->getIndexUncompressedCache(),
            context->getVectorSimilarityIndexCache(),
            reader_settings,
            getLogger("MergeTreeSkipIndexReader"));

        /// TODO(ab): If projection index is available, build projection index reader and pass it into result pool.

        MergeTreeIndexReadResultPoolPtr index_read_result_pool
            = std::make_shared<MergeTreeIndexReadResultPool>(std::move(skip_index_reader));

        index_build_context = std::make_shared<MergeTreeIndexBuildContext>(
            std::move(read_ranges), std::move(index_read_result_pool), std::move(part_remaining_marks));
=======
        /// Vector similarity indexes are not applicable on data reads.
        UsefulSkipIndexes applicable_skip_indexes = indexes->skip_indexes;
        std::erase_if(applicable_skip_indexes.useful_indices, [](const auto & idx) { return idx.index->isVectorSimilarityIndex(); });

        if (!applicable_skip_indexes.empty())
        {
            RangesByIndex read_ranges;
            PartRemainingMarks part_remaining_marks;
            for (const auto & ranges : result.parts_with_ranges)
            {
                read_ranges.emplace(ranges.part_index_in_query, ranges);
                part_remaining_marks.emplace(ranges.part_index_in_query, ranges.getMarksCount());
            }

            MergeTreeSkipIndexReaderPtr skip_index_reader = std::make_shared<MergeTreeSkipIndexReader>(
                applicable_skip_indexes,
                context->getIndexMarkCache(),
                context->getIndexUncompressedCache(),
                context->getVectorSimilarityIndexCache(),
                reader_settings,
                getLogger("MergeTreeSkipIndexReader"));

            /// TODO(ab): If projection index is available, build projection index reader and pass it into result pool.

            MergeTreeIndexReadResultPoolPtr index_read_result_pool
                = std::make_shared<MergeTreeIndexReadResultPool>(std::move(skip_index_reader));

            index_build_context = std::make_shared<MergeTreeIndexBuildContext>(
                std::move(read_ranges), std::move(index_read_result_pool), std::move(part_remaining_marks));
        }
>>>>>>> dc199623
    }

    Pipe pipe = output_each_partition_through_separate_port
        ? groupStreamsByPartition(result, index_build_context, result_projection)
        : spreadMarkRanges(
              std::move(result.parts_with_ranges), index_build_context, requested_num_streams, result, result_projection);

    for (const auto & processor : pipe.getProcessors())
        processor->setStorageLimits(query_info.storage_limits);

    if (pipe.empty())
    {
        pipeline.init(Pipe(std::make_shared<NullSource>(getOutputHeader())));
        return;
    }

    if (result.sampling.use_sampling)
    {
        auto sampling_actions = std::make_shared<ExpressionActions>(result.sampling.filter_expression->clone());
        pipe.addSimpleTransform([&](const SharedHeader & header)
        {
            return std::make_shared<FilterTransform>(
                header,
                sampling_actions,
                result.sampling.filter_function->getColumnName(),
                false);
        });
    }

    Block cur_header = pipe.getHeader();

    auto append_actions = [&result_projection](ActionsDAG actions)
    {
        if (!result_projection)
            result_projection = std::move(actions);
        else
            result_projection = ActionsDAG::merge(std::move(*result_projection), std::move(actions));
    };

    if (result_projection)
        cur_header = result_projection->updateHeader(cur_header);

    /// Extra columns may be returned (for example, if sampling is used).
    /// Convert pipe to step header structure.
    if (!isCompatibleHeader(cur_header, *getOutputHeader()))
    {
        auto converting = ActionsDAG::makeConvertingActions(
            cur_header.getColumnsWithTypeAndName(),
            getOutputHeader()->getColumnsWithTypeAndName(),
            ActionsDAG::MatchColumnsMode::Name);

        append_actions(std::move(converting));
    }

    if (result_projection)
    {
        auto projection_actions = std::make_shared<ExpressionActions>(std::move(*result_projection));
        pipe.addSimpleTransform([&](const SharedHeader & header)
        {
            return std::make_shared<ExpressionTransform>(header, projection_actions);
        });
    }

    /// Some extra columns could be added by sample/final/in-order/etc
    /// Remove them from header if not needed.
    if (!blocksHaveEqualStructure(pipe.getHeader(), *getOutputHeader()))
    {
        auto convert_actions_dag = ActionsDAG::makeConvertingActions(
            pipe.getHeader().getColumnsWithTypeAndName(),
            getOutputHeader()->getColumnsWithTypeAndName(),
            ActionsDAG::MatchColumnsMode::Name,
            true);

        auto converting_dag_expr = std::make_shared<ExpressionActions>(std::move(convert_actions_dag));

        pipe.addSimpleTransform([&](const SharedHeader & header)
        {
            return std::make_shared<ExpressionTransform>(header, converting_dag_expr);
        });
    }

    for (const auto & processor : pipe.getProcessors())
        processors.emplace_back(processor);

    pipeline.init(std::move(pipe));
    pipeline.addContext(context);
    // Attach QueryIdHolder if needed
    if (query_id_holder)
        pipeline.setQueryIdHolder(std::move(query_id_holder));
}

static const char * indexTypeToString(ReadFromMergeTree::IndexType type)
{
    switch (type)
    {
        case ReadFromMergeTree::IndexType::None:
            return "None";
        case ReadFromMergeTree::IndexType::MinMax:
            return "MinMax";
        case ReadFromMergeTree::IndexType::Partition:
            return "Partition";
        case ReadFromMergeTree::IndexType::PrimaryKey:
            return "PrimaryKey";
        case ReadFromMergeTree::IndexType::Skip:
            return "Skip";
        case ReadFromMergeTree::IndexType::PrimaryKeyExpand:
            return "PrimaryKeyExpand";
    }
}

static const char * readTypeToString(ReadFromMergeTree::ReadType type)
{
    switch (type)
    {
        case ReadFromMergeTree::ReadType::Default:
            return "Default";
        case ReadFromMergeTree::ReadType::InOrder:
            return "InOrder";
        case ReadFromMergeTree::ReadType::InReverseOrder:
            return "InReverseOrder";
        case ReadFromMergeTree::ReadType::ParallelReplicas:
            return "Parallel";
    }
}

void ReadFromMergeTree::describeActions(FormatSettings & format_settings) const
{
    const auto & result = getAnalysisResult();
    std::string prefix(format_settings.offset, format_settings.indent_char);
    format_settings.out << prefix << "ReadType: " << readTypeToString(result.read_type) << '\n';

    if (!result.index_stats.empty())
    {
        format_settings.out << prefix << "Parts: " << result.index_stats.back().num_parts_after << '\n';
        format_settings.out << prefix << "Granules: " << result.index_stats.back().num_granules_after << '\n';
    }

    if (prewhere_info)
    {
        format_settings.out << prefix << "Prewhere info" << '\n';
        format_settings.out << prefix << "Need filter: " << prewhere_info->need_filter << '\n';

        prefix.push_back(format_settings.indent_char);
        prefix.push_back(format_settings.indent_char);

        {
            format_settings.out << prefix << "Prewhere filter" << '\n';
            format_settings.out << prefix << "Prewhere filter column: " << prewhere_info->prewhere_column_name;
            if (prewhere_info->remove_prewhere_column)
               format_settings.out << " (removed)";
            format_settings.out << '\n';

            auto expression = std::make_shared<ExpressionActions>(prewhere_info->prewhere_actions.clone());
            expression->describeActions(format_settings.out, prefix);
        }

        if (prewhere_info->row_level_filter)
        {
            format_settings.out << prefix << "Row level filter" << '\n';
            format_settings.out << prefix << "Row level filter column: " << prewhere_info->row_level_column_name << '\n';

            auto expression = std::make_shared<ExpressionActions>(prewhere_info->row_level_filter->clone());
            expression->describeActions(format_settings.out, prefix);
        }
    }

    if (virtual_row_conversion)
    {
        format_settings.out << prefix << "Virtual row conversions" << '\n';
        virtual_row_conversion->describeActions(format_settings.out, prefix);
    }
}

void ReadFromMergeTree::describeActions(JSONBuilder::JSONMap & map) const
{
    const auto & result = getAnalysisResult();
    map.add("Read Type", readTypeToString(result.read_type));
    if (!result.index_stats.empty())
    {
        map.add("Parts", result.index_stats.back().num_parts_after);
        map.add("Granules", result.index_stats.back().num_granules_after);
    }

    if (prewhere_info)
    {
        std::unique_ptr<JSONBuilder::JSONMap> prewhere_info_map = std::make_unique<JSONBuilder::JSONMap>();
        prewhere_info_map->add("Need filter", prewhere_info->need_filter);

        {
            std::unique_ptr<JSONBuilder::JSONMap> prewhere_filter_map = std::make_unique<JSONBuilder::JSONMap>();
            prewhere_filter_map->add("Prewhere filter column", prewhere_info->prewhere_column_name);
            prewhere_filter_map->add("Prewhere filter remove filter column", prewhere_info->remove_prewhere_column);
            auto expression = std::make_shared<ExpressionActions>(prewhere_info->prewhere_actions.clone());
            prewhere_filter_map->add("Prewhere filter expression", expression->toTree());

            prewhere_info_map->add("Prewhere filter", std::move(prewhere_filter_map));
        }

        if (prewhere_info->row_level_filter)
        {
            std::unique_ptr<JSONBuilder::JSONMap> row_level_filter_map = std::make_unique<JSONBuilder::JSONMap>();
            row_level_filter_map->add("Row level filter column", prewhere_info->row_level_column_name);
            auto expression = std::make_shared<ExpressionActions>(prewhere_info->row_level_filter->clone());
            row_level_filter_map->add("Row level filter expression", expression->toTree());

            prewhere_info_map->add("Row level filter", std::move(row_level_filter_map));
        }

        map.add("Prewhere info", std::move(prewhere_info_map));
    }

    if (virtual_row_conversion)
        map.add("Virtual row conversions", virtual_row_conversion->toTree());
}

namespace
{
    std::string_view searchAlgorithmToString(const MarkRanges::SearchAlgorithm search_algorithm)
    {
        switch (search_algorithm)
        {
        case MarkRanges::SearchAlgorithm::BinarySearch:
            return "binary search";
        case MarkRanges::SearchAlgorithm::GenericExclusionSearch:
            return "generic exclusion search";
        default:
            return "";
        }
    };
}

void ReadFromMergeTree::describeIndexes(FormatSettings & format_settings) const
{
    const auto & result = getAnalysisResult();
    const auto & index_stats = result.index_stats;

    std::string prefix(format_settings.offset, format_settings.indent_char);
    if (!index_stats.empty())
    {
        /// Do not print anything if no indexes is applied.
        if (index_stats.size() == 1 && index_stats.front().type == IndexType::None)
            return;

        std::string indent(format_settings.indent, format_settings.indent_char);
        format_settings.out << prefix << "Indexes:\n";

        for (size_t i = 0; i < index_stats.size(); ++i)
        {
            const auto & stat = index_stats[i];
            if (stat.type == IndexType::None)
                continue;

            format_settings.out << prefix << indent << indexTypeToString(stat.type) << '\n';

            if (!stat.name.empty())
                format_settings.out << prefix << indent << indent << "Name: " << stat.name << '\n';

            if (!stat.description.empty())
                format_settings.out << prefix << indent << indent << "Description: " << stat.description << '\n';

            if (!stat.used_keys.empty())
            {
                format_settings.out << prefix << indent << indent << "Keys:" << '\n';
                for (const auto & used_key : stat.used_keys)
                    format_settings.out << prefix << indent << indent << indent << used_key << '\n';
            }

            if (!stat.condition.empty())
                format_settings.out << prefix << indent << indent << "Condition: " << stat.condition << '\n';

            format_settings.out << prefix << indent << indent << "Parts: " << stat.num_parts_after;
            if (i)
                format_settings.out << '/' << index_stats[i - 1].num_parts_after;
            format_settings.out << '\n';

            format_settings.out << prefix << indent << indent << "Granules: " << stat.num_granules_after;
            if (i)
                format_settings.out << '/' << index_stats[i - 1].num_granules_after;
            format_settings.out << '\n';

            auto search_algorithm = searchAlgorithmToString(stat.search_algorithm);
            if (!search_algorithm.empty())
                format_settings.out << prefix << indent << indent << "Search Algorithm: " << search_algorithm << "\n";
        }

        format_settings.out << prefix << indent << indent << "Ranges: " << result.selected_ranges << '\n';
    }
}

void ReadFromMergeTree::describeIndexes(JSONBuilder::JSONMap & map) const
{
    const auto & result = getAnalysisResult();
    const auto & index_stats = result.index_stats;

    if (!index_stats.empty())
    {
        /// Do not print anything if no indexes is applied.
        if (index_stats.size() == 1 && index_stats.front().type == IndexType::None)
            return;

        auto indexes_array = std::make_unique<JSONBuilder::JSONArray>();

        for (size_t i = 0; i < index_stats.size(); ++i)
        {
            const auto & stat = index_stats[i];
            if (stat.type == IndexType::None)
                continue;

            auto index_map = std::make_unique<JSONBuilder::JSONMap>();

            index_map->add("Type", indexTypeToString(stat.type));

            if (!stat.name.empty())
                index_map->add("Name", stat.name);

            if (!stat.description.empty())
                index_map->add("Description", stat.description);

            if (!stat.used_keys.empty())
            {
                auto keys_array = std::make_unique<JSONBuilder::JSONArray>();

                for (const auto & used_key : stat.used_keys)
                    keys_array->add(used_key);

                index_map->add("Keys", std::move(keys_array));
            }

            if (!stat.condition.empty())
                index_map->add("Condition", stat.condition);

            auto search_algorithm = searchAlgorithmToString(stat.search_algorithm);
            if (!search_algorithm.empty())
                index_map->add("Search Algorithm", search_algorithm);

            if (i)
                index_map->add("Initial Parts", index_stats[i - 1].num_parts_after);
            index_map->add("Selected Parts", stat.num_parts_after);

            if (i)
                index_map->add("Initial Granules", index_stats[i - 1].num_granules_after);
            index_map->add("Selected Granules", stat.num_granules_after);

            indexes_array->add(std::move(index_map));
        }

        map.add("Indexes", std::move(indexes_array));
    }
}

void ReadFromMergeTree::describeProjections(FormatSettings & format_settings) const
{
    const auto & result = getAnalysisResult();
    const auto & projection_stats = result.projection_stats;

    std::string prefix(format_settings.offset, format_settings.indent_char);
    if (!projection_stats.empty())
    {
        std::string indent(format_settings.indent, format_settings.indent_char);
        format_settings.out << prefix << "Projections:\n";

        for (const auto & stat : projection_stats)
        {
            format_settings.out << prefix << indent << "Name: " << stat.name << '\n';

            if (!stat.description.empty())
                format_settings.out << prefix << indent << indent << "Description: " << stat.description << '\n';

            if (!stat.condition.empty())
                format_settings.out << prefix << indent << indent << "Condition: " << stat.condition << '\n';

            auto search_algorithm = searchAlgorithmToString(stat.search_algorithm);
            if (!search_algorithm.empty())
                format_settings.out << prefix << indent << indent << "Search Algorithm: " << search_algorithm << "\n";

            format_settings.out << prefix << indent << indent << "Parts: " << stat.selected_parts;
            format_settings.out << '\n';

            format_settings.out << prefix << indent << indent << "Marks: " << stat.selected_marks;
            format_settings.out << '\n';

            format_settings.out << prefix << indent << indent << "Ranges: " << stat.selected_ranges;
            format_settings.out << '\n';

            format_settings.out << prefix << indent << indent << "Rows: " << stat.selected_rows;
            format_settings.out << '\n';

            format_settings.out << prefix << indent << indent << "Filtered Parts: " << stat.filtered_parts;
            format_settings.out << '\n';
        }
    }
}

void ReadFromMergeTree::describeProjections(JSONBuilder::JSONMap & map) const
{
    const auto & result = getAnalysisResult();
    const auto & projection_stats = result.projection_stats;

    if (!projection_stats.empty())
    {
        auto projections_array = std::make_unique<JSONBuilder::JSONArray>();
        for (const auto & stat : projection_stats)
        {
             auto projection_map = std::make_unique<JSONBuilder::JSONMap>();
            projection_map->add("Name", stat.name);

            if (!stat.description.empty())
                projection_map->add("Description", stat.description);

            if (!stat.condition.empty())
                projection_map->add("Condition", stat.condition);

            auto search_algorithm = searchAlgorithmToString(stat.search_algorithm);
            if (!search_algorithm.empty())
                projection_map->add("Search Algorithm", search_algorithm);

            projection_map->add("Selected Parts", stat.selected_parts);
            projection_map->add("Selected Marks", stat.selected_marks);
            projection_map->add("Selected Ranges", stat.selected_ranges);
            projection_map->add("Selected Rows", stat.selected_rows);
            projection_map->add("Filtered Parts", stat.filtered_parts);

            projections_array->add(std::move(projection_map));
        }

        map.add("Projections", std::move(projections_array));
    }
}

void ReadFromMergeTree::clearParallelReadingExtension()
{
    if (!is_parallel_reading_from_replicas)
        return;

    is_parallel_reading_from_replicas = false;
    all_ranges_callback.reset();
    read_task_callback.reset();
}

std::shared_ptr<ParallelReadingExtension> ReadFromMergeTree::getParallelReadingExtension()
{
    if (!is_parallel_reading_from_replicas)
        return nullptr;

    chassert(all_ranges_callback.has_value() && read_task_callback.has_value());
    const auto & client_info = context->getClientInfo();
    return std::make_shared<ParallelReadingExtension>(
        all_ranges_callback.value(),
        read_task_callback.value(),
        number_of_current_replica.value_or(client_info.number_of_current_replica),
        context->getClusterForParallelReplicas()->getShardsInfo().at(0).getAllNodeCount());
}

}<|MERGE_RESOLUTION|>--- conflicted
+++ resolved
@@ -2556,31 +2556,6 @@
 
     if (build_skip_index_reader)
     {
-<<<<<<< HEAD
-        RangesByIndex read_ranges;
-        PartRemainingMarks part_remaining_marks;
-        for (const auto & ranges : result.parts_with_ranges)
-        {
-            read_ranges.emplace(ranges.part_index_in_query, ranges);
-            part_remaining_marks.emplace(ranges.part_index_in_query, ranges.getMarksCount());
-        }
-
-        MergeTreeSkipIndexReaderPtr skip_index_reader = std::make_shared<MergeTreeSkipIndexReader>(
-            indexes->skip_indexes,
-            context->getIndexMarkCache(),
-            context->getIndexUncompressedCache(),
-            context->getVectorSimilarityIndexCache(),
-            reader_settings,
-            getLogger("MergeTreeSkipIndexReader"));
-
-        /// TODO(ab): If projection index is available, build projection index reader and pass it into result pool.
-
-        MergeTreeIndexReadResultPoolPtr index_read_result_pool
-            = std::make_shared<MergeTreeIndexReadResultPool>(std::move(skip_index_reader));
-
-        index_build_context = std::make_shared<MergeTreeIndexBuildContext>(
-            std::move(read_ranges), std::move(index_read_result_pool), std::move(part_remaining_marks));
-=======
         /// Vector similarity indexes are not applicable on data reads.
         UsefulSkipIndexes applicable_skip_indexes = indexes->skip_indexes;
         std::erase_if(applicable_skip_indexes.useful_indices, [](const auto & idx) { return idx.index->isVectorSimilarityIndex(); });
@@ -2611,7 +2586,6 @@
             index_build_context = std::make_shared<MergeTreeIndexBuildContext>(
                 std::move(read_ranges), std::move(index_read_result_pool), std::move(part_remaining_marks));
         }
->>>>>>> dc199623
     }
 
     Pipe pipe = output_each_partition_through_separate_port
