#include <Processors/QueryPlan/ReadFromObjectStorageStep.h>
#include <QueryPipeline/QueryPipelineBuilder.h>
#include <Core/Settings.h>
#include <Storages/ObjectStorage/StorageObjectStorageSource.h>
#include <Interpreters/ActionsDAG.h>
#include <Processors/Sources/NullSource.h>
#include <Processors/QueryPlan/Serialization.h>
#include <IO/WriteHelpers.h>
#include <IO/ReadHelpers.h>
#include <IO/Operators.h>
#include <Storages/ObjectStorage/S3/Configuration.h>
#include <Storages/ObjectStorage/DataLakes/Iceberg/IcebergMetadata.h>
#include <Storages/ObjectStorage/DataLakes/DataLakeConfiguration.h>
#include <Processors/QueryPlan/QueryPlanStepRegistry.h>
#include <Formats/FormatFactory.h>
#include <IO/ReadBufferFromString.h>
#include <Interpreters/Context.h>


namespace DB
{

namespace Setting
{
    extern const SettingsMaxThreads max_threads;
}


ReadFromObjectStorageStep::ReadFromObjectStorageStep(
    ObjectStoragePtr object_storage_,
    StorageObjectStorageConfigurationPtr configuration_,
    const Names & columns_to_read,
    const NamesAndTypesList & virtual_columns_,
    const SelectQueryInfo & query_info_,
    const StorageSnapshotPtr & storage_snapshot_,
    const std::optional<DB::FormatSettings> & format_settings_,
    bool distributed_processing_,
    ReadFromFormatInfo info_,
    bool need_only_count_,
    ContextPtr context_,
    size_t max_block_size_,
    size_t num_streams_)
    : SourceStepWithFilter(std::make_shared<const Block>(info_.source_header), columns_to_read, query_info_, storage_snapshot_, context_)
    , object_storage(object_storage_)
    , configuration(configuration_)
    , info(std::move(info_))
    , virtual_columns(virtual_columns_)
    , format_settings(format_settings_)
    , need_only_count(need_only_count_)
    , max_block_size(max_block_size_)
    , num_streams(num_streams_)
    , distributed_processing(distributed_processing_)
{
}

void ReadFromObjectStorageStep::applyFilters(ActionDAGNodes added_filter_nodes)
{
    SourceStepWithFilter::applyFilters(std::move(added_filter_nodes));
}

void ReadFromObjectStorageStep::updatePrewhereInfo(const PrewhereInfoPtr & prewhere_info_value)
{
    info = updateFormatPrewhereInfo(info, prewhere_info_value);
    query_info.prewhere_info = prewhere_info_value;
    prewhere_info = prewhere_info_value;
    output_header = info.source_header;
}

void ReadFromObjectStorageStep::initializePipeline(QueryPipelineBuilder & pipeline, const BuildQueryPipelineSettings &)
{
    createIterator();

    Pipes pipes;
    auto context = getContext();
    size_t estimated_keys_count = iterator_wrapper->estimatedKeysCount();

    if (estimated_keys_count > 1)
        num_streams = std::min(num_streams, estimated_keys_count);
    else
    {
        /// The amount of keys (zero) was probably underestimated.
        /// We will keep one stream for this particular case.
        num_streams = 1;
    }

    auto parser_group = std::make_shared<FormatParserGroup>(context->getSettingsRef(), num_streams, filter_actions_dag, context);
<<<<<<< HEAD
    parser_group->prewhere_info = prewhere_info;
=======
    parser_group->column_mapper = configuration->getColumnMapper();
>>>>>>> 43e03c62

    for (size_t i = 0; i < num_streams; ++i)
    {
        auto source = std::make_shared<StorageObjectStorageSource>(
            getName(), object_storage, configuration, info, format_settings,
            context, max_block_size, iterator_wrapper, parser_group, need_only_count);

        pipes.emplace_back(std::move(source));
    }
    auto pipe = Pipe::unitePipes(std::move(pipes));
    if (pipe.empty())
        pipe = Pipe(std::make_shared<NullSource>(std::make_shared<const Block>(info.source_header)));

    for (const auto & processor : pipe.getProcessors())
        processors.emplace_back(processor);

    pipeline.init(std::move(pipe));
}

void ReadFromObjectStorageStep::createIterator()
{
    if (iterator_wrapper)
        return;

    const ActionsDAG::Node * predicate = nullptr;
    if (filter_actions_dag)
        predicate = filter_actions_dag->getOutputs().at(0);

    auto context = getContext();
    iterator_wrapper = StorageObjectStorageSource::createFileIterator(
        configuration, configuration->getQuerySettings(context), object_storage, distributed_processing,
        context, predicate, filter_actions_dag.get(), virtual_columns, nullptr, context->getFileProgressCallback());
}

}<|MERGE_RESOLUTION|>--- conflicted
+++ resolved
@@ -84,11 +84,8 @@
     }
 
     auto parser_group = std::make_shared<FormatParserGroup>(context->getSettingsRef(), num_streams, filter_actions_dag, context);
-<<<<<<< HEAD
     parser_group->prewhere_info = prewhere_info;
-=======
     parser_group->column_mapper = configuration->getColumnMapper();
->>>>>>> 43e03c62
 
     for (size_t i = 0; i < num_streams; ++i)
     {
