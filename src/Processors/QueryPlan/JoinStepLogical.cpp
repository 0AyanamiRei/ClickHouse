--- conflicted
+++ resolved
@@ -107,18 +107,9 @@
     : expression_actions(std::move(join_expression_actions_))
     , join_info(std::move(join_info_))
     , required_output_columns(std::move(required_output_columns_))
-<<<<<<< HEAD
-    , use_nulls(use_nulls_) // query_context_->getSettingsRef()[Setting::join_use_nulls])
-    , join_settings(std::move(join_settings_)) // JoinSettings::create(query_context_->getSettingsRef()))
-    , sorting_settings(std::move(sorting_settings_)) //*query_context_)
-=======
-    , use_nulls(query_context_->getSettingsRef()[Setting::join_use_nulls])
-    , join_settings(JoinSettings::create(query_context_->getSettingsRef()))
-    , sorting_settings(*query_context_)
-    , expression_actions_settings(query_context_->getSettingsRef())
-    , tmp_volume(query_context_->getGlobalTemporaryVolume())
-    , tmp_data(query_context_->getTempDataOnDisk())
->>>>>>> 208b5838
+    , use_nulls(use_nulls_)
+    , join_settings(std::move(join_settings_))
+    , sorting_settings(std::move(sorting_settings_))
 {
     updateInputHeaders({left_header_, right_header_});
 }
@@ -530,13 +521,9 @@
     std::chrono::milliseconds lock_acquire_timeout,
     const ExpressionActionsSettings & actions_settings)
 {
-<<<<<<< HEAD
     auto table_join = std::make_shared<TableJoin>(join_settings, use_nulls,
         Context::getGlobalContextInstance()->getGlobalTemporaryVolume(),
         Context::getGlobalContextInstance()->getTempDataOnDisk());
-=======
-    auto table_join = std::make_shared<TableJoin>(join_settings, use_nulls, tmp_volume, tmp_data);
->>>>>>> 208b5838
 
     auto & join_expression = join_info.expression;
 
