--- conflicted
+++ resolved
@@ -248,7 +248,13 @@
         return;
 }
 
-<<<<<<< HEAD
+
+bool FilterStep::canUseType(const DataTypePtr & filter_type)
+{
+    return FilterTransform::canUseType(filter_type);
+}
+
+
 void FilterStep::serialize(Serialization & ctx) const
 {
     UInt8 flags = 0;
@@ -283,13 +289,5 @@
 {
     registry.registerStep("Filter", FilterStep::deserialize);
 }
-=======
-
-bool FilterStep::canUseType(const DataTypePtr & filter_type)
-{
-    return FilterTransform::canUseType(filter_type);
-}
-
->>>>>>> 854b72ad
 
 }