#include "ORCBlockInputFormat.h"
#if USE_ORC

#include <Formats/FormatFactory.h>
#include <IO/ReadBufferFromMemory.h>
#include <IO/WriteHelpers.h>
#include <IO/copyData.h>
#include "ArrowBufferedStreams.h"
#include "ArrowColumnToCHColumn.h"
#include <DataTypes/NestedUtils.h>

namespace DB
{

namespace ErrorCodes
{
    extern const int BAD_ARGUMENTS;
    extern const int CANNOT_READ_ALL_DATA;
}

#define THROW_ARROW_NOT_OK(status)                                     \
    do                                                                 \
    {                                                                  \
        if (::arrow::Status _s = (status); !_s.ok())                   \
            throw Exception(_s.ToString(), ErrorCodes::BAD_ARGUMENTS); \
    } while (false)

ORCBlockInputFormat::ORCBlockInputFormat(ReadBuffer & in_, Block header_, const FormatSettings & format_settings_)
    : IInputFormat(std::move(header_), in_), format_settings(format_settings_)
{
}

Chunk ORCBlockInputFormat::generate()
{
    Chunk res;
    block_missing_values.clear();

    if (!file_reader)
        prepareReader();

    std::shared_ptr<arrow::RecordBatchReader> batch_reader;
    arrow::Status reader_status = file_reader->NextStripeReader(format_settings.orc.row_batch_size, include_indices, &batch_reader);
    if (!reader_status.ok())
        throw ParsingException(ErrorCodes::CANNOT_READ_ALL_DATA, "Failed to create batch reader: {}", reader_status.ToString());
    if (!batch_reader)
        return res;

    std::shared_ptr<arrow::Table> table;
    arrow::Status table_status = batch_reader->ReadAll(&table);
    if (!table_status.ok())
        throw ParsingException(ErrorCodes::CANNOT_READ_ALL_DATA, "Error while reading batch of ORC data: {}", table_status.ToString());

    if (!table || !table->num_rows())
        return res;

<<<<<<< HEAD
    ArrowColumnToCHColumn::NameToColumnPtr name_to_column_ptr;
    for (const auto & column_name : column_names)
    {
        arrow::ArrayVector vec = {batch_result->GetColumnByName(column_name)};
        std::shared_ptr<arrow::ChunkedArray> arrow_column = std::make_shared<arrow::ChunkedArray>(vec);
        name_to_column_ptr[column_name] = arrow_column;
    }
    arrow_column_to_ch_column->arrowColumnsToCHChunk(res, name_to_column_ptr);

    /// If defaults_for_omitted_fields is true, calculate the default values from default expression for omitted fields.
    /// Otherwise fill the missing columns with zero values of its type.
    if (format_settings.defaults_for_omitted_fields)
        for (size_t row_idx = 0; row_idx < res.getNumRows(); ++row_idx)
            for (const auto & column_idx : missing_columns)
                block_missing_values.setBit(column_idx, row_idx);
    batch_reader.reset();
=======
    arrow_column_to_ch_column->arrowTableToCHChunk(res, table);
>>>>>>> 04fb8aea

    return res;
}

void ORCBlockInputFormat::resetParser()
{
    IInputFormat::resetParser();

    file_reader.reset();
    include_indices.clear();
<<<<<<< HEAD
    stripe_current = 0;
    block_missing_values.clear();
}

const BlockMissingValues & ORCBlockInputFormat::getMissingValues() const
{
    return block_missing_values;
=======
>>>>>>> 04fb8aea
}

static size_t countIndicesForType(std::shared_ptr<arrow::DataType> type)
{
    if (type->id() == arrow::Type::LIST)
        return countIndicesForType(static_cast<arrow::ListType *>(type.get())->value_type()) + 1;

    if (type->id() == arrow::Type::STRUCT)
    {
        int indices = 1;
        auto * struct_type = static_cast<arrow::StructType *>(type.get());
        for (int i = 0; i != struct_type->num_fields(); ++i)
            indices += countIndicesForType(struct_type->field(i)->type());
        return indices;
    }

    if (type->id() == arrow::Type::MAP)
    {
        auto * map_type = static_cast<arrow::MapType *>(type.get());
        return countIndicesForType(map_type->key_type()) + countIndicesForType(map_type->item_type());
    }

    return 1;
}

void ORCBlockInputFormat::prepareReader()
{
    THROW_ARROW_NOT_OK(arrow::adapters::orc::ORCFileReader::Open(asArrowFile(*in, format_settings), arrow::default_memory_pool(), &file_reader));

    std::shared_ptr<arrow::Schema> schema;
    THROW_ARROW_NOT_OK(file_reader->ReadSchema(&schema));

    arrow_column_to_ch_column = std::make_unique<ArrowColumnToCHColumn>(
        getPort().getHeader(), "ORC", format_settings.orc.import_nested, format_settings.orc.allow_missing_columns);
    missing_columns = arrow_column_to_ch_column->getMissingColumns(*schema);

    std::unordered_set<String> nested_table_names;
    if (format_settings.orc.import_nested)
        nested_table_names = Nested::getAllTableNames(getPort().getHeader());

    /// In ReadStripe column indices should be started from 1,
    /// because 0 indicates to select all columns.
    int index = 1;
    for (int i = 0; i < schema->num_fields(); ++i)
    {
        /// LIST type require 2 indices, STRUCT - the number of elements + 1,
        /// so we should recursively count the number of indices we need for this type.
        int indexes_count = countIndicesForType(schema->field(i)->type());
        const auto & name = schema->field(i)->name();
        if (getPort().getHeader().has(name) || nested_table_names.contains(name))
        {
            column_names.push_back(name);
            for (int j = 0; j != indexes_count; ++j)
                include_indices.push_back(index + j);
        }
        index += indexes_count;
    }
}

void registerInputFormatORC(FormatFactory &factory)
{
    factory.registerInputFormat(
            "ORC",
            [](ReadBuffer &buf,
                const Block &sample,
                const RowInputFormatParams &,
                const FormatSettings & settings)
            {
                return std::make_shared<ORCBlockInputFormat>(buf, sample, settings);
            });
    factory.markFormatAsColumnOriented("ORC");
}

}
#else

namespace DB
{
    class FormatFactory;
    void registerInputFormatORC(FormatFactory &)
    {
    }
}

#endif<|MERGE_RESOLUTION|>--- conflicted
+++ resolved
@@ -53,26 +53,13 @@
     if (!table || !table->num_rows())
         return res;
 
-<<<<<<< HEAD
-    ArrowColumnToCHColumn::NameToColumnPtr name_to_column_ptr;
-    for (const auto & column_name : column_names)
-    {
-        arrow::ArrayVector vec = {batch_result->GetColumnByName(column_name)};
-        std::shared_ptr<arrow::ChunkedArray> arrow_column = std::make_shared<arrow::ChunkedArray>(vec);
-        name_to_column_ptr[column_name] = arrow_column;
-    }
-    arrow_column_to_ch_column->arrowColumnsToCHChunk(res, name_to_column_ptr);
-
+    arrow_column_to_ch_column->arrowTableToCHChunk(res, table);
     /// If defaults_for_omitted_fields is true, calculate the default values from default expression for omitted fields.
     /// Otherwise fill the missing columns with zero values of its type.
     if (format_settings.defaults_for_omitted_fields)
         for (size_t row_idx = 0; row_idx < res.getNumRows(); ++row_idx)
             for (const auto & column_idx : missing_columns)
                 block_missing_values.setBit(column_idx, row_idx);
-    batch_reader.reset();
-=======
-    arrow_column_to_ch_column->arrowTableToCHChunk(res, table);
->>>>>>> 04fb8aea
 
     return res;
 }
@@ -83,16 +70,12 @@
 
     file_reader.reset();
     include_indices.clear();
-<<<<<<< HEAD
-    stripe_current = 0;
     block_missing_values.clear();
 }
 
 const BlockMissingValues & ORCBlockInputFormat::getMissingValues() const
 {
     return block_missing_values;
-=======
->>>>>>> 04fb8aea
 }
 
 static size_t countIndicesForType(std::shared_ptr<arrow::DataType> type)
