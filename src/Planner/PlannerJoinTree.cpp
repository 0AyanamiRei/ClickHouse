--- conflicted
+++ resolved
@@ -24,6 +24,7 @@
 #include <Storages/StorageDictionary.h>
 #include <Storages/StorageDistributed.h>
 #include <Storages/StorageMerge.h>
+#include <Storages/StorageView.h>
 
 #include <Analyzer/ConstantNode.h>
 #include <Analyzer/ColumnNode.h>
@@ -80,11 +81,7 @@
 
 #include <Common/SipHash.h>
 #include <Common/logger_useful.h>
-<<<<<<< HEAD
-#include "Storages/StorageView.h"
-=======
-
->>>>>>> 32977733
+
 #include <ranges>
 
 namespace DB
@@ -975,43 +972,8 @@
                     from_stage = storage->getQueryProcessingStage(
                         query_context, select_query_options.to_stage, storage_snapshot, table_expression_query_info);
 
-<<<<<<< HEAD
-                Names extracted_column_names;
-                const auto has_table_virtual_column
-                    = extractRequiredNonTableColumnsFromStorage(columns_names, storage, storage_snapshot, from_stage, extracted_column_names);
-
-                /// It is just a safety check needed until we have a proper sending plan to replicas.
-                /// If we have a non-trivial storage like View it might create its own Planner inside read(), run findTableForParallelReplicas()
-                /// and find some other table that might be used for reading with parallel replicas. It will lead to errors.
-                const bool no_tables_or_another_table_chosen_for_reading_with_parallel_replicas_mode
-                    = query_context->canUseParallelReplicasOnFollower()
-                    && table_node != planner_context->getGlobalPlannerContext()->parallel_replicas_table;
-                if (no_tables_or_another_table_chosen_for_reading_with_parallel_replicas_mode)
-                {
-                    auto mutable_context = Context::createCopy(query_context);
-                    mutable_context->setSetting("allow_experimental_parallel_reading_from_replicas", Field(0));
-                    storage->read(
-                        query_plan,
-                        has_table_virtual_column ? extracted_column_names : columns_names,
-                        storage_snapshot,
-                        table_expression_query_info,
-                        std::move(mutable_context),
-                        from_stage,
-                        max_block_size,
-                        max_streams);
-                }
-                else
-                {
-                    storage->read(
-                        query_plan,
-                        has_table_virtual_column ? extracted_column_names : columns_names,
-                        storage_snapshot,
-                        table_expression_query_info,
-                        query_context,
-                        from_stage,
-                        max_block_size,
-                        max_streams);
-=======
+                bool has_table_virtual_column = false;
+
                 if (select_query_options.build_logical_plan)
                 {
                     auto sample_block = std::make_shared<const Block>(storage_snapshot->getSampleBlockForColumns(columns_names));
@@ -1057,6 +1019,10 @@
                 }
                 else
                 {
+                    Names extracted_column_names;
+                    has_table_virtual_column
+                        = extractRequiredNonTableColumnsFromStorage(columns_names, storage, storage_snapshot, from_stage, extracted_column_names);
+
                     /// It is just a safety check needed until we have a proper sending plan to replicas.
                     /// If we have a non-trivial storage like View it might create its own Planner inside read(), run findTableForParallelReplicas()
                     /// and find some other table that might be used for reading with parallel replicas. It will lead to errors.
@@ -1069,7 +1035,7 @@
                         mutable_context->setSetting("allow_experimental_parallel_reading_from_replicas", Field(0));
                         storage->read(
                             query_plan,
-                            columns_names,
+                            has_table_virtual_column ? extracted_column_names : columns_names,
                             storage_snapshot,
                             table_expression_query_info,
                             std::move(mutable_context),
@@ -1081,7 +1047,7 @@
                     {
                         storage->read(
                             query_plan,
-                            columns_names,
+                            has_table_virtual_column ? extracted_column_names : columns_names,
                             storage_snapshot,
                             table_expression_query_info,
                             query_context,
@@ -1089,7 +1055,6 @@
                             max_block_size,
                             max_streams);
                     }
->>>>>>> 32977733
                 }
 
                 auto parallel_replicas_enabled_for_storage = [](const StoragePtr & table, const Settings & query_settings)
@@ -1247,7 +1212,7 @@
                 if (has_table_virtual_column && query_plan.isInitialized() && from_stage == QueryProcessingStage::FetchColumns)
                 {
                     const auto & data_header = query_plan.getCurrentHeader();
-                    if (!data_header.findByName("_table"))
+                    if (!data_header->findByName(static_cast<std::string_view>("_table")))
                     {
                         const auto & table_name = storage->getStorageID().getTableName();
                         ColumnWithTypeAndName column;
