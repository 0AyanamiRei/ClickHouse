#pragma once

#include <Disks/IDisk.h>
#include <Disks/ObjectStorages/IObjectStorage.h>
#include <Disks/ObjectStorages/DiskObjectStorageRemoteMetadataRestoreHelper.h>
#include <Disks/ObjectStorages/IMetadataStorage.h>
#include <Disks/ObjectStorages/DiskObjectStorageTransaction.h>
#include <re2/re2.h>

namespace CurrentMetrics
{
    extern const Metric DiskSpaceReservedForMerge;
}

namespace DB
{

/// Disk build on top of IObjectStorage. Use additional disk (local for example)
/// for metadata storage. Metadata is a small files with mapping from local paths to
/// objects in object storage, like:
/// "/var/lib/clickhouse/data/db/table/all_0_0_0/columns.txt" -> /xxxxxxxxxxxxxxxxxxxx
///                                                           -> /yyyyyyyyyyyyyyyyyyyy
class DiskObjectStorage : public IDisk
{

friend class DiskObjectStorageReservation;
friend class DiskObjectStorageRemoteMetadataRestoreHelper;

public:
    DiskObjectStorage(
        const String & name_,
        const String & object_storage_root_path_,
        const String & log_name,
        MetadataStoragePtr metadata_storage_,
        ObjectStoragePtr object_storage_,
<<<<<<< HEAD
        bool send_metadata_,
        uint64_t thread_pool_size_,
        const String & read_resource_name_,
        const String & write_resource_name_);
=======
        const Poco::Util::AbstractConfiguration & config,
        const String & config_prefix);
>>>>>>> 55af6e5c

    /// Create fake transaction
    DiskTransactionPtr createTransaction() override;

    DataSourceDescription getDataSourceDescription() const override { return object_storage->getDataSourceDescription(); }

    bool supportZeroCopyReplication() const override { return true; }

    bool supportParallelWrite() const override { return object_storage->supportParallelWrite(); }

    const String & getPath() const override { return metadata_storage->getPath(); }

    StoredObjects getStorageObjects(const String & local_path) const override;

    void getRemotePathsRecursive(const String & local_path, std::vector<LocalPathWithObjectStoragePaths> & paths_map) override;

    const std::string & getCacheName() const override { return object_storage->getCacheName(); }

    std::optional<UInt64> getTotalSpace() const override { return {}; }
    std::optional<UInt64> getAvailableSpace() const override { return {}; }
    std::optional<UInt64> getUnreservedSpace() const override { return {}; }

    UInt64 getKeepingFreeSpace() const override { return 0; }

    bool exists(const String & path) const override;

    bool isFile(const String & path) const override;

    void createFile(const String & path) override;

    size_t getFileSize(const String & path) const override;

    void moveFile(const String & from_path, const String & to_path) override;

    void moveFile(const String & from_path, const String & to_path, bool should_send_metadata);

    void replaceFile(const String & from_path, const String & to_path) override;

    void removeFile(const String & path) override { removeSharedFile(path, false); }

    void removeFileIfExists(const String & path) override { removeSharedFileIfExists(path, false); }

    void removeRecursive(const String & path) override { removeSharedRecursive(path, false, {}); }

    void removeSharedFile(const String & path, bool delete_metadata_only) override;

    void removeSharedFileIfExists(const String & path, bool delete_metadata_only) override;

    void removeSharedRecursive(const String & path, bool keep_all_batch_data, const NameSet & file_names_remove_metadata_only) override;

    void removeSharedFiles(const RemoveBatchRequest & files, bool keep_all_batch_data, const NameSet & file_names_remove_metadata_only) override;

    MetadataStoragePtr getMetadataStorage() override { return metadata_storage; }

    UInt32 getRefCount(const String & path) const override;

    /// Return metadata for each file path. Also, before serialization reset
    /// ref_count for each metadata to zero. This function used only for remote
    /// fetches/sends in replicated engines. That's why we reset ref_count to zero.
    std::unordered_map<String, String> getSerializedMetadata(const std::vector<String> & file_paths) const override;

    String getUniqueId(const String & path) const override;

    bool checkUniqueId(const String & id) const override;

    void createHardLink(const String & src_path, const String & dst_path) override;
    void createHardLink(const String & src_path, const String & dst_path, bool should_send_metadata);

    void listFiles(const String & path, std::vector<String> & file_names) const override;

    void setReadOnly(const String & path) override;

    bool isDirectory(const String & path) const override;

    void createDirectory(const String & path) override;

    void createDirectories(const String & path) override;

    void clearDirectory(const String & path) override;

    void moveDirectory(const String & from_path, const String & to_path) override { moveFile(from_path, to_path); }

    void removeDirectory(const String & path) override;

    DirectoryIteratorPtr iterateDirectory(const String & path) const override;

    void setLastModified(const String & path, const Poco::Timestamp & timestamp) override;

    Poco::Timestamp getLastModified(const String & path) const override;

    time_t getLastChanged(const String & path) const override;

    bool isRemote() const override { return true; }

    void shutdown() override;

    void startupImpl(ContextPtr context) override;

    ReservationPtr reserve(UInt64 bytes) override;

    std::unique_ptr<ReadBufferFromFileBase> readFile(
        const String & path,
        const ReadSettings & settings,
        std::optional<size_t> read_hint,
        std::optional<size_t> file_size) const override;

    std::unique_ptr<WriteBufferFromFileBase> writeFile(
        const String & path,
        size_t buf_size,
        WriteMode mode,
        const WriteSettings & settings) override;

    Strings getBlobPath(const String & path) const override;
    void writeFileUsingBlobWritingFunction(const String & path, WriteMode mode, WriteBlobFunction && write_blob_function) override;

    void copyFile( /// NOLINT
        const String & from_file_path,
        IDisk & to_disk,
        const String & to_file_path,
        const WriteSettings & settings = {}) override;

    void applyNewSettings(const Poco::Util::AbstractConfiguration & config, ContextPtr context_, const String &, const DisksMap &) override;

    void restoreMetadataIfNeeded(const Poco::Util::AbstractConfiguration & config, const std::string & config_prefix, ContextPtr context);

    void onFreeze(const String & path) override;

    void syncRevision(UInt64 revision) override;

    UInt64 getRevision() const override;

    ObjectStoragePtr getObjectStorage() override;

    DiskObjectStoragePtr createDiskObjectStorage() override;

    bool supportsCache() const override;

    /// Is object storage read only?
    /// For example: WebObjectStorage is read only as it allows to read from a web server
    /// with static files, so only read-only operations are allowed for this storage.
    bool isReadOnly() const override;

    /// Is object write-once?
    /// For example: S3PlainObjectStorage is write once, this means that it
    /// does support BACKUP to this disk, but does not support INSERT into
    /// MergeTree table on this disk.
    bool isWriteOnce() const override;

    /// Get structure of object storage this disk works with. Examples:
    /// DiskObjectStorage(S3ObjectStorage)
    /// DiskObjectStorage(CachedObjectStorage(S3ObjectStorage))
    /// DiskObjectStorage(CachedObjectStorage(CachedObjectStorage(S3ObjectStorage)))
    String getStructure() const { return fmt::format("DiskObjectStorage-{}({})", getName(), object_storage->getName()); }

#ifndef CLICKHOUSE_PROGRAM_STANDALONE_BUILD
    /// Add a cache layer.
    /// Example: DiskObjectStorage(S3ObjectStorage) -> DiskObjectStorage(CachedObjectStorage(S3ObjectStorage))
    /// There can be any number of cache layers:
    /// DiskObjectStorage(CachedObjectStorage(...CacheObjectStorage(S3ObjectStorage)...))
    void wrapWithCache(FileCachePtr cache, const FileCacheSettings & cache_settings, const String & layer_name);

    /// Get names of all cache layers. Name is how cache is defined in configuration file.
    NameSet getCacheLayersNames() const override;
#endif

    bool supportsStat() const override { return metadata_storage->supportsStat(); }
    struct stat stat(const String & path) const override;

    bool supportsChmod() const override { return metadata_storage->supportsChmod(); }
    void chmod(const String & path, mode_t mode) override;

private:

    /// Create actual disk object storage transaction for operations
    /// execution.
    DiskTransactionPtr createObjectStorageTransaction();

    String getReadResourceName() const;
    String getWriteResourceName() const;

    const String object_storage_root_path;
    Poco::Logger * log;

    MetadataStoragePtr metadata_storage;
    ObjectStoragePtr object_storage;

    UInt64 reserved_bytes = 0;
    UInt64 reservation_count = 0;
    std::mutex reservation_mutex;

    bool tryReserve(UInt64 bytes);

    const bool send_metadata;

    mutable std::mutex resource_mutex;
    String read_resource_name;
    String write_resource_name;

    std::unique_ptr<DiskObjectStorageRemoteMetadataRestoreHelper> metadata_helper;
};

using DiskObjectStoragePtr = std::shared_ptr<DiskObjectStorage>;

class DiskObjectStorageReservation final : public IReservation
{
public:
    DiskObjectStorageReservation(const std::shared_ptr<DiskObjectStorage> & disk_, UInt64 size_)
        : disk(disk_)
        , size(size_)
        , metric_increment(CurrentMetrics::DiskSpaceReservedForMerge, size_)
    {}

    UInt64 getSize() const override { return size; }

    std::optional<UInt64> getUnreservedSpace() const override { return unreserved_space; }

    DiskPtr getDisk(size_t i) const override;

    Disks getDisks() const override { return {disk}; }

    void update(UInt64 new_size) override;

    ~DiskObjectStorageReservation() override;

private:
    DiskObjectStoragePtr disk;
    UInt64 size;
    UInt64 unreserved_space;
    CurrentMetrics::Increment metric_increment;
};

}<|MERGE_RESOLUTION|>--- conflicted
+++ resolved
@@ -33,15 +33,8 @@
         const String & log_name,
         MetadataStoragePtr metadata_storage_,
         ObjectStoragePtr object_storage_,
-<<<<<<< HEAD
-        bool send_metadata_,
-        uint64_t thread_pool_size_,
-        const String & read_resource_name_,
-        const String & write_resource_name_);
-=======
         const Poco::Util::AbstractConfiguration & config,
         const String & config_prefix);
->>>>>>> 55af6e5c
 
     /// Create fake transaction
     DiskTransactionPtr createTransaction() override;
