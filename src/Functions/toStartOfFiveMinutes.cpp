--- conflicted
+++ resolved
@@ -20,19 +20,11 @@
     FunctionDocumentation::Syntax syntax = R"(
 toStartOfFiveMinutes(datetime)
     )";
-<<<<<<< HEAD
-    FunctionDocumentation::Arguments arguments_to_start_of_five_minutes = {
+    FunctionDocumentation::Arguments arguments = {
         {"datetime", "A date with time to round.", {"DateTime", "DateTime64"}}
     };
-    FunctionDocumentation::ReturnedValue returned_value_to_start_of_five_minutes = {"Returns the date with time rounded to the start of the nearest five-minute interval", {"DateTime"}};
-    FunctionDocumentation::Examples examples_to_start_of_five_minutes = {
-=======
-    FunctionDocumentation::Arguments arguments = {
-        {"datetime", "A date with time to round. [`DateTime`](../data-types/datetime.md)/[`DateTime64`](../data-types/datetime64.md)."}
-    };
-    FunctionDocumentation::ReturnedValue returned_value = "Returns the date with time rounded to the start of the nearest five-minute interval. [`DateTime`](../data-types/datetime.md)/[`DateTime64`](../data-types/datetime64.md).";
+    FunctionDocumentation::ReturnedValue returned_value = {"Returns the date with time rounded to the start of the nearest five-minute interval", {"DateTime"}};
     FunctionDocumentation::Examples examples = {
->>>>>>> bcfdc15b
         {"Example", R"(
 SELECT
     toStartOfFiveMinutes(toDateTime('2023-04-21 10:17:00')),
