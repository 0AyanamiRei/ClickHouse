--- conflicted
+++ resolved
@@ -16,23 +16,13 @@
     FunctionDocumentation::Syntax syntax = R"(
 toStartOfSecond(datetime, [timezone])
     )";
-<<<<<<< HEAD
-    FunctionDocumentation::Arguments arguments_to_start_of_second = {
+    FunctionDocumentation::Arguments arguments = {
         {"datetime", "Date and time to truncate sub-seconds from.", {"DateTime64"}},
         {"timezone", "Optional. Timezone for the returned value. If not specified, the function uses the timezone of the `value` parameter.", {"String"}}
     };
-    FunctionDocumentation::ReturnedValue returned_value_to_start_of_second =
+    FunctionDocumentation::ReturnedValue returned_value =
         {"Returns the input value without sub-seconds.", {"DateTime64"}};
-    FunctionDocumentation::Examples examples_to_start_of_second = {
-=======
-    FunctionDocumentation::Arguments arguments = {
-        {"datetime", "Date and time to truncate sub-seconds from. [`DateTime64`](../data-types/datetime64.md)."},
-        {"timezone", "[Timezone](../../operations/server-configuration-parameters/settings.md#timezone) for the returned value (optional). If not specified, the function uses the timezone of the `value` parameter. [`String`](../data-types/string.md)."}
-    };
-    FunctionDocumentation::ReturnedValue returned_value =
-        "Returns the input value without sub-seconds. [`DateTime64`](../data-types/datetime64.md).";
     FunctionDocumentation::Examples examples = {
->>>>>>> bcfdc15b
         {"Query without timezone", R"(
 WITH toDateTime64('2020-01-01 10:20:30.999', 3) AS dt64
 SELECT toStartOfSecond(dt64);
