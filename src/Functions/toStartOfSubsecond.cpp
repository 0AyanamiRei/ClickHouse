--- conflicted
+++ resolved
@@ -16,22 +16,12 @@
     FunctionDocumentation::Syntax syntax = R"(
 toStartOfMillisecond(datetime, [timezone])
     )";
-<<<<<<< HEAD
-    FunctionDocumentation::Arguments arguments_to_start_of_millisecond = {
+    FunctionDocumentation::Arguments arguments = {
         {"datetime", "Date and time.", {"DateTime64"}},
         {"timezone", "Optional. Timezone for the returned value. If not specified, the function uses the timezone of the `value` parameter.", {"String"}}
     };
-    FunctionDocumentation::ReturnedValue returned_value_to_start_of_millisecond = {"Input value with sub-milliseconds.", { "DateTime64"}};
-    FunctionDocumentation::Examples examples_to_start_of_millisecond = {
-=======
-    FunctionDocumentation::Arguments arguments = {
-        {"datetime", "Date and time. [`DateTime64`](../../sql-reference/data-types/datetime64.md)."},
-        {"timezone", "[Timezone](../../operations/server-configuration-parameters/settings.md#timezone) for the returned value (optional). If not specified, the function uses the timezone of the `value` parameter. [`String`](../../sql-reference/data-types/string.md)."}
-    };
-    FunctionDocumentation::ReturnedValue returned_value =
-        "Input value with sub-milliseconds. [`DateTime64`](../../sql-reference/data-types/datetime64.md).";
+    FunctionDocumentation::ReturnedValue returned_value = {"Input value with sub-milliseconds.", { "DateTime64"}};
     FunctionDocumentation::Examples examples = {
->>>>>>> bcfdc15b
         {"Query without timezone", R"(
 WITH toDateTime64('2020-01-01 10:20:30.999999999', 9) AS dt64
 SELECT toStartOfMillisecond(dt64);
@@ -66,21 +56,12 @@
     FunctionDocumentation::Syntax syntax = R"(
 toStartOfMicrosecond(datetime, [timezone])
     )";
-<<<<<<< HEAD
-    FunctionDocumentation::Arguments arguments_to_start_of_microsecond = {
+    FunctionDocumentation::Arguments arguments = {
         {"datetime", "Date and time.", {"DateTime64"}},
         {"timezone", "Optional. Timezone for the returned value. If not specified, the function uses the timezone of the `value` parameter.", {"String"}}
     };
-    FunctionDocumentation::ReturnedValue returned_value_to_start_of_microsecond = {"Input value with sub-microseconds", {"DateTime64"}};
-    FunctionDocumentation::Examples examples_to_start_of_microsecond = {
-=======
-    FunctionDocumentation::Arguments arguments = {
-        {"datetime", "Date and time. [`DateTime64`](../../sql-reference/data-types/datetime64.md)."},
-        {"timezone", "[Timezone](../../operations/server-configuration-parameters/settings.md#timezone) for the returned value (optional). If not specified, the function uses the timezone of the `value` parameter. [`String`](../../sql-reference/data-types/string.md)."}
-    };
-    FunctionDocumentation::ReturnedValue returned_value = "Input value with sub-microseconds. [`DateTime64`](../../sql-reference/data-types/datetime64.md).";
+    FunctionDocumentation::ReturnedValue returned_value = {"Input value with sub-microseconds", {"DateTime64"}};
     FunctionDocumentation::Examples examples = {
->>>>>>> bcfdc15b
         {"Query without timezone", R"(
 WITH toDateTime64('2020-01-01 10:20:30.999999999', 9) AS dt64
 SELECT toStartOfMicrosecond(dt64);
@@ -115,22 +96,12 @@
     FunctionDocumentation::Syntax syntax = R"(
 toStartOfNanosecond(datetime, [timezone])
         )";
-<<<<<<< HEAD
-    FunctionDocumentation::Arguments arguments_to_start_of_nanosecond = {
+    FunctionDocumentation::Arguments arguments = {
         {"datetime", "Date and time.", {"DateTime64"}},
         {"timezone", "Optional. Timezone for the returned value. If not specified, the function uses the timezone of the `value` parameter.", {"String"}}
     };
-    FunctionDocumentation::ReturnedValue returned_value_to_start_of_nanosecond = {"Input value with nanoseconds.", {"DateTime64"}};
-    FunctionDocumentation::Examples examples_to_start_of_nanosecond = {
-=======
-    FunctionDocumentation::Arguments arguments = {
-        {"datetime", "Date and time. [`DateTime64`](../../sql-reference/data-types/datetime64.md)."},
-        {"timezone", "[Timezone](../../operations/server-configuration-parameters/settings.md#timezone) for the returned value (optional). If not specified, the function uses the timezone of the `value` parameter. [`String`](../../sql-reference/data-types/string.md)."}
-    };
-    FunctionDocumentation::ReturnedValue returned_value =
-        "Input value with nanoseconds. [`DateTime64`](../../sql-reference/data-types/datetime64.md).";
+    FunctionDocumentation::ReturnedValue returned_value = {"Input value with nanoseconds.", {"DateTime64"}};
     FunctionDocumentation::Examples examples = {
->>>>>>> bcfdc15b
         {"Query without timezone", R"(
 WITH toDateTime64('2020-01-01 10:20:30.999999999', 9) AS dt64
 SELECT toStartOfNanosecond(dt64);
