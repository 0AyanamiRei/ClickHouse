--- conflicted
+++ resolved
@@ -57,24 +57,14 @@
 static const auto reschedule_error_multiplier = 10;
 
 DatabasePostgreSQL::DatabasePostgreSQL(
-<<<<<<< HEAD
-        ContextPtr context_,
-        const String & metadata_path_,
-        const ASTStorage * database_engine_define_,
-        const String & dbname_,
-        const StoragePostgreSQL::Configuration & configuration_,
-        postgres::PoolWithFailoverPtr pool_,
-        bool cache_tables_,
-        UUID uuid)
-=======
     ContextPtr context_,
     const String & metadata_path_,
     const ASTStorage * database_engine_define_,
     const String & dbname_,
     const StoragePostgreSQL::Configuration & configuration_,
     postgres::PoolWithFailoverPtr pool_,
-    bool cache_tables_)
->>>>>>> c65aac56
+    bool cache_tables_,
+    UUID uuid)
     : IDatabase(dbname_)
     , WithContext(context_->getGlobalContext())
     , metadata_path(metadata_path_)
@@ -85,14 +75,12 @@
     , log(getLogger("DatabasePostgreSQL(" + dbname_ + ")"))
     , db_uuid(uuid)
 {
-<<<<<<< HEAD
     if (persistent)
+    {
+        auto db_disk = getDisk();
         db_disk->createDirectories(metadata_path);
-
-=======
-    auto db_disk = getDisk();
-    db_disk->createDirectories(metadata_path);
->>>>>>> c65aac56
+    }
+
     cleaner_task = getContext()->getSchedulePool().createTask("PostgreSQLCleanerTask", [this]{ removeOutdatedTables(); });
     cleaner_task->deactivate();
 }
@@ -313,13 +301,10 @@
 
 void DatabasePostgreSQL::dropTable(ContextPtr, const String & table_name, bool /* sync */)
 {
-<<<<<<< HEAD
     if (!persistent)
         throw Exception(ErrorCodes::NOT_IMPLEMENTED, "DROP TABLE is not supported for non-persistent MySQL database");
 
-=======
     auto db_disk = getDisk();
->>>>>>> c65aac56
     std::lock_guard lock{mutex};
 
     if (!checkPostgresTable(table_name))
@@ -340,25 +325,19 @@
 
 void DatabasePostgreSQL::drop(ContextPtr)
 {
-<<<<<<< HEAD
     if (!persistent)
         return;
 
-=======
     auto db_disk = getDisk();
->>>>>>> c65aac56
     db_disk->removeRecursive(getMetadataPath());
 }
 
 
 void DatabasePostgreSQL::loadStoredObjects(ContextMutablePtr /* context */, LoadingStrictnessLevel /*mode*/)
 {
-<<<<<<< HEAD
     if (persistent)
-=======
-    auto db_disk = getDisk();
->>>>>>> c65aac56
-    {
+    {
+        auto db_disk = getDisk();
         std::lock_guard lock{mutex};
         /// Check for previously dropped tables
         for (const auto it = db_disk->iterateDirectory(getMetadataPath()); it->isValid(); it->next())
