--- conflicted
+++ resolved
@@ -88,11 +88,7 @@
     , database_name_in_mysql(database_name_in_mysql_)
     , mysql_settings(std::move(settings_))
     , mysql_pool(std::move(pool)) /// NOLINT
-<<<<<<< HEAD
-    , db_disk(getContext()->getDatabaseDisk())
     , db_uuid(uuid)
-=======
->>>>>>> c65aac56
 {
     try
     {
@@ -106,14 +102,12 @@
         else
             throw;
     }
-<<<<<<< HEAD
 
     if (persistent)
+    {
+        auto db_disk = getDisk();
         db_disk->createDirectories(metadata_path);
-=======
-    auto db_disk = getDisk();
-    db_disk->createDirectories(metadata_path);
->>>>>>> c65aac56
+    }
 
     thread = ThreadFromGlobalPool{&DatabaseMySQL::cleanOutdatedTables, this};
 }
@@ -370,13 +364,10 @@
 
 void DatabaseMySQL::drop(ContextPtr)
 {
-<<<<<<< HEAD
     if (!persistent)
         return;
 
-=======
     auto db_disk = getDisk();
->>>>>>> c65aac56
     db_disk->removeRecursive(getMetadataPath());
 }
 
@@ -425,13 +416,10 @@
     remove_or_detach_tables.erase(table_name);
     fs::path remove_flag = fs::path(getMetadataPath()) / (escapeForFileName(table_name) + suffix);
 
-<<<<<<< HEAD
     if (!persistent)
         return;
 
-=======
     auto db_disk = getDisk();
->>>>>>> c65aac56
     db_disk->removeFileIfExists(remove_flag);
 }
 
@@ -463,13 +451,10 @@
 
 void DatabaseMySQL::loadStoredObjects(ContextMutablePtr, LoadingStrictnessLevel /*mode*/)
 {
-<<<<<<< HEAD
     if (!persistent)
         return;
 
-=======
     auto db_disk = getDisk();
->>>>>>> c65aac56
     std::lock_guard lock{mutex};
     for (const auto it = db_disk->iterateDirectory(metadata_path); it->isValid(); it->next())
     {
@@ -488,13 +473,10 @@
 
 void DatabaseMySQL::detachTablePermanently(ContextPtr, const String & table_name)
 {
-<<<<<<< HEAD
     if (!persistent)
         throw Exception(ErrorCodes::NOT_IMPLEMENTED, "DETACH TABLE is not supported for non-persistent MySQL database");
-=======
+
     auto db_disk = getDisk();
->>>>>>> c65aac56
-
     std::lock_guard lock{mutex};
 
     fs::path remove_flag = fs::path(getMetadataPath()) / (escapeForFileName(table_name) + suffix);
