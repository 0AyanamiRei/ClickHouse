--- conflicted
+++ resolved
@@ -270,13 +270,8 @@
 #endif
 
     {
-<<<<<<< HEAD
-        const int search_timeout = params.search_timeout.count();
+        const int search_timeout = static_cast<int>(params.search_timeout.count());
         handleError(ldap_set_option(handle, LDAP_OPT_TIMELIMIT, &search_timeout));
-=======
-        const int search_timeout = static_cast<int>(params.search_timeout.count());
-        diag(ldap_set_option(handle, LDAP_OPT_TIMELIMIT, &search_timeout));
->>>>>>> a29ece3b
     }
 
     {
