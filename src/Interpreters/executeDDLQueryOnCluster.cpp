--- conflicted
+++ resolved
@@ -206,400 +206,6 @@
     return io;
 }
 
-<<<<<<< HEAD
-=======
-Block DDLQueryStatusSource::getSampleBlock(ContextPtr context_, bool hosts_to_wait)
-{
-    auto output_mode = context_->getSettingsRef()[Setting::distributed_ddl_output_mode];
-
-    auto maybe_make_nullable = [&](const DataTypePtr & type) -> DataTypePtr
-    {
-        if (output_mode == DistributedDDLOutputMode::THROW ||
-            output_mode == DistributedDDLOutputMode::NONE ||
-            output_mode == DistributedDDLOutputMode::NONE_ONLY_ACTIVE)
-            return type;
-        return std::make_shared<DataTypeNullable>(type);
-    };
-
-    auto get_status_enum = []()
-    {
-        return std::make_shared<DataTypeEnum8>(
-            DataTypeEnum8::Values
-            {
-                {"OK",              static_cast<Int8>(OK)},
-                {"IN_PROGRESS",     static_cast<Int8>(IN_PROGRESS)},
-                {"QUEUED",          static_cast<Int8>(QUEUED)},
-            });
-    };
-
-    if (hosts_to_wait)
-    {
-        return Block{
-            {std::make_shared<DataTypeString>(), "shard"},
-            {std::make_shared<DataTypeString>(), "replica"},
-            {get_status_enum(), "status"},
-            {std::make_shared<DataTypeUInt64>(), "num_hosts_remaining"},
-            {std::make_shared<DataTypeUInt64>(), "num_hosts_active"},
-        };
-    }
-    else
-    {
-        return Block{
-            {std::make_shared<DataTypeString>(), "host"},
-            {std::make_shared<DataTypeUInt16>(), "port"},
-            {maybe_make_nullable(std::make_shared<DataTypeInt64>()), "status"},
-            {maybe_make_nullable(std::make_shared<DataTypeString>()), "error"},
-            {std::make_shared<DataTypeUInt64>(), "num_hosts_remaining"},
-            {std::make_shared<DataTypeUInt64>(), "num_hosts_active"},
-        };
-    }
-}
-
-DDLQueryStatusSource::DDLQueryStatusSource(
-    const String & zk_node_path, const DDLLogEntry & entry, ContextPtr context_, const Strings * hosts_to_wait)
-    : ISource(getSampleBlock(context_, static_cast<bool>(hosts_to_wait)))
-    , node_path(zk_node_path)
-    , context(context_)
-    , watch(CLOCK_MONOTONIC_COARSE)
-    , log(getLogger("DDLQueryStatusSource"))
-{
-    auto output_mode = context->getSettingsRef()[Setting::distributed_ddl_output_mode];
-    throw_on_timeout = output_mode == DistributedDDLOutputMode::THROW || output_mode == DistributedDDLOutputMode::NONE;
-    throw_on_timeout_only_active = output_mode == DistributedDDLOutputMode::THROW_ONLY_ACTIVE || output_mode == DistributedDDLOutputMode::NONE_ONLY_ACTIVE;
-
-    if (hosts_to_wait)
-    {
-        waiting_hosts = NameSet(hosts_to_wait->begin(), hosts_to_wait->end());
-        is_replicated_database = true;
-        only_running_hosts = output_mode == DistributedDDLOutputMode::THROW_ONLY_ACTIVE ||
-                             output_mode == DistributedDDLOutputMode::NULL_STATUS_ON_TIMEOUT_ONLY_ACTIVE ||
-                             output_mode == DistributedDDLOutputMode::NONE_ONLY_ACTIVE;
-    }
-    else
-    {
-        for (const HostID & host : entry.hosts)
-            waiting_hosts.emplace(host.toString());
-    }
-
-    addTotalRowsApprox(waiting_hosts.size());
-    timeout_seconds = context->getSettingsRef()[Setting::distributed_ddl_task_timeout];
-}
-
-std::pair<String, UInt16> DDLQueryStatusSource::parseHostAndPort(const String & host_id) const
-{
-    String host = host_id;
-    UInt16 port = 0;
-    if (!is_replicated_database)
-    {
-        auto host_and_port = Cluster::Address::fromString(host_id);
-        host = host_and_port.first;
-        port = host_and_port.second;
-    }
-    return {host, port};
-}
-
-Chunk DDLQueryStatusSource::generateChunkWithUnfinishedHosts() const
-{
-    NameSet unfinished_hosts = waiting_hosts;
-    for (const auto & host_id : finished_hosts)
-        unfinished_hosts.erase(host_id);
-
-    NameSet active_hosts_set = NameSet{current_active_hosts.begin(), current_active_hosts.end()};
-
-    /// Query is not finished on the rest hosts, so fill the corresponding rows with NULLs.
-    MutableColumns columns = output.getHeader().cloneEmptyColumns();
-    for (const String & host_id : unfinished_hosts)
-    {
-        size_t num = 0;
-        if (is_replicated_database)
-        {
-            auto [shard, replica] = DatabaseReplicated::parseFullReplicaName(host_id);
-            columns[num++]->insert(shard);
-            columns[num++]->insert(replica);
-            if (active_hosts_set.contains(host_id))
-                columns[num++]->insert(IN_PROGRESS);
-            else
-                columns[num++]->insert(QUEUED);
-        }
-        else
-        {
-            auto [host, port] = parseHostAndPort(host_id);
-            columns[num++]->insert(host);
-            columns[num++]->insert(port);
-            columns[num++]->insert(Field{});
-            columns[num++]->insert(Field{});
-        }
-        columns[num++]->insert(unfinished_hosts.size());
-        columns[num++]->insert(current_active_hosts.size());
-    }
-    return Chunk(std::move(columns), unfinished_hosts.size());
-}
-
-static NameSet getOfflineHosts(const String & node_path, const NameSet & hosts_to_wait, const ZooKeeperPtr & zookeeper, LoggerPtr log)
-{
-    fs::path replicas_path;
-    if (node_path.ends_with('/'))
-        replicas_path = fs::path(node_path).parent_path().parent_path().parent_path() / "replicas";
-    else
-        replicas_path = fs::path(node_path).parent_path().parent_path() / "replicas";
-
-    Strings paths;
-    Strings hosts_array;
-    for (const auto & host : hosts_to_wait)
-    {
-        hosts_array.push_back(host);
-        paths.push_back(replicas_path / host / "active");
-    }
-
-    NameSet offline;
-    auto res = zookeeper->tryGet(paths);
-    for (size_t i = 0; i < res.size(); ++i)
-        if (res[i].error == Coordination::Error::ZNONODE)
-            offline.insert(hosts_array[i]);
-
-    if (offline.size() == hosts_to_wait.size())
-    {
-        /// Avoid reporting that all hosts are offline
-        LOG_WARNING(log, "Did not find active hosts, will wait for all {} hosts. This should not happen often", offline.size());
-        return {};
-    }
-
-    return offline;
-}
-
-Chunk DDLQueryStatusSource::generate()
-{
-    bool all_hosts_finished = num_hosts_finished >= waiting_hosts.size();
-
-    /// Seems like num_hosts_finished cannot be strictly greater than waiting_hosts.size()
-    assert(num_hosts_finished <= waiting_hosts.size());
-
-    if (all_hosts_finished || timeout_exceeded)
-        return {};
-
-    String node_to_wait = "finished";
-    if (is_replicated_database && context->getSettingsRef()[Setting::database_replicated_enforce_synchronous_settings])
-        node_to_wait = "synced";
-
-    size_t try_number = 0;
-
-    while (true)
-    {
-        if (isCancelled())
-            return {};
-
-        if (stop_waiting_offline_hosts || (timeout_seconds >= 0 && watch.elapsedSeconds() > timeout_seconds))
-        {
-            timeout_exceeded = true;
-
-            size_t num_unfinished_hosts = waiting_hosts.size() - num_hosts_finished;
-            size_t num_active_hosts = current_active_hosts.size();
-
-            constexpr auto msg_format = "Distributed DDL task {} is not finished on {} of {} hosts "
-                                        "({} of them are currently executing the task, {} are inactive). "
-                                        "They are going to execute the query in background. Was waiting for {} seconds{}";
-
-            if (throw_on_timeout || (throw_on_timeout_only_active && !stop_waiting_offline_hosts))
-            {
-                if (!first_exception)
-                    first_exception = std::make_unique<Exception>(Exception(ErrorCodes::TIMEOUT_EXCEEDED,
-                        msg_format, node_path, num_unfinished_hosts, waiting_hosts.size(), num_active_hosts, offline_hosts.size(),
-                        watch.elapsedSeconds(), stop_waiting_offline_hosts ? "" : ", which is longer than distributed_ddl_task_timeout"));
-
-                /// For Replicated database print a list of unfinished hosts as well. Will return empty block on next iteration.
-                if (is_replicated_database)
-                    return generateChunkWithUnfinishedHosts();
-                return {};
-            }
-
-            LOG_INFO(log, msg_format, node_path, num_unfinished_hosts, waiting_hosts.size(), num_active_hosts, offline_hosts.size(),
-                     watch.elapsedSeconds(), stop_waiting_offline_hosts ? "" : "which is longer than distributed_ddl_task_timeout");
-
-            return generateChunkWithUnfinishedHosts();
-        }
-
-        sleepForMilliseconds(std::min<size_t>(1000, 50 * try_number));
-
-        bool node_exists = false;
-        Strings tmp_hosts;
-        Strings tmp_active_hosts;
-
-        {
-            auto retries_ctl = ZooKeeperRetriesControl(
-                "executeDDLQueryOnCluster", getLogger("DDLQueryStatusSource"), getRetriesInfo(), context->getProcessListElement());
-            retries_ctl.retryLoop([&]()
-            {
-                auto zookeeper = context->getZooKeeper();
-                Strings paths = {String(fs::path(node_path) / node_to_wait), String(fs::path(node_path) / "active")};
-                auto res = zookeeper->tryGetChildren(paths);
-                for (size_t i = 0; i < res.size(); ++i)
-                    if (res[i].error != Coordination::Error::ZOK && res[i].error != Coordination::Error::ZNONODE)
-                        throw Coordination::Exception::fromPath(res[i].error, paths[i]);
-
-                if (res[0].error == Coordination::Error::ZNONODE)
-                    node_exists = zookeeper->exists(node_path);
-                else
-                    node_exists = true;
-                tmp_hosts = res[0].names;
-                tmp_active_hosts = res[1].names;
-
-                if (only_running_hosts)
-                    offline_hosts = getOfflineHosts(node_path, waiting_hosts, zookeeper, log);
-            });
-        }
-
-        if (!node_exists)
-        {
-            /// Paradoxically, this exception will be throw even in case of "never_throw" mode.
-
-            if (!first_exception)
-                first_exception = std::make_unique<Exception>(Exception(ErrorCodes::UNFINISHED,
-                        "Cannot provide query execution status. The query's node {} has been deleted by the cleaner"
-                        " since it was finished (or its lifetime is expired)",
-                        node_path));
-            return {};
-        }
-
-        Strings new_hosts = getNewAndUpdate(tmp_hosts);
-        ++try_number;
-
-        if (only_running_hosts)
-        {
-            size_t num_finished_or_offline = 0;
-            for (const auto & host : waiting_hosts)
-                num_finished_or_offline += finished_hosts.contains(host) || offline_hosts.contains(host);
-
-            if (num_finished_or_offline == waiting_hosts.size())
-                stop_waiting_offline_hosts = true;
-        }
-
-        if (new_hosts.empty())
-            continue;
-
-        current_active_hosts = std::move(tmp_active_hosts);
-
-        MutableColumns columns = output.getHeader().cloneEmptyColumns();
-        for (const String & host_id : new_hosts)
-        {
-            ExecutionStatus status(-1, "Cannot obtain error message");
-
-            /// Replicated database retries in case of error, it should not write error status.
-#ifdef DEBUG_OR_SANITIZER_BUILD
-            bool need_check_status = true;
-#else
-            bool need_check_status = !is_replicated_database;
-#endif
-            if (need_check_status)
-            {
-                String status_data;
-                bool finished_exists = false;
-
-                auto retries_ctl = ZooKeeperRetriesControl(
-                    "executeDDLQueryOnCluster",
-                    getLogger("DDLQueryStatusSource"),
-                    getRetriesInfo(),
-                    context->getProcessListElement());
-                retries_ctl.retryLoop([&]()
-                {
-                    finished_exists = context->getZooKeeper()->tryGet(fs::path(node_path) / "finished" / host_id, status_data);
-                });
-                if (finished_exists)
-                    status.tryDeserializeText(status_data);
-            }
-            else
-            {
-                status = ExecutionStatus{0};
-            }
-
-
-            if (status.code != 0 && !first_exception
-                && context->getSettingsRef()[Setting::distributed_ddl_output_mode] != DistributedDDLOutputMode::NEVER_THROW)
-            {
-                if (is_replicated_database)
-                    throw Exception(ErrorCodes::LOGICAL_ERROR, "There was an error on {}: {} (probably it's a bug)", host_id, status.message);
-
-                auto [host, port] = parseHostAndPort(host_id);
-                first_exception = std::make_unique<Exception>(Exception(status.code,
-                    "There was an error on [{}:{}]: {}", host, port, status.message));
-            }
-
-            ++num_hosts_finished;
-
-            size_t num = 0;
-            if (is_replicated_database)
-            {
-                if (status.code != 0)
-                    throw Exception(ErrorCodes::LOGICAL_ERROR, "There was an error on {}: {} (probably it's a bug)", host_id, status.message);
-                auto [shard, replica] = DatabaseReplicated::parseFullReplicaName(host_id);
-                columns[num++]->insert(shard);
-                columns[num++]->insert(replica);
-                columns[num++]->insert(OK);
-            }
-            else
-            {
-                auto [host, port] = parseHostAndPort(host_id);
-                columns[num++]->insert(host);
-                columns[num++]->insert(port);
-                columns[num++]->insert(status.code);
-                columns[num++]->insert(status.message);
-            }
-            columns[num++]->insert(waiting_hosts.size() - num_hosts_finished);
-            columns[num++]->insert(current_active_hosts.size());
-        }
-
-        return Chunk(std::move(columns), new_hosts.size());
-    }
-}
-
-IProcessor::Status DDLQueryStatusSource::prepare()
-{
-    /// This method is overloaded to throw exception after all data is read.
-    /// Exception is pushed into pipe (instead of simply being thrown) to ensure the order of data processing and exception.
-
-    if (finished)
-    {
-        if (first_exception)
-        {
-            if (!output.canPush())
-                return Status::PortFull;
-
-            output.pushException(std::make_exception_ptr(*first_exception));
-        }
-
-        output.finish();
-        return Status::Finished;
-    }
-    else
-        return ISource::prepare();
-}
-
-Strings DDLQueryStatusSource::getNewAndUpdate(const Strings & current_list_of_finished_hosts)
-{
-    Strings diff;
-    for (const String & host : current_list_of_finished_hosts)
-    {
-        if (!waiting_hosts.contains(host))
-        {
-            if (!ignoring_hosts.contains(host))
-            {
-                ignoring_hosts.emplace(host);
-                LOG_INFO(log, "Unexpected host {} appeared in task {}", host, node_path);
-            }
-            continue;
-        }
-
-        if (!finished_hosts.contains(host))
-        {
-            diff.emplace_back(host);
-            finished_hosts.emplace(host);
-        }
-    }
-
-    return diff;
-}
-
-
->>>>>>> 51cb68c7
 bool maybeRemoveOnCluster(const ASTPtr & query_ptr, ContextPtr context)
 {
     const auto * query = dynamic_cast<const ASTQueryWithTableAndOutput *>(query_ptr.get());
