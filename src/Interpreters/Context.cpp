#include <map>
#include <set>
#include <optional>
#include <memory>
#include <Poco/Mutex.h>
#include <Poco/UUID.h>
#include <Poco/Net/IPAddress.h>
#include <Poco/Util/Application.h>
#include <Common/Macros.h>
#include <Common/escapeForFileName.h>
#include <Common/setThreadName.h>
#include <Common/Stopwatch.h>
#include <Common/formatReadable.h>
#include <Common/Throttler.h>
#include <Common/thread_local_rng.h>
#include <Common/FieldVisitorToString.h>
#include <Common/getMultipleKeysFromConfig.h>
#include <Coordination/KeeperDispatcher.h>
#include <Compression/ICompressionCodec.h>
#include <Core/BackgroundSchedulePool.h>
#include <Formats/FormatFactory.h>
#include <Databases/IDatabase.h>
#include <Storages/IStorage.h>
#include <Storages/MarkCache.h>
#include <Storages/MergeTree/MergeList.h>
#include <Storages/MergeTree/ReplicatedFetchList.h>
#include <Storages/MergeTree/MergeTreeData.h>
#include <Storages/MergeTree/MergeTreeSettings.h>
#include <Storages/CompressionCodecSelector.h>
#include <Storages/StorageS3Settings.h>
#include <Disks/DiskLocal.h>
#include <Disks/IDiskRemote.h>
#include <TableFunctions/TableFunctionFactory.h>
#include <Interpreters/ActionLocksManager.h>
#include <Interpreters/ExternalLoaderXMLConfigRepository.h>
#include <Core/Settings.h>
#include <Core/SettingsQuirks.h>
#include <Access/AccessControl.h>
#include <Access/ContextAccess.h>
#include <Access/EnabledRolesInfo.h>
#include <Access/EnabledRowPolicies.h>
#include <Access/QuotaUsage.h>
#include <Access/User.h>
#include <Access/Credentials.h>
#include <Access/SettingsProfile.h>
#include <Access/SettingsProfilesInfo.h>
#include <Access/SettingsConstraintsAndProfileIDs.h>
#include <Access/ExternalAuthenticators.h>
#include <Access/GSSAcceptor.h>
#include <Backups/BackupsWorker.h>
#include <Dictionaries/Embedded/GeoDictionariesLoader.h>
#include <Interpreters/EmbeddedDictionaries.h>
#include <Interpreters/ExternalDictionariesLoader.h>
#include <Interpreters/ExternalUserDefinedExecutableFunctionsLoader.h>
#include <Interpreters/ExternalModelsLoader.h>
#include <Interpreters/ExpressionActions.h>
#include <Interpreters/ProcessList.h>
#include <Interpreters/InterserverCredentials.h>
#include <Interpreters/Cluster.h>
#include <Interpreters/InterserverIOHandler.h>
#include <Interpreters/SystemLog.h>
#include <Interpreters/SessionLog.h>
#include <Interpreters/Context.h>
#include <Interpreters/DDLWorker.h>
#include <Interpreters/DDLTask.h>
#include <Interpreters/Session.h>
#include <Interpreters/TraceCollector.h>
#include <IO/ReadBufferFromFile.h>
#include <IO/UncompressedCache.h>
#include <IO/MMappedFileCache.h>
#include <IO/WriteSettings.h>
#include <Parsers/ASTCreateQuery.h>
#include <Parsers/ParserCreateQuery.h>
#include <Parsers/parseQuery.h>
#include <Common/StackTrace.h>
#include <Common/Config/ConfigProcessor.h>
#include <Common/Config/AbstractConfigurationComparison.h>
#include <Common/ZooKeeper/ZooKeeper.h>
#include <Common/ShellCommand.h>
#include <Common/logger_useful.h>
#include <base/EnumReflection.h>
#include <Common/RemoteHostFilter.h>
#include <Interpreters/AsynchronousInsertQueue.h>
#include <Interpreters/DatabaseCatalog.h>
#include <Interpreters/JIT/CompiledExpressionCache.h>
#include <Storages/MergeTree/BackgroundJobsAssignee.h>
#include <Storages/MergeTree/MergeTreeBackgroundExecutor.h>
#include <Storages/MergeTree/MergeTreeDataPartUUID.h>
#include <Storages/MergeTree/MergeTreeMetadataCache.h>
#include <Interpreters/SynonymsExtensions.h>
#include <Interpreters/Lemmatizers.h>
#include <Interpreters/ClusterDiscovery.h>
#include <Interpreters/TransactionLog.h>
#include <filesystem>

#if USE_ROCKSDB
#include <rocksdb/table.h>
#endif

namespace fs = std::filesystem;

namespace ProfileEvents
{
    extern const Event ContextLock;
}

namespace CurrentMetrics
{
    extern const Metric ContextLockWait;
    extern const Metric BackgroundMovePoolTask;
    extern const Metric BackgroundSchedulePoolTask;
    extern const Metric BackgroundBufferFlushSchedulePoolTask;
    extern const Metric BackgroundDistributedSchedulePoolTask;
    extern const Metric BackgroundMessageBrokerSchedulePoolTask;
    extern const Metric BackgroundMergesAndMutationsPoolTask;
    extern const Metric BackgroundFetchesPoolTask;
    extern const Metric BackgroundCommonPoolTask;
}

namespace DB
{

namespace ErrorCodes
{
    extern const int BAD_ARGUMENTS;
    extern const int BAD_GET;
    extern const int UNKNOWN_DATABASE;
    extern const int UNKNOWN_TABLE;
    extern const int TABLE_ALREADY_EXISTS;
    extern const int THERE_IS_NO_SESSION;
    extern const int THERE_IS_NO_QUERY;
    extern const int NO_ELEMENTS_IN_CONFIG;
    extern const int TABLE_SIZE_EXCEEDS_MAX_DROP_SIZE_LIMIT;
    extern const int LOGICAL_ERROR;
    extern const int INVALID_SETTING_VALUE;
    extern const int UNKNOWN_READ_METHOD;
<<<<<<< HEAD
    extern const int UNKNOWN_USER;
=======
    extern const int NOT_IMPLEMENTED;
>>>>>>> b6be194d
}


/** Set of known objects (environment), that could be used in query.
  * Shared (global) part. Order of members (especially, order of destruction) is very important.
  */
struct ContextSharedPart
{
    Poco::Logger * log = &Poco::Logger::get("Context");

    /// For access of most of shared objects. Recursive mutex.
    mutable std::recursive_mutex mutex;
    /// Separate mutex for access of dictionaries. Separate mutex to avoid locks when server doing request to itself.
    mutable std::mutex embedded_dictionaries_mutex;
    mutable std::mutex external_dictionaries_mutex;
    mutable std::mutex external_user_defined_executable_functions_mutex;
    mutable std::mutex external_models_mutex;
    /// Separate mutex for storage policies. During server startup we may
    /// initialize some important storages (system logs with MergeTree engine)
    /// under context lock.
    mutable std::mutex storage_policies_mutex;
    /// Separate mutex for re-initialization of zookeeper session. This operation could take a long time and must not interfere with another operations.
    mutable std::mutex zookeeper_mutex;

    mutable zkutil::ZooKeeperPtr zookeeper;                 /// Client for ZooKeeper.
    ConfigurationPtr zookeeper_config;                      /// Stores zookeeper configs

#if USE_NURAFT
    mutable std::mutex keeper_dispatcher_mutex;
    mutable std::shared_ptr<KeeperDispatcher> keeper_dispatcher;
#endif
    mutable std::mutex auxiliary_zookeepers_mutex;
    mutable std::map<String, zkutil::ZooKeeperPtr> auxiliary_zookeepers;    /// Map for auxiliary ZooKeeper clients.
    ConfigurationPtr auxiliary_zookeepers_config;           /// Stores auxiliary zookeepers configs

    String interserver_io_host;                             /// The host name by which this server is available for other servers.
    UInt16 interserver_io_port = 0;                         /// and port.
    String interserver_scheme;                              /// http or https
    MultiVersion<InterserverCredentials> interserver_io_credentials;

    String path;                                            /// Path to the data directory, with a slash at the end.
    String flags_path;                                      /// Path to the directory with some control flags for server maintenance.
    String user_files_path;                                 /// Path to the directory with user provided files, usable by 'file' table function.
    String dictionaries_lib_path;                           /// Path to the directory with user provided binaries and libraries for external dictionaries.
    String user_scripts_path;                               /// Path to the directory with user provided scripts.
    String user_defined_path;                               /// Path to the directory with user defined objects.
    ConfigurationPtr config;                                /// Global configuration settings.

    String tmp_path;                                        /// Path to the temporary files that occur when processing the request.
    mutable VolumePtr tmp_volume;                           /// Volume for the the temporary files that occur when processing the request.

    mutable std::unique_ptr<EmbeddedDictionaries> embedded_dictionaries;    /// Metrica's dictionaries. Have lazy initialization.
    mutable std::unique_ptr<ExternalDictionariesLoader> external_dictionaries_loader;
    mutable std::unique_ptr<ExternalUserDefinedExecutableFunctionsLoader> external_user_defined_executable_functions_loader;
    mutable std::unique_ptr<ExternalModelsLoader> external_models_loader;

    ExternalLoaderXMLConfigRepository * external_models_config_repository = nullptr;
    scope_guard models_repository_guard;

    ExternalLoaderXMLConfigRepository * external_dictionaries_config_repository = nullptr;
    scope_guard dictionaries_xmls;

    ExternalLoaderXMLConfigRepository * user_defined_executable_functions_config_repository = nullptr;
    scope_guard user_defined_executable_functions_xmls;

#if USE_NLP
    mutable std::optional<SynonymsExtensions> synonyms_extensions;
    mutable std::optional<Lemmatizers> lemmatizers;
#endif

    std::optional<BackupsWorker> backups_worker;

    String default_profile_name;                            /// Default profile name used for default values.
    String system_profile_name;                             /// Profile used by system processes
    String buffer_profile_name;                             /// Profile used by Buffer engine for flushing to the underlying
    std::unique_ptr<AccessControl> access_control;
    mutable UncompressedCachePtr uncompressed_cache;        /// The cache of decompressed blocks.
    mutable MarkCachePtr mark_cache;                        /// Cache of marks in compressed files.
    mutable UncompressedCachePtr index_uncompressed_cache;  /// The cache of decompressed blocks for MergeTree indices.
    mutable MarkCachePtr index_mark_cache;                  /// Cache of marks in compressed files of MergeTree indices.
    mutable MMappedFileCachePtr mmap_cache; /// Cache of mmapped files to avoid frequent open/map/unmap/close and to reuse from several threads.
    ProcessList process_list;                               /// Executing queries at the moment.
    GlobalOvercommitTracker global_overcommit_tracker;
    MergeList merge_list;                                   /// The list of executable merge (for (Replicated)?MergeTree)
    ReplicatedFetchList replicated_fetch_list;
    ConfigurationPtr users_config;                          /// Config with the users, profiles and quotas sections.
    InterserverIOHandler interserver_io_handler;            /// Handler for interserver communication.

    mutable std::unique_ptr<BackgroundSchedulePool> buffer_flush_schedule_pool; /// A thread pool that can do background flush for Buffer tables.
    mutable std::unique_ptr<BackgroundSchedulePool> schedule_pool;    /// A thread pool that can run different jobs in background (used in replicated tables)
    mutable std::unique_ptr<BackgroundSchedulePool> distributed_schedule_pool; /// A thread pool that can run different jobs in background (used for distributed sends)
    mutable std::unique_ptr<BackgroundSchedulePool> message_broker_schedule_pool; /// A thread pool that can run different jobs in background (used for message brokers, like RabbitMQ and Kafka)

    mutable ThrottlerPtr replicated_fetches_throttler; /// A server-wide throttler for replicated fetches
    mutable ThrottlerPtr replicated_sends_throttler; /// A server-wide throttler for replicated sends

    MultiVersion<Macros> macros;                            /// Substitutions extracted from config.
    std::unique_ptr<DDLWorker> ddl_worker;                  /// Process ddl commands from zk.
    /// Rules for selecting the compression settings, depending on the size of the part.
    mutable std::unique_ptr<CompressionCodecSelector> compression_codec_selector;
    /// Storage disk chooser for MergeTree engines
    mutable std::shared_ptr<const DiskSelector> merge_tree_disk_selector;
    /// Storage policy chooser for MergeTree engines
    mutable std::shared_ptr<const StoragePolicySelector> merge_tree_storage_policy_selector;

    std::optional<MergeTreeSettings> merge_tree_settings;   /// Settings of MergeTree* engines.
    std::optional<MergeTreeSettings> replicated_merge_tree_settings;   /// Settings of ReplicatedMergeTree* engines.
    std::atomic_size_t max_table_size_to_drop = 50000000000lu; /// Protects MergeTree tables from accidental DROP (50GB by default)
    std::atomic_size_t max_partition_size_to_drop = 50000000000lu; /// Protects MergeTree partitions from accidental DROP (50GB by default)
    String format_schema_path;                              /// Path to a directory that contains schema files used by input formats.
    ActionLocksManagerPtr action_locks_manager;             /// Set of storages' action lockers
    std::unique_ptr<SystemLogs> system_logs;                /// Used to log queries and operations on parts
    std::optional<StorageS3Settings> storage_s3_settings;   /// Settings of S3 storage
    std::vector<String> warnings;                           /// Store warning messages about server configuration.

    /// Background executors for *MergeTree tables
    MergeMutateBackgroundExecutorPtr merge_mutate_executor;
    OrdinaryBackgroundExecutorPtr moves_executor;
    OrdinaryBackgroundExecutorPtr fetch_executor;
    OrdinaryBackgroundExecutorPtr common_executor;

    RemoteHostFilter remote_host_filter; /// Allowed URL from config.xml

    std::optional<TraceCollector> trace_collector;        /// Thread collecting traces from threads executing queries

    /// Clusters for distributed tables
    /// Initialized on demand (on distributed storages initialization) since Settings should be initialized
    std::shared_ptr<Clusters> clusters;
    ConfigurationPtr clusters_config;                        /// Stores updated configs
    mutable std::mutex clusters_mutex;                       /// Guards clusters and clusters_config
    std::unique_ptr<ClusterDiscovery> cluster_discovery;

    std::shared_ptr<AsynchronousInsertQueue> async_insert_queue;
    std::map<String, UInt16> server_ports;

    bool shutdown_called = false;

    /// Has background executors for MergeTree tables been initialized?
    bool are_background_executors_initialized = false;

    Stopwatch uptime_watch;

    Context::ApplicationType application_type = Context::ApplicationType::SERVER;

    /// vector of xdbc-bridge commands, they will be killed when Context will be destroyed
    std::vector<std::unique_ptr<ShellCommand>> bridge_commands;

    Context::ConfigReloadCallback config_reload_callback;

    bool is_server_completely_started = false;

#if USE_ROCKSDB
    /// Global merge tree metadata cache, stored in rocksdb.
    MergeTreeMetadataCachePtr merge_tree_metadata_cache;
#endif

    ContextSharedPart()
        : access_control(std::make_unique<AccessControl>())
        , global_overcommit_tracker(&process_list)
        , macros(std::make_unique<Macros>())
    {
        /// TODO: make it singleton (?)
        static std::atomic<size_t> num_calls{0};
        if (++num_calls > 1)
        {
            std::cerr << "Attempting to create multiple ContextShared instances. Stack trace:\n" << StackTrace().toString();
            std::cerr.flush();
            std::terminate();
        }
    }


    ~ContextSharedPart()
    {
        /// Wait for thread pool for background writes,
        /// since it may use per-user MemoryTracker which will be destroyed here.
        try
        {
            IDiskRemote::getThreadPoolWriter().wait();
        }
        catch (...)
        {
            tryLogCurrentException(__PRETTY_FUNCTION__);
        }

        try
        {
            shutdown();
        }
        catch (...)
        {
            tryLogCurrentException(__PRETTY_FUNCTION__);
        }
    }


    /** Perform a complex job of destroying objects in advance.
      */
    void shutdown()
    {
        if (shutdown_called)
            return;
        shutdown_called = true;

        /// Stop periodic reloading of the configuration files.
        /// This must be done first because otherwise the reloading may pass a changed config
        /// to some destroyed parts of ContextSharedPart.
        if (access_control)
            access_control->stopPeriodicReloadingUsersConfigs();
        if (external_dictionaries_loader)
            external_dictionaries_loader->enablePeriodicUpdates(false);
        if (external_user_defined_executable_functions_loader)
            external_user_defined_executable_functions_loader->enablePeriodicUpdates(false);
        if (external_models_loader)
            external_models_loader->enablePeriodicUpdates(false);

        Session::shutdownNamedSessions();

        /// Waiting for current backups/restores to be finished. This must be done before `DatabaseCatalog::shutdown()`.
        if (backups_worker)
            backups_worker->shutdown();

        /**  After system_logs have been shut down it is guaranteed that no system table gets created or written to.
          *  Note that part changes at shutdown won't be logged to part log.
          */
        if (system_logs)
            system_logs->shutdown();

        DatabaseCatalog::shutdown();

        if (merge_mutate_executor)
            merge_mutate_executor->wait();
        if (fetch_executor)
            fetch_executor->wait();
        if (moves_executor)
            moves_executor->wait();
        if (common_executor)
            common_executor->wait();

        TransactionLog::shutdownIfAny();

        std::unique_ptr<SystemLogs> delete_system_logs;
        std::unique_ptr<EmbeddedDictionaries> delete_embedded_dictionaries;
        std::unique_ptr<ExternalDictionariesLoader> delete_external_dictionaries_loader;
        std::unique_ptr<ExternalUserDefinedExecutableFunctionsLoader> delete_external_user_defined_executable_functions_loader;
        std::unique_ptr<ExternalModelsLoader> delete_external_models_loader;
        std::unique_ptr<BackgroundSchedulePool> delete_buffer_flush_schedule_pool;
        std::unique_ptr<BackgroundSchedulePool> delete_schedule_pool;
        std::unique_ptr<BackgroundSchedulePool> delete_distributed_schedule_pool;
        std::unique_ptr<BackgroundSchedulePool> delete_message_broker_schedule_pool;
        std::unique_ptr<DDLWorker> delete_ddl_worker;
        std::unique_ptr<AccessControl> delete_access_control;

        {
            auto lock = std::lock_guard(mutex);

            /** Compiled expressions stored in cache need to be destroyed before destruction of static objects.
              * Because CHJIT instance can be static object.
              */
#if USE_EMBEDDED_COMPILER
            if (auto * cache = CompiledExpressionCacheFactory::instance().tryGetCache())
                cache->reset();
#endif

            /// Preemptive destruction is important, because these objects may have a refcount to ContextShared (cyclic reference).
            /// TODO: Get rid of this.

            /// Dictionaries may be required:
            /// - for storage shutdown (during final flush of the Buffer engine)
            /// - before storage startup (because of some streaming of, i.e. Kafka, to
            ///   the table with materialized column that has dictGet)
            ///
            /// So they should be created before any storages and preserved until storages will be terminated.
            ///
            /// But they cannot be created before storages since they may required table as a source,
            /// but at least they can be preserved for storage termination.
            dictionaries_xmls.reset();
            user_defined_executable_functions_xmls.reset();
            models_repository_guard.reset();

            delete_system_logs = std::move(system_logs);
            delete_embedded_dictionaries = std::move(embedded_dictionaries);
            delete_external_dictionaries_loader = std::move(external_dictionaries_loader);
            delete_external_user_defined_executable_functions_loader = std::move(external_user_defined_executable_functions_loader);
            delete_external_models_loader = std::move(external_models_loader);
            delete_buffer_flush_schedule_pool = std::move(buffer_flush_schedule_pool);
            delete_schedule_pool = std::move(schedule_pool);
            delete_distributed_schedule_pool = std::move(distributed_schedule_pool);
            delete_message_broker_schedule_pool = std::move(message_broker_schedule_pool);
            delete_ddl_worker = std::move(ddl_worker);
            delete_access_control = std::move(access_control);

            /// Stop trace collector if any
            trace_collector.reset();
            /// Stop zookeeper connection
            zookeeper.reset();

#if USE_ROCKSDB
            /// Shutdown merge tree metadata cache
            if (merge_tree_metadata_cache)
            {
                merge_tree_metadata_cache->shutdown();
                merge_tree_metadata_cache.reset();
            }
#endif
        }

        /// Can be removed without context lock
        delete_system_logs.reset();
        delete_embedded_dictionaries.reset();
        delete_external_dictionaries_loader.reset();
        delete_external_user_defined_executable_functions_loader.reset();
        delete_external_models_loader.reset();
        delete_ddl_worker.reset();
        delete_buffer_flush_schedule_pool.reset();
        delete_schedule_pool.reset();
        delete_distributed_schedule_pool.reset();
        delete_message_broker_schedule_pool.reset();
        delete_ddl_worker.reset();
        delete_access_control.reset();

        total_memory_tracker.resetOvercommitTracker();
    }

    bool hasTraceCollector() const
    {
        return trace_collector.has_value();
    }

    void initializeTraceCollector(std::shared_ptr<TraceLog> trace_log)
    {
        if (!trace_log)
            return;
        if (hasTraceCollector())
            return;

        trace_collector.emplace(std::move(trace_log));
    }

    void addWarningMessage(const String & message)
    {
        /// A warning goes both: into server's log; stored to be placed in `system.warnings` table.
        log->warning(message);
        warnings.push_back(message);
    }
};


Context::Context() = default;
Context::Context(const Context &) = default;
Context & Context::operator=(const Context &) = default;

SharedContextHolder::SharedContextHolder(SharedContextHolder &&) noexcept = default;
SharedContextHolder & SharedContextHolder::operator=(SharedContextHolder &&) noexcept = default;
SharedContextHolder::SharedContextHolder() = default;
SharedContextHolder::~SharedContextHolder() = default;
SharedContextHolder::SharedContextHolder(std::unique_ptr<ContextSharedPart> shared_context)
    : shared(std::move(shared_context)) {}

void SharedContextHolder::reset() { shared.reset(); }

ContextMutablePtr Context::createGlobal(ContextSharedPart * shared)
{
    auto res = std::shared_ptr<Context>(new Context);
    res->shared = shared;
    return res;
}

void Context::initGlobal()
{
    assert(!global_context_instance);
    global_context_instance = shared_from_this();
    DatabaseCatalog::init(shared_from_this());
}

SharedContextHolder Context::createShared()
{
    return SharedContextHolder(std::make_unique<ContextSharedPart>());
}

ContextMutablePtr Context::createCopy(const ContextPtr & other)
{
    return std::shared_ptr<Context>(new Context(*other));
}

ContextMutablePtr Context::createCopy(const ContextWeakPtr & other)
{
    auto ptr = other.lock();
    if (!ptr) throw Exception("Can't copy an expired context", ErrorCodes::LOGICAL_ERROR);
    return createCopy(ptr);
}

ContextMutablePtr Context::createCopy(const ContextMutablePtr & other)
{
    return createCopy(std::const_pointer_cast<const Context>(other));
}

Context::~Context() = default;

InterserverIOHandler & Context::getInterserverIOHandler() { return shared->interserver_io_handler; }

std::unique_lock<std::recursive_mutex> Context::getLock() const
{
    ProfileEvents::increment(ProfileEvents::ContextLock);
    CurrentMetrics::Increment increment{CurrentMetrics::ContextLockWait};
    return std::unique_lock(shared->mutex);
}

ProcessList & Context::getProcessList() { return shared->process_list; }
const ProcessList & Context::getProcessList() const { return shared->process_list; }
OvercommitTracker * Context::getGlobalOvercommitTracker() const { return &shared->global_overcommit_tracker; }
MergeList & Context::getMergeList() { return shared->merge_list; }
const MergeList & Context::getMergeList() const { return shared->merge_list; }
ReplicatedFetchList & Context::getReplicatedFetchList() { return shared->replicated_fetch_list; }
const ReplicatedFetchList & Context::getReplicatedFetchList() const { return shared->replicated_fetch_list; }

String Context::resolveDatabase(const String & database_name) const
{
    String res = database_name.empty() ? getCurrentDatabase() : database_name;
    if (res.empty())
        throw Exception("Default database is not selected", ErrorCodes::UNKNOWN_DATABASE);
    return res;
}

String Context::getPath() const
{
    auto lock = getLock();
    return shared->path;
}

String Context::getFlagsPath() const
{
    auto lock = getLock();
    return shared->flags_path;
}

String Context::getUserFilesPath() const
{
    auto lock = getLock();
    return shared->user_files_path;
}

String Context::getDictionariesLibPath() const
{
    auto lock = getLock();
    return shared->dictionaries_lib_path;
}

String Context::getUserScriptsPath() const
{
    auto lock = getLock();
    return shared->user_scripts_path;
}

String Context::getUserDefinedPath() const
{
    auto lock = getLock();
    return shared->user_defined_path;
}

Strings Context::getWarnings() const
{
    Strings common_warnings;
    {
        auto lock = getLock();
        common_warnings = shared->warnings;
    }
    for (const auto & setting : settings)
    {
        if (setting.isValueChanged() && setting.isObsolete())
        {
            common_warnings.emplace_back("Some obsolete setting is changed. "
                                         "Check 'select * from system.settings where changed' and read the changelog.");
            break;
        }
    }
    return common_warnings;
}

VolumePtr Context::getTemporaryVolume() const
{
    auto lock = getLock();
    return shared->tmp_volume;
}

void Context::setPath(const String & path)
{
    auto lock = getLock();

    shared->path = path;

    if (shared->tmp_path.empty() && !shared->tmp_volume)
        shared->tmp_path = shared->path + "tmp/";

    if (shared->flags_path.empty())
        shared->flags_path = shared->path + "flags/";

    if (shared->user_files_path.empty())
        shared->user_files_path = shared->path + "user_files/";

    if (shared->dictionaries_lib_path.empty())
        shared->dictionaries_lib_path = shared->path + "dictionaries_lib/";

    if (shared->user_scripts_path.empty())
        shared->user_scripts_path = shared->path + "user_scripts/";

    if (shared->user_defined_path.empty())
        shared->user_defined_path = shared->path + "user_defined/";
}

VolumePtr Context::setTemporaryStorage(const String & path, const String & policy_name)
{
    std::lock_guard lock(shared->storage_policies_mutex);

    if (policy_name.empty())
    {
        shared->tmp_path = path;
        if (!shared->tmp_path.ends_with('/'))
            shared->tmp_path += '/';

        auto disk = std::make_shared<DiskLocal>("_tmp_default", shared->tmp_path, 0);
        shared->tmp_volume = std::make_shared<SingleDiskVolume>("_tmp_default", disk, 0);
    }
    else
    {
        StoragePolicyPtr tmp_policy = getStoragePolicySelector(lock)->get(policy_name);
        if (tmp_policy->getVolumes().size() != 1)
             throw Exception("Policy " + policy_name + " is used temporary files, such policy should have exactly one volume",
                             ErrorCodes::NO_ELEMENTS_IN_CONFIG);
        shared->tmp_volume = tmp_policy->getVolume(0);
    }

    if (shared->tmp_volume->getDisks().empty())
         throw Exception("No disks volume for temporary files", ErrorCodes::NO_ELEMENTS_IN_CONFIG);

    return shared->tmp_volume;
}

void Context::setFlagsPath(const String & path)
{
    auto lock = getLock();
    shared->flags_path = path;
}

void Context::setUserFilesPath(const String & path)
{
    auto lock = getLock();
    shared->user_files_path = path;
}

void Context::setDictionariesLibPath(const String & path)
{
    auto lock = getLock();
    shared->dictionaries_lib_path = path;
}

void Context::setUserScriptsPath(const String & path)
{
    auto lock = getLock();
    shared->user_scripts_path = path;
}

void Context::setUserDefinedPath(const String & path)
{
    auto lock = getLock();
    shared->user_defined_path = path;
}

void Context::addWarningMessage(const String & msg)
{
    auto lock = getLock();
    shared->addWarningMessage(msg);
}

void Context::setConfig(const ConfigurationPtr & config)
{
    auto lock = getLock();
    shared->config = config;
    shared->access_control->setExternalAuthenticatorsConfig(*shared->config);
}

const Poco::Util::AbstractConfiguration & Context::getConfigRef() const
{
    auto lock = getLock();
    return shared->config ? *shared->config : Poco::Util::Application::instance().config();
}


AccessControl & Context::getAccessControl()
{
    return *shared->access_control;
}

const AccessControl & Context::getAccessControl() const
{
    return *shared->access_control;
}

void Context::setExternalAuthenticatorsConfig(const Poco::Util::AbstractConfiguration & config)
{
    auto lock = getLock();
    shared->access_control->setExternalAuthenticatorsConfig(config);
}

std::unique_ptr<GSSAcceptorContext> Context::makeGSSAcceptorContext() const
{
    auto lock = getLock();
    return std::make_unique<GSSAcceptorContext>(shared->access_control->getExternalAuthenticators().getKerberosParams());
}

void Context::setUsersConfig(const ConfigurationPtr & config)
{
    auto lock = getLock();
    shared->users_config = config;
    shared->access_control->setUsersConfig(*shared->users_config);
}

ConfigurationPtr Context::getUsersConfig()
{
    auto lock = getLock();
    return shared->users_config;
}

void Context::setUser(const UUID & user_id_)
{
    auto lock = getLock();

    user_id = user_id_;

    access = getAccessControl().getContextAccess(
        user_id_, /* current_roles = */ {}, /* use_default_roles = */ true, settings, current_database, client_info);

    auto user = access->getUser();
    if (!user)
        throw Exception(ErrorCodes::UNKNOWN_USER, "User has been dropped");

    current_roles = std::make_shared<std::vector<UUID>>(user->granted_roles.findGranted(user->default_roles));

    auto default_profile_info = access->getDefaultProfileInfo();
    settings_constraints_and_current_profiles = default_profile_info->getConstraintsAndProfileIDs();
    applySettingsChanges(default_profile_info->settings);

    if (!user->default_database.empty())
        setCurrentDatabase(user->default_database);
}

std::shared_ptr<const User> Context::getUser() const
{
    return getAccess()->getUser();
}

String Context::getUserName() const
{
    return getAccess()->getUserName();
}

std::optional<UUID> Context::getUserID() const
{
    auto lock = getLock();
    return user_id;
}


void Context::setQuotaKey(String quota_key_)
{
    auto lock = getLock();
    client_info.quota_key = std::move(quota_key_);
}


void Context::setCurrentRoles(const std::vector<UUID> & current_roles_)
{
    auto lock = getLock();
    if (current_roles ? (*current_roles == current_roles_) : current_roles_.empty())
       return;
    current_roles = std::make_shared<std::vector<UUID>>(current_roles_);
    calculateAccessRights();
}

void Context::setCurrentRolesDefault()
{
    auto user = getUser();
    if (!user)
        throw Exception(ErrorCodes::UNKNOWN_USER, "User has been dropped");

    setCurrentRoles(user->granted_roles.findGranted(user->default_roles));
}

boost::container::flat_set<UUID> Context::getCurrentRoles() const
{
    return getRolesInfo()->current_roles;
}

boost::container::flat_set<UUID> Context::getEnabledRoles() const
{
    return getRolesInfo()->enabled_roles;
}

std::shared_ptr<const EnabledRolesInfo> Context::getRolesInfo() const
{
    return getAccess()->getRolesInfo();
}


void Context::calculateAccessRights()
{
    auto lock = getLock();
    if (user_id)
        access = getAccessControl().getContextAccess(
            *user_id,
            current_roles ? *current_roles : std::vector<UUID>{},
            /* use_default_roles = */ false,
            settings,
            current_database,
            client_info);
}


template <typename... Args>
void Context::checkAccessImpl(const Args &... args) const
{
    return getAccess()->checkAccess(args...);
}

void Context::checkAccess(const AccessFlags & flags) const { return checkAccessImpl(flags); }
void Context::checkAccess(const AccessFlags & flags, const std::string_view & database) const { return checkAccessImpl(flags, database); }
void Context::checkAccess(const AccessFlags & flags, const std::string_view & database, const std::string_view & table) const { return checkAccessImpl(flags, database, table); }
void Context::checkAccess(const AccessFlags & flags, const std::string_view & database, const std::string_view & table, const std::string_view & column) const { return checkAccessImpl(flags, database, table, column); }
void Context::checkAccess(const AccessFlags & flags, const std::string_view & database, const std::string_view & table, const std::vector<std::string_view> & columns) const { return checkAccessImpl(flags, database, table, columns); }
void Context::checkAccess(const AccessFlags & flags, const std::string_view & database, const std::string_view & table, const Strings & columns) const { return checkAccessImpl(flags, database, table, columns); }
void Context::checkAccess(const AccessFlags & flags, const StorageID & table_id) const { checkAccessImpl(flags, table_id.getDatabaseName(), table_id.getTableName()); }
void Context::checkAccess(const AccessFlags & flags, const StorageID & table_id, const std::string_view & column) const { checkAccessImpl(flags, table_id.getDatabaseName(), table_id.getTableName(), column); }
void Context::checkAccess(const AccessFlags & flags, const StorageID & table_id, const std::vector<std::string_view> & columns) const { checkAccessImpl(flags, table_id.getDatabaseName(), table_id.getTableName(), columns); }
void Context::checkAccess(const AccessFlags & flags, const StorageID & table_id, const Strings & columns) const { checkAccessImpl(flags, table_id.getDatabaseName(), table_id.getTableName(), columns); }
void Context::checkAccess(const AccessRightsElement & element) const { return checkAccessImpl(element); }
void Context::checkAccess(const AccessRightsElements & elements) const { return checkAccessImpl(elements); }


std::shared_ptr<const ContextAccess> Context::getAccess() const
{
    auto lock = getLock();
    return access ? access : ContextAccess::getFullAccess();
}

ASTPtr Context::getRowPolicyFilter(const String & database, const String & table_name, RowPolicyFilterType filter_type) const
{
    auto lock = getLock();
    auto row_filter_of_initial_user = row_policies_of_initial_user ? row_policies_of_initial_user->getFilter(database, table_name, filter_type) : nullptr;
    return getAccess()->getRowPolicyFilter(database, table_name, filter_type, row_filter_of_initial_user);
}

void Context::enableRowPoliciesOfInitialUser()
{
    auto lock = getLock();
    row_policies_of_initial_user = nullptr;
    if (client_info.initial_user == client_info.current_user)
        return;
    auto initial_user_id = getAccessControl().find<User>(client_info.initial_user);
    if (!initial_user_id)
        return;
    row_policies_of_initial_user = getAccessControl().tryGetDefaultRowPolicies(*initial_user_id);
}


std::shared_ptr<const EnabledQuota> Context::getQuota() const
{
    return getAccess()->getQuota();
}


std::optional<QuotaUsage> Context::getQuotaUsage() const
{
    return getAccess()->getQuotaUsage();
}


void Context::setCurrentProfile(const String & profile_name)
{
    auto lock = getLock();
    try
    {
        UUID profile_id = getAccessControl().getID<SettingsProfile>(profile_name);
        setCurrentProfile(profile_id);
    }
    catch (Exception & e)
    {
        e.addMessage(", while trying to set settings profile {}", profile_name);
        throw;
    }
}

void Context::setCurrentProfile(const UUID & profile_id)
{
    auto lock = getLock();
    auto profile_info = getAccessControl().getSettingsProfileInfo(profile_id);
    checkSettingsConstraints(profile_info->settings);
    applySettingsChanges(profile_info->settings);
    settings_constraints_and_current_profiles = profile_info->getConstraintsAndProfileIDs(settings_constraints_and_current_profiles);
}


std::vector<UUID> Context::getCurrentProfiles() const
{
    auto lock = getLock();
    return settings_constraints_and_current_profiles->current_profiles;
}

std::vector<UUID> Context::getEnabledProfiles() const
{
    auto lock = getLock();
    return settings_constraints_and_current_profiles->enabled_profiles;
}


const Scalars & Context::getScalars() const
{
    return scalars;
}


const Block & Context::getScalar(const String & name) const
{
    auto it = scalars.find(name);
    if (scalars.end() == it)
    {
        // This should be a logical error, but it fails the sql_fuzz test too
        // often, so 'bad arguments' for now.
        throw Exception("Scalar " + backQuoteIfNeed(name) + " doesn't exist (internal bug)", ErrorCodes::BAD_ARGUMENTS);
    }
    return it->second;
}

const Block * Context::tryGetSpecialScalar(const String & name) const
{
    auto it = special_scalars.find(name);
    if (special_scalars.end() == it)
        return nullptr;
    return &it->second;
}

Tables Context::getExternalTables() const
{
    if (isGlobalContext())
        throw Exception(ErrorCodes::LOGICAL_ERROR, "Global context cannot have external tables");

    auto lock = getLock();

    Tables res;
    for (const auto & table : external_tables_mapping)
        res[table.first] = table.second->getTable();

    auto query_context_ptr = query_context.lock();
    auto session_context_ptr = session_context.lock();
    if (query_context_ptr && query_context_ptr.get() != this)
    {
        Tables buf = query_context_ptr->getExternalTables();
        res.insert(buf.begin(), buf.end());
    }
    else if (session_context_ptr && session_context_ptr.get() != this)
    {
        Tables buf = session_context_ptr->getExternalTables();
        res.insert(buf.begin(), buf.end());
    }
    return res;
}


void Context::addExternalTable(const String & table_name, TemporaryTableHolder && temporary_table)
{
    if (isGlobalContext())
        throw Exception(ErrorCodes::LOGICAL_ERROR, "Global context cannot have external tables");

    auto lock = getLock();
    if (external_tables_mapping.end() != external_tables_mapping.find(table_name))
        throw Exception("Temporary table " + backQuoteIfNeed(table_name) + " already exists.", ErrorCodes::TABLE_ALREADY_EXISTS);
    external_tables_mapping.emplace(table_name, std::make_shared<TemporaryTableHolder>(std::move(temporary_table)));
}


std::shared_ptr<TemporaryTableHolder> Context::removeExternalTable(const String & table_name)
{
    if (isGlobalContext())
        throw Exception(ErrorCodes::LOGICAL_ERROR, "Global context cannot have external tables");

    std::shared_ptr<TemporaryTableHolder> holder;
    {
        auto lock = getLock();
        auto iter = external_tables_mapping.find(table_name);
        if (iter == external_tables_mapping.end())
            return {};
        holder = iter->second;
        external_tables_mapping.erase(iter);
    }
    return holder;
}


void Context::addScalar(const String & name, const Block & block)
{
    if (isGlobalContext())
        throw Exception(ErrorCodes::LOGICAL_ERROR, "Global context cannot have scalars");

    scalars[name] = block;
}


void Context::addSpecialScalar(const String & name, const Block & block)
{
    if (isGlobalContext())
        throw Exception(ErrorCodes::LOGICAL_ERROR, "Global context cannot have local scalars");

    special_scalars[name] = block;
}


bool Context::hasScalar(const String & name) const
{
    if (isGlobalContext())
        throw Exception(ErrorCodes::LOGICAL_ERROR, "Global context cannot have scalars");

    return scalars.contains(name);
}


void Context::addQueryAccessInfo(
    const String & quoted_database_name,
    const String & full_quoted_table_name,
    const Names & column_names,
    const String & projection_name,
    const String & view_name)
{
    if (isGlobalContext())
        throw Exception(ErrorCodes::LOGICAL_ERROR, "Global context cannot have query access info");

    std::lock_guard<std::mutex> lock(query_access_info.mutex);
    query_access_info.databases.emplace(quoted_database_name);
    query_access_info.tables.emplace(full_quoted_table_name);
    for (const auto & column_name : column_names)
        query_access_info.columns.emplace(full_quoted_table_name + "." + backQuoteIfNeed(column_name));
    if (!projection_name.empty())
        query_access_info.projections.emplace(full_quoted_table_name + "." + backQuoteIfNeed(projection_name));
    if (!view_name.empty())
        query_access_info.views.emplace(view_name);
}

void Context::addQueryFactoriesInfo(QueryLogFactories factory_type, const String & created_object) const
{
    if (isGlobalContext())
        throw Exception(ErrorCodes::LOGICAL_ERROR, "Global context cannot have query factories info");

    auto lock = getLock();

    switch (factory_type)
    {
        case QueryLogFactories::AggregateFunction:
            query_factories_info.aggregate_functions.emplace(created_object);
            break;
        case QueryLogFactories::AggregateFunctionCombinator:
            query_factories_info.aggregate_function_combinators.emplace(created_object);
            break;
        case QueryLogFactories::Database:
            query_factories_info.database_engines.emplace(created_object);
            break;
        case QueryLogFactories::DataType:
            query_factories_info.data_type_families.emplace(created_object);
            break;
        case QueryLogFactories::Dictionary:
            query_factories_info.dictionaries.emplace(created_object);
            break;
        case QueryLogFactories::Format:
            query_factories_info.formats.emplace(created_object);
            break;
        case QueryLogFactories::Function:
            query_factories_info.functions.emplace(created_object);
            break;
        case QueryLogFactories::Storage:
            query_factories_info.storages.emplace(created_object);
            break;
        case QueryLogFactories::TableFunction:
            query_factories_info.table_functions.emplace(created_object);
    }
}


StoragePtr Context::executeTableFunction(const ASTPtr & table_expression)
{
    auto hash = table_expression->getTreeHash();
    String key = toString(hash.first) + '_' + toString(hash.second);

    StoragePtr & res = table_function_results[key];

    if (!res)
    {
        TableFunctionPtr table_function_ptr = TableFunctionFactory::instance().get(table_expression, shared_from_this());
        if (getSettingsRef().use_structure_from_insertion_table_in_table_functions && table_function_ptr->needStructureHint())
        {
            const auto & insertion_table = getInsertionTable();
            if (!insertion_table.empty())
            {
                const auto & structure_hint
                    = DatabaseCatalog::instance().getTable(insertion_table, shared_from_this())->getInMemoryMetadataPtr()->columns;
                table_function_ptr->setStructureHint(structure_hint);
            }
        }

        res = table_function_ptr->execute(table_expression, shared_from_this(), table_function_ptr->getName());

        /// Since ITableFunction::parseArguments() may change table_expression, i.e.:
        ///
        ///     remote('127.1', system.one) -> remote('127.1', 'system.one'),
        ///
        auto new_hash = table_expression->getTreeHash();
        if (hash != new_hash)
        {
            key = toString(new_hash.first) + '_' + toString(new_hash.second);
            table_function_results[key] = res;
        }

        return res;
    }

    return res;
}


void Context::addViewSource(const StoragePtr & storage)
{
    if (view_source)
        throw Exception(
            "Temporary view source storage " + backQuoteIfNeed(view_source->getName()) + " already exists.", ErrorCodes::TABLE_ALREADY_EXISTS);
    view_source = storage;
}


StoragePtr Context::getViewSource() const
{
    return view_source;
}

Settings Context::getSettings() const
{
    auto lock = getLock();
    return settings;
}


void Context::setSettings(const Settings & settings_)
{
    auto lock = getLock();
    auto old_readonly = settings.readonly;
    auto old_allow_ddl = settings.allow_ddl;
    auto old_allow_introspection_functions = settings.allow_introspection_functions;

    settings = settings_;

    if ((settings.readonly != old_readonly) || (settings.allow_ddl != old_allow_ddl) || (settings.allow_introspection_functions != old_allow_introspection_functions))
        calculateAccessRights();
}


void Context::setSetting(const StringRef & name, const String & value)
{
    auto lock = getLock();
    if (name == "profile")
    {
        setCurrentProfile(value);
        return;
    }
    settings.set(std::string_view{name}, value);

    if (name == "readonly" || name == "allow_ddl" || name == "allow_introspection_functions")
        calculateAccessRights();
}


void Context::setSetting(const StringRef & name, const Field & value)
{
    auto lock = getLock();
    if (name == "profile")
    {
        setCurrentProfile(value.safeGet<String>());
        return;
    }
    settings.set(std::string_view{name}, value);

    if (name == "readonly" || name == "allow_ddl" || name == "allow_introspection_functions")
        calculateAccessRights();
}


void Context::applySettingChange(const SettingChange & change)
{
    try
    {
        setSetting(change.name, change.value);
    }
    catch (Exception & e)
    {
        e.addMessage(fmt::format("in attempt to set the value of setting '{}' to {}",
                                 change.name, applyVisitor(FieldVisitorToString(), change.value)));
        throw;
    }
}


void Context::applySettingsChanges(const SettingsChanges & changes)
{
    auto lock = getLock();
    for (const SettingChange & change : changes)
        applySettingChange(change);
    applySettingsQuirks(settings);
}


void Context::checkSettingsConstraints(const SettingChange & change) const
{
    getSettingsConstraintsAndCurrentProfiles()->constraints.check(settings, change);
}

void Context::checkSettingsConstraints(const SettingsChanges & changes) const
{
    getSettingsConstraintsAndCurrentProfiles()->constraints.check(settings, changes);
}

void Context::checkSettingsConstraints(SettingsChanges & changes) const
{
    getSettingsConstraintsAndCurrentProfiles()->constraints.check(settings, changes);
}

void Context::clampToSettingsConstraints(SettingsChanges & changes) const
{
    getSettingsConstraintsAndCurrentProfiles()->constraints.clamp(settings, changes);
}

std::shared_ptr<const SettingsConstraintsAndProfileIDs> Context::getSettingsConstraintsAndCurrentProfiles() const
{
    auto lock = getLock();
    if (settings_constraints_and_current_profiles)
        return settings_constraints_and_current_profiles;
    static auto no_constraints_or_profiles = std::make_shared<SettingsConstraintsAndProfileIDs>(getAccessControl());
    return no_constraints_or_profiles;
}


String Context::getCurrentDatabase() const
{
    auto lock = getLock();
    return current_database;
}


String Context::getInitialQueryId() const
{
    return client_info.initial_query_id;
}


void Context::setCurrentDatabaseNameInGlobalContext(const String & name)
{
    if (!isGlobalContext())
        throw Exception("Cannot set current database for non global context, this method should be used during server initialization",
                        ErrorCodes::LOGICAL_ERROR);
    auto lock = getLock();

    if (!current_database.empty())
        throw Exception("Default database name cannot be changed in global context without server restart",
                        ErrorCodes::LOGICAL_ERROR);

    current_database = name;
}

void Context::setCurrentDatabase(const String & name)
{
    DatabaseCatalog::instance().assertDatabaseExists(name);
    auto lock = getLock();
    current_database = name;
    calculateAccessRights();
}

void Context::setCurrentQueryId(const String & query_id)
{
    /// Generate random UUID, but using lower quality RNG,
    ///  because Poco::UUIDGenerator::generateRandom method is using /dev/random, that is very expensive.
    /// NOTE: Actually we don't need to use UUIDs for query identifiers.
    /// We could use any suitable string instead.
    union
    {
        char bytes[16];
        struct
        {
            UInt64 a;
            UInt64 b;
        } words;
        UUID uuid{};
    } random;

    random.words.a = thread_local_rng(); //-V656
    random.words.b = thread_local_rng(); //-V656

    if (client_info.client_trace_context.trace_id != UUID())
    {
        // Use the OpenTelemetry trace context we received from the client, and
        // create a new span for the query.
        query_trace_context = client_info.client_trace_context;
        query_trace_context.span_id = thread_local_rng();
    }
    else if (client_info.query_kind == ClientInfo::QueryKind::INITIAL_QUERY)
    {
        // If this is an initial query without any parent OpenTelemetry trace, we
        // might start the trace ourselves, with some configurable probability.
        std::bernoulli_distribution should_start_trace{
            settings.opentelemetry_start_trace_probability};

        if (should_start_trace(thread_local_rng))
        {
            // Use the randomly generated default query id as the new trace id.
            query_trace_context.trace_id = random.uuid;
            query_trace_context.span_id = thread_local_rng();
            // Mark this trace as sampled in the flags.
            query_trace_context.trace_flags = 1;
        }
    }

    String query_id_to_set = query_id;
    if (query_id_to_set.empty())    /// If the user did not submit his query_id, then we generate it ourselves.
    {
        /// Use protected constructor.
        struct QueryUUID : Poco::UUID
        {
            QueryUUID(const char * bytes, Poco::UUID::Version version)
                : Poco::UUID(bytes, version) {}
        };

        query_id_to_set = QueryUUID(random.bytes, Poco::UUID::UUID_RANDOM).toString();
    }

    client_info.current_query_id = query_id_to_set;

    if (client_info.query_kind == ClientInfo::QueryKind::INITIAL_QUERY)
        client_info.initial_query_id = client_info.current_query_id;
}

void Context::killCurrentQuery()
{
    if (process_list_elem)
    {
        process_list_elem->cancelQuery(true);
    }
};

String Context::getDefaultFormat() const
{
    return default_format.empty() ? "TabSeparated" : default_format;
}


void Context::setDefaultFormat(const String & name)
{
    default_format = name;
}

MultiVersion<Macros>::Version Context::getMacros() const
{
    return shared->macros.get();
}

void Context::setMacros(std::unique_ptr<Macros> && macros)
{
    shared->macros.set(std::move(macros));
}

ContextMutablePtr Context::getQueryContext() const
{
    auto ptr = query_context.lock();
    if (!ptr) throw Exception("There is no query or query context has expired", ErrorCodes::THERE_IS_NO_QUERY);
    return ptr;
}

bool Context::isInternalSubquery() const
{
    auto ptr = query_context.lock();
    return ptr && ptr.get() != this;
}

ContextMutablePtr Context::getSessionContext() const
{
    auto ptr = session_context.lock();
    if (!ptr) throw Exception("There is no session or session context has expired", ErrorCodes::THERE_IS_NO_SESSION);
    return ptr;
}

ContextMutablePtr Context::getGlobalContext() const
{
    auto ptr = global_context.lock();
    if (!ptr) throw Exception("There is no global context or global context has expired", ErrorCodes::LOGICAL_ERROR);
    return ptr;
}

ContextMutablePtr Context::getBufferContext() const
{
    if (!buffer_context) throw Exception("There is no buffer context", ErrorCodes::LOGICAL_ERROR);
    return buffer_context;
}


const EmbeddedDictionaries & Context::getEmbeddedDictionaries() const
{
    return getEmbeddedDictionariesImpl(false);
}

EmbeddedDictionaries & Context::getEmbeddedDictionaries()
{
    return getEmbeddedDictionariesImpl(false);
}


const ExternalDictionariesLoader & Context::getExternalDictionariesLoader() const
{
    return const_cast<Context *>(this)->getExternalDictionariesLoader();
}

ExternalDictionariesLoader & Context::getExternalDictionariesLoader()
{
    std::lock_guard lock(shared->external_dictionaries_mutex);
    return getExternalDictionariesLoaderUnlocked();
}

ExternalDictionariesLoader & Context::getExternalDictionariesLoaderUnlocked()
{
    if (!shared->external_dictionaries_loader)
        shared->external_dictionaries_loader =
            std::make_unique<ExternalDictionariesLoader>(getGlobalContext());
    return *shared->external_dictionaries_loader;
}

const ExternalUserDefinedExecutableFunctionsLoader & Context::getExternalUserDefinedExecutableFunctionsLoader() const
{
    return const_cast<Context *>(this)->getExternalUserDefinedExecutableFunctionsLoader();
}

ExternalUserDefinedExecutableFunctionsLoader & Context::getExternalUserDefinedExecutableFunctionsLoader()
{
    std::lock_guard lock(shared->external_user_defined_executable_functions_mutex);
    return getExternalUserDefinedExecutableFunctionsLoaderUnlocked();
}

ExternalUserDefinedExecutableFunctionsLoader & Context::getExternalUserDefinedExecutableFunctionsLoaderUnlocked()
{
    if (!shared->external_user_defined_executable_functions_loader)
        shared->external_user_defined_executable_functions_loader =
            std::make_unique<ExternalUserDefinedExecutableFunctionsLoader>(getGlobalContext());
    return *shared->external_user_defined_executable_functions_loader;
}

const ExternalModelsLoader & Context::getExternalModelsLoader() const
{
    return const_cast<Context *>(this)->getExternalModelsLoader();
}

ExternalModelsLoader & Context::getExternalModelsLoader()
{
    std::lock_guard lock(shared->external_models_mutex);
    return getExternalModelsLoaderUnlocked();
}

ExternalModelsLoader & Context::getExternalModelsLoaderUnlocked()
{
    if (!shared->external_models_loader)
        shared->external_models_loader =
            std::make_unique<ExternalModelsLoader>(getGlobalContext());
    return *shared->external_models_loader;
}

void Context::loadOrReloadModels(const Poco::Util::AbstractConfiguration & config)
{
    auto patterns_values = getMultipleValuesFromConfig(config, "", "models_config");
    std::unordered_set<std::string> patterns(patterns_values.begin(), patterns_values.end());

    std::lock_guard lock(shared->external_models_mutex);

    auto & external_models_loader = getExternalModelsLoaderUnlocked();

    if (shared->external_models_config_repository)
    {
        shared->external_models_config_repository->updatePatterns(patterns);
        external_models_loader.reloadConfig(shared->external_models_config_repository->getName());
        return;
    }

    auto app_path = getPath();
    auto config_path = getConfigRef().getString("config-file", "config.xml");
    auto repository = std::make_unique<ExternalLoaderXMLConfigRepository>(app_path, config_path, patterns);
    shared->external_models_config_repository = repository.get();
    shared->models_repository_guard = external_models_loader.addConfigRepository(std::move(repository));
}

EmbeddedDictionaries & Context::getEmbeddedDictionariesImpl(const bool throw_on_error) const
{
    std::lock_guard lock(shared->embedded_dictionaries_mutex);

    if (!shared->embedded_dictionaries)
    {
        auto geo_dictionaries_loader = std::make_unique<GeoDictionariesLoader>();

        shared->embedded_dictionaries = std::make_unique<EmbeddedDictionaries>(
            std::move(geo_dictionaries_loader),
            getGlobalContext(),
            throw_on_error);
    }

    return *shared->embedded_dictionaries;
}


void Context::tryCreateEmbeddedDictionaries(const Poco::Util::AbstractConfiguration & config) const
{
    if (!config.getBool("dictionaries_lazy_load", true))
        static_cast<void>(getEmbeddedDictionariesImpl(true));
}

void Context::loadOrReloadDictionaries(const Poco::Util::AbstractConfiguration & config)
{
    bool dictionaries_lazy_load = config.getBool("dictionaries_lazy_load", true);
    auto patterns_values = getMultipleValuesFromConfig(config, "", "dictionaries_config");
    std::unordered_set<std::string> patterns(patterns_values.begin(), patterns_values.end());

    std::lock_guard lock(shared->external_dictionaries_mutex);

    auto & external_dictionaries_loader = getExternalDictionariesLoaderUnlocked();
    external_dictionaries_loader.enableAlwaysLoadEverything(!dictionaries_lazy_load);

    if (shared->external_dictionaries_config_repository)
    {
        shared->external_dictionaries_config_repository->updatePatterns(patterns);
        external_dictionaries_loader.reloadConfig(shared->external_dictionaries_config_repository->getName());
        return;
    }

    auto app_path = getPath();
    auto config_path = getConfigRef().getString("config-file", "config.xml");
    auto repository = std::make_unique<ExternalLoaderXMLConfigRepository>(app_path, config_path, patterns);
    shared->external_dictionaries_config_repository = repository.get();
    shared->dictionaries_xmls = external_dictionaries_loader.addConfigRepository(std::move(repository));
}

void Context::loadOrReloadUserDefinedExecutableFunctions(const Poco::Util::AbstractConfiguration & config)
{
    auto patterns_values = getMultipleValuesFromConfig(config, "", "user_defined_executable_functions_config");
    std::unordered_set<std::string> patterns(patterns_values.begin(), patterns_values.end());

    std::lock_guard lock(shared->external_user_defined_executable_functions_mutex);

    auto & external_user_defined_executable_functions_loader = getExternalUserDefinedExecutableFunctionsLoaderUnlocked();

    if (shared->user_defined_executable_functions_config_repository)
    {
        shared->user_defined_executable_functions_config_repository->updatePatterns(patterns);
        external_user_defined_executable_functions_loader.reloadConfig(shared->user_defined_executable_functions_config_repository->getName());
        return;
    }

    auto app_path = getPath();
    auto config_path = getConfigRef().getString("config-file", "config.xml");
    auto repository = std::make_unique<ExternalLoaderXMLConfigRepository>(app_path, config_path, patterns);
    shared->user_defined_executable_functions_config_repository = repository.get();
    shared->user_defined_executable_functions_xmls = external_user_defined_executable_functions_loader.addConfigRepository(std::move(repository));
}

#if USE_NLP

SynonymsExtensions & Context::getSynonymsExtensions() const
{
    auto lock = getLock();

    if (!shared->synonyms_extensions)
        shared->synonyms_extensions.emplace(getConfigRef());

    return *shared->synonyms_extensions;
}

Lemmatizers & Context::getLemmatizers() const
{
    auto lock = getLock();

    if (!shared->lemmatizers)
        shared->lemmatizers.emplace(getConfigRef());

    return *shared->lemmatizers;
}
#endif

BackupsWorker & Context::getBackupsWorker() const
{
    auto lock = getLock();

    if (!shared->backups_worker)
        shared->backups_worker.emplace(getSettingsRef().backup_threads, getSettingsRef().restore_threads);

    return *shared->backups_worker;
}


void Context::setProgressCallback(ProgressCallback callback)
{
    /// Callback is set to a session or to a query. In the session, only one query is processed at a time. Therefore, the lock is not needed.
    progress_callback = callback;
}

ProgressCallback Context::getProgressCallback() const
{
    return progress_callback;
}


void Context::setProcessListElement(ProcessList::Element * elem)
{
    /// Set to a session or query. In the session, only one query is processed at a time. Therefore, the lock is not needed.
    process_list_elem = elem;
}

ProcessList::Element * Context::getProcessListElement() const
{
    return process_list_elem;
}


void Context::setUncompressedCache(size_t max_size_in_bytes)
{
    auto lock = getLock();

    if (shared->uncompressed_cache)
        throw Exception("Uncompressed cache has been already created.", ErrorCodes::LOGICAL_ERROR);

    shared->uncompressed_cache = std::make_shared<UncompressedCache>(max_size_in_bytes);
}


UncompressedCachePtr Context::getUncompressedCache() const
{
    auto lock = getLock();
    return shared->uncompressed_cache;
}


void Context::dropUncompressedCache() const
{
    auto lock = getLock();
    if (shared->uncompressed_cache)
        shared->uncompressed_cache->reset();
}


void Context::setMarkCache(size_t cache_size_in_bytes)
{
    auto lock = getLock();

    if (shared->mark_cache)
        throw Exception("Mark cache has been already created.", ErrorCodes::LOGICAL_ERROR);

    shared->mark_cache = std::make_shared<MarkCache>(cache_size_in_bytes);
}

MarkCachePtr Context::getMarkCache() const
{
    auto lock = getLock();
    return shared->mark_cache;
}

void Context::dropMarkCache() const
{
    auto lock = getLock();
    if (shared->mark_cache)
        shared->mark_cache->reset();
}


void Context::setIndexUncompressedCache(size_t max_size_in_bytes)
{
    auto lock = getLock();

    if (shared->index_uncompressed_cache)
        throw Exception("Index uncompressed cache has been already created.", ErrorCodes::LOGICAL_ERROR);

    shared->index_uncompressed_cache = std::make_shared<UncompressedCache>(max_size_in_bytes);
}


UncompressedCachePtr Context::getIndexUncompressedCache() const
{
    auto lock = getLock();
    return shared->index_uncompressed_cache;
}


void Context::dropIndexUncompressedCache() const
{
    auto lock = getLock();
    if (shared->index_uncompressed_cache)
        shared->index_uncompressed_cache->reset();
}


void Context::setIndexMarkCache(size_t cache_size_in_bytes)
{
    auto lock = getLock();

    if (shared->index_mark_cache)
        throw Exception("Index mark cache has been already created.", ErrorCodes::LOGICAL_ERROR);

    shared->index_mark_cache = std::make_shared<MarkCache>(cache_size_in_bytes);
}

MarkCachePtr Context::getIndexMarkCache() const
{
    auto lock = getLock();
    return shared->index_mark_cache;
}

void Context::dropIndexMarkCache() const
{
    auto lock = getLock();
    if (shared->index_mark_cache)
        shared->index_mark_cache->reset();
}


void Context::setMMappedFileCache(size_t cache_size_in_num_entries)
{
    auto lock = getLock();

    if (shared->mmap_cache)
        throw Exception("Mapped file cache has been already created.", ErrorCodes::LOGICAL_ERROR);

    shared->mmap_cache = std::make_shared<MMappedFileCache>(cache_size_in_num_entries);
}

MMappedFileCachePtr Context::getMMappedFileCache() const
{
    auto lock = getLock();
    return shared->mmap_cache;
}

void Context::dropMMappedFileCache() const
{
    auto lock = getLock();
    if (shared->mmap_cache)
        shared->mmap_cache->reset();
}


void Context::dropCaches() const
{
    auto lock = getLock();

    if (shared->uncompressed_cache)
        shared->uncompressed_cache->reset();

    if (shared->mark_cache)
        shared->mark_cache->reset();

    if (shared->index_uncompressed_cache)
        shared->index_uncompressed_cache->reset();

    if (shared->index_mark_cache)
        shared->index_mark_cache->reset();

    if (shared->mmap_cache)
        shared->mmap_cache->reset();
}

BackgroundSchedulePool & Context::getBufferFlushSchedulePool() const
{
    auto lock = getLock();
    if (!shared->buffer_flush_schedule_pool)
    {
        size_t background_buffer_flush_schedule_pool_size = 16;
        if (getConfigRef().has("background_buffer_flush_schedule_pool_size"))
            background_buffer_flush_schedule_pool_size = getConfigRef().getUInt64("background_buffer_flush_schedule_pool_size");
        else if (getConfigRef().has("profiles.default.background_buffer_flush_schedule_pool_size"))
            background_buffer_flush_schedule_pool_size = getConfigRef().getUInt64("profiles.default.background_buffer_flush_schedule_pool_size");

        shared->buffer_flush_schedule_pool = std::make_unique<BackgroundSchedulePool>(
            background_buffer_flush_schedule_pool_size,
            CurrentMetrics::BackgroundBufferFlushSchedulePoolTask,
            "BgBufSchPool");
    }

    return *shared->buffer_flush_schedule_pool;
}

BackgroundTaskSchedulingSettings Context::getBackgroundProcessingTaskSchedulingSettings() const
{
    BackgroundTaskSchedulingSettings task_settings;

    const auto & config = getConfigRef();
    task_settings.thread_sleep_seconds = config.getDouble("background_processing_pool_thread_sleep_seconds", 10);
    task_settings.thread_sleep_seconds_random_part = config.getDouble("background_processing_pool_thread_sleep_seconds_random_part", 1.0);
    task_settings.thread_sleep_seconds_if_nothing_to_do = config.getDouble("background_processing_pool_thread_sleep_seconds_if_nothing_to_do", 0.1);
    task_settings.task_sleep_seconds_when_no_work_min = config.getDouble("background_processing_pool_task_sleep_seconds_when_no_work_min", 10);
    task_settings.task_sleep_seconds_when_no_work_max = config.getDouble("background_processing_pool_task_sleep_seconds_when_no_work_max", 600);
    task_settings.task_sleep_seconds_when_no_work_multiplier = config.getDouble("background_processing_pool_task_sleep_seconds_when_no_work_multiplier", 1.1);
    task_settings.task_sleep_seconds_when_no_work_random_part = config.getDouble("background_processing_pool_task_sleep_seconds_when_no_work_random_part", 1.0);
    return task_settings;
}

BackgroundTaskSchedulingSettings Context::getBackgroundMoveTaskSchedulingSettings() const
{
    BackgroundTaskSchedulingSettings task_settings;

    const auto & config = getConfigRef();
    task_settings.thread_sleep_seconds = config.getDouble("background_move_processing_pool_thread_sleep_seconds", 10);
    task_settings.thread_sleep_seconds_random_part = config.getDouble("background_move_processing_pool_thread_sleep_seconds_random_part", 1.0);
    task_settings.thread_sleep_seconds_if_nothing_to_do = config.getDouble("background_move_processing_pool_thread_sleep_seconds_if_nothing_to_do", 0.1);
    task_settings.task_sleep_seconds_when_no_work_min = config.getDouble("background_move_processing_pool_task_sleep_seconds_when_no_work_min", 10);
    task_settings.task_sleep_seconds_when_no_work_max = config.getDouble("background_move_processing_pool_task_sleep_seconds_when_no_work_max", 600);
    task_settings.task_sleep_seconds_when_no_work_multiplier = config.getDouble("background_move_processing_pool_task_sleep_seconds_when_no_work_multiplier", 1.1);
    task_settings.task_sleep_seconds_when_no_work_random_part = config.getDouble("background_move_processing_pool_task_sleep_seconds_when_no_work_random_part", 1.0);

    return task_settings;
}

BackgroundSchedulePool & Context::getSchedulePool() const
{
    auto lock = getLock();
    if (!shared->schedule_pool)
    {
        size_t background_schedule_pool_size = 128;
        if (getConfigRef().has("background_schedule_pool_size"))
            background_schedule_pool_size = getConfigRef().getUInt64("background_schedule_pool_size");
        else if (getConfigRef().has("profiles.default.background_schedule_pool_size"))
            background_schedule_pool_size = getConfigRef().getUInt64("profiles.default.background_schedule_pool_size");

        shared->schedule_pool = std::make_unique<BackgroundSchedulePool>(
            background_schedule_pool_size,
            CurrentMetrics::BackgroundSchedulePoolTask,
            "BgSchPool");
    }

    return *shared->schedule_pool;
}

BackgroundSchedulePool & Context::getDistributedSchedulePool() const
{
    auto lock = getLock();
    if (!shared->distributed_schedule_pool)
    {
        size_t background_distributed_schedule_pool_size = 16;
        if (getConfigRef().has("background_distributed_schedule_pool_size"))
            background_distributed_schedule_pool_size = getConfigRef().getUInt64("background_distributed_schedule_pool_size");
        else if (getConfigRef().has("profiles.default.background_distributed_schedule_pool_size"))
            background_distributed_schedule_pool_size = getConfigRef().getUInt64("profiles.default.background_distributed_schedule_pool_size");

        shared->distributed_schedule_pool = std::make_unique<BackgroundSchedulePool>(
            background_distributed_schedule_pool_size,
            CurrentMetrics::BackgroundDistributedSchedulePoolTask,
            "BgDistSchPool");
    }

    return *shared->distributed_schedule_pool;
}

BackgroundSchedulePool & Context::getMessageBrokerSchedulePool() const
{
    auto lock = getLock();
    if (!shared->message_broker_schedule_pool)
    {
        size_t background_message_broker_schedule_pool_size = 16;
        if (getConfigRef().has("background_message_broker_schedule_pool_size"))
            background_message_broker_schedule_pool_size = getConfigRef().getUInt64("background_message_broker_schedule_pool_size");
        else if (getConfigRef().has("profiles.default.background_message_broker_schedule_pool_size"))
            background_message_broker_schedule_pool_size = getConfigRef().getUInt64("profiles.default.background_message_broker_schedule_pool_size");

        shared->message_broker_schedule_pool = std::make_unique<BackgroundSchedulePool>(
            background_message_broker_schedule_pool_size,
            CurrentMetrics::BackgroundMessageBrokerSchedulePoolTask,
            "BgMBSchPool");
    }

    return *shared->message_broker_schedule_pool;
}

ThrottlerPtr Context::getReplicatedFetchesThrottler() const
{
    auto lock = getLock();
    if (!shared->replicated_fetches_throttler)
        shared->replicated_fetches_throttler = std::make_shared<Throttler>(
            settings.max_replicated_fetches_network_bandwidth_for_server);

    return shared->replicated_fetches_throttler;
}

ThrottlerPtr Context::getReplicatedSendsThrottler() const
{
    auto lock = getLock();
    if (!shared->replicated_sends_throttler)
        shared->replicated_sends_throttler = std::make_shared<Throttler>(
            settings.max_replicated_sends_network_bandwidth_for_server);

    return shared->replicated_sends_throttler;
}

bool Context::hasDistributedDDL() const
{
    return getConfigRef().has("distributed_ddl");
}

void Context::setDDLWorker(std::unique_ptr<DDLWorker> ddl_worker)
{
    auto lock = getLock();
    if (shared->ddl_worker)
        throw Exception("DDL background thread has already been initialized", ErrorCodes::LOGICAL_ERROR);
    ddl_worker->startup();
    shared->ddl_worker = std::move(ddl_worker);
}

DDLWorker & Context::getDDLWorker() const
{
    auto lock = getLock();
    if (!shared->ddl_worker)
    {
        if (!hasZooKeeper())
            throw Exception("There is no Zookeeper configuration in server config", ErrorCodes::NO_ELEMENTS_IN_CONFIG);

        if (!hasDistributedDDL())
            throw Exception("There is no DistributedDDL configuration in server config", ErrorCodes::NO_ELEMENTS_IN_CONFIG);

        throw Exception("DDL background thread is not initialized", ErrorCodes::NO_ELEMENTS_IN_CONFIG);
    }
    return *shared->ddl_worker;
}

zkutil::ZooKeeperPtr Context::getZooKeeper() const
{
    std::lock_guard lock(shared->zookeeper_mutex);

    const auto & config = shared->zookeeper_config ? *shared->zookeeper_config : getConfigRef();
    if (!shared->zookeeper)
        shared->zookeeper = std::make_shared<zkutil::ZooKeeper>(config, "zookeeper", getZooKeeperLog());
    else if (shared->zookeeper->expired())
        shared->zookeeper = shared->zookeeper->startNewSession();

    return shared->zookeeper;
}

namespace
{

bool checkZooKeeperConfigIsLocal(const Poco::Util::AbstractConfiguration & config, const std::string & config_name)
{
    Poco::Util::AbstractConfiguration::Keys keys;
    config.keys(config_name, keys);

    for (const auto & key : keys)
    {
        if (startsWith(key, "node"))
        {
            String host = config.getString(config_name + "." + key + ".host");
            if (isLocalAddress(DNSResolver::instance().resolveHost(host)))
                return true;
        }
    }
    return false;
}

}


bool Context::tryCheckClientConnectionToMyKeeperCluster() const
{
    try
    {
        /// If our server is part of main Keeper cluster
        if (checkZooKeeperConfigIsLocal(getConfigRef(), "zookeeper"))
        {
            LOG_DEBUG(shared->log, "Keeper server is participant of the main zookeeper cluster, will try to connect to it");
            getZooKeeper();
            /// Connected, return true
            return true;
        }
        else
        {
            Poco::Util::AbstractConfiguration::Keys keys;
            getConfigRef().keys("auxiliary_zookeepers", keys);

            /// If our server is part of some auxiliary_zookeeper
            for (const auto & aux_zk_name : keys)
            {
                if (checkZooKeeperConfigIsLocal(getConfigRef(), "auxiliary_zookeepers." + aux_zk_name))
                {
                    LOG_DEBUG(shared->log, "Our Keeper server is participant of the auxiliary zookeeper cluster ({}), will try to connect to it", aux_zk_name);
                    getAuxiliaryZooKeeper(aux_zk_name);
                    /// Connected, return true
                    return true;
                }
            }
        }

        /// Our server doesn't depend on our Keeper cluster
        return true;
    }
    catch (...)
    {
        return false;
    }
}

UInt32 Context::getZooKeeperSessionUptime() const
{
    std::lock_guard lock(shared->zookeeper_mutex);
    if (!shared->zookeeper || shared->zookeeper->expired())
        return 0;
    return shared->zookeeper->getSessionUptime();
}

void Context::setSystemZooKeeperLogAfterInitializationIfNeeded()
{
    /// It can be nearly impossible to understand in which order global objects are initialized on server startup.
    /// If getZooKeeper() is called before initializeSystemLogs(), then zkutil::ZooKeeper gets nullptr
    /// instead of pointer to system table and it logs nothing.
    /// This method explicitly sets correct pointer to system log after its initialization.
    /// TODO get rid of this if possible

    std::lock_guard lock(shared->zookeeper_mutex);
    if (!shared->system_logs || !shared->system_logs->zookeeper_log)
        return;

    if (shared->zookeeper)
        shared->zookeeper->setZooKeeperLog(shared->system_logs->zookeeper_log);

    for (auto & zk : shared->auxiliary_zookeepers)
        zk.second->setZooKeeperLog(shared->system_logs->zookeeper_log);
}

void Context::initializeKeeperDispatcher([[maybe_unused]] bool start_async) const
{
#if USE_NURAFT
    std::lock_guard lock(shared->keeper_dispatcher_mutex);

    if (shared->keeper_dispatcher)
        throw Exception(ErrorCodes::LOGICAL_ERROR, "Trying to initialize Keeper multiple times");

    const auto & config = getConfigRef();
    if (config.has("keeper_server"))
    {
        bool is_standalone_app = getApplicationType() == ApplicationType::KEEPER;
        if (start_async)
        {
            assert(!is_standalone_app);
            LOG_INFO(shared->log, "Connected to ZooKeeper (or Keeper) before internal Keeper start or we don't depend on our Keeper cluster, "
                     "will wait for Keeper asynchronously");
        }
        else
        {
            LOG_INFO(shared->log, "Cannot connect to ZooKeeper (or Keeper) before internal Keeper start, "
                     "will wait for Keeper synchronously");
        }

        shared->keeper_dispatcher = std::make_shared<KeeperDispatcher>();
        shared->keeper_dispatcher->initialize(config, is_standalone_app, start_async);
    }
#endif
}

#if USE_NURAFT
std::shared_ptr<KeeperDispatcher> & Context::getKeeperDispatcher() const
{
    std::lock_guard lock(shared->keeper_dispatcher_mutex);
    if (!shared->keeper_dispatcher)
        throw Exception(ErrorCodes::LOGICAL_ERROR, "Keeper must be initialized before requests");

    return shared->keeper_dispatcher;
}
#endif

void Context::shutdownKeeperDispatcher() const
{
#if USE_NURAFT
    std::lock_guard lock(shared->keeper_dispatcher_mutex);
    if (shared->keeper_dispatcher)
    {
        shared->keeper_dispatcher->shutdown();
        shared->keeper_dispatcher.reset();
    }
#endif
}


void Context::updateKeeperConfiguration([[maybe_unused]] const Poco::Util::AbstractConfiguration & config)
{
#if USE_NURAFT
    std::lock_guard lock(shared->keeper_dispatcher_mutex);
    if (!shared->keeper_dispatcher)
        return;

    shared->keeper_dispatcher->updateConfiguration(config);
#endif
}


zkutil::ZooKeeperPtr Context::getAuxiliaryZooKeeper(const String & name) const
{
    std::lock_guard lock(shared->auxiliary_zookeepers_mutex);

    auto zookeeper = shared->auxiliary_zookeepers.find(name);
    if (zookeeper == shared->auxiliary_zookeepers.end())
    {
        if (name.find(':') != std::string::npos || name.find('/') != std::string::npos)
            throw Exception(ErrorCodes::BAD_ARGUMENTS, "Invalid auxiliary ZooKeeper name {}: ':' and '/' are not allowed", name);

        const auto & config = shared->auxiliary_zookeepers_config ? *shared->auxiliary_zookeepers_config : getConfigRef();
        if (!config.has("auxiliary_zookeepers." + name))
            throw Exception(
                ErrorCodes::BAD_ARGUMENTS,
                "Unknown auxiliary ZooKeeper name '{}'. If it's required it can be added to the section <auxiliary_zookeepers> in "
                "config.xml",
                name);

        zookeeper = shared->auxiliary_zookeepers.emplace(name,
                        std::make_shared<zkutil::ZooKeeper>(config, "auxiliary_zookeepers." + name, getZooKeeperLog())).first;
    }
    else if (zookeeper->second->expired())
        zookeeper->second = zookeeper->second->startNewSession();

    return zookeeper->second;
}

#if USE_ROCKSDB
MergeTreeMetadataCachePtr Context::getMergeTreeMetadataCache() const
{
    auto cache = tryGetMergeTreeMetadataCache();
    if (!cache)
        throw Exception(
            ErrorCodes::LOGICAL_ERROR,
            "Merge tree metadata cache is not initialized, please add config merge_tree_metadata_cache in config.xml and restart");
    return cache;
}

MergeTreeMetadataCachePtr Context::tryGetMergeTreeMetadataCache() const
{
    return shared->merge_tree_metadata_cache;
}
#endif

void Context::resetZooKeeper() const
{
    std::lock_guard lock(shared->zookeeper_mutex);
    shared->zookeeper.reset();
}

static void reloadZooKeeperIfChangedImpl(const ConfigurationPtr & config, const std::string & config_name, zkutil::ZooKeeperPtr & zk,
                                         std::shared_ptr<ZooKeeperLog> zk_log)
{
    if (!zk || zk->configChanged(*config, config_name))
    {
        if (zk)
            zk->finalize("Config changed");

        zk = std::make_shared<zkutil::ZooKeeper>(*config, config_name, std::move(zk_log));
    }
}

void Context::reloadZooKeeperIfChanged(const ConfigurationPtr & config) const
{
    std::lock_guard lock(shared->zookeeper_mutex);
    shared->zookeeper_config = config;
    reloadZooKeeperIfChangedImpl(config, "zookeeper", shared->zookeeper, getZooKeeperLog());
}

void Context::reloadAuxiliaryZooKeepersConfigIfChanged(const ConfigurationPtr & config)
{
    std::lock_guard lock(shared->auxiliary_zookeepers_mutex);

    shared->auxiliary_zookeepers_config = config;

    for (auto it = shared->auxiliary_zookeepers.begin(); it != shared->auxiliary_zookeepers.end();)
    {
        if (!config->has("auxiliary_zookeepers." + it->first))
            it = shared->auxiliary_zookeepers.erase(it);
        else
        {
            reloadZooKeeperIfChangedImpl(config, "auxiliary_zookeepers." + it->first, it->second, getZooKeeperLog());
            ++it;
        }
    }
}


bool Context::hasZooKeeper() const
{
    return getConfigRef().has("zookeeper");
}

bool Context::hasAuxiliaryZooKeeper(const String & name) const
{
    return getConfigRef().has("auxiliary_zookeepers." + name);
}

InterserverCredentialsPtr Context::getInterserverCredentials()
{
    return shared->interserver_io_credentials.get();
}

void Context::updateInterserverCredentials(const Poco::Util::AbstractConfiguration & config)
{
    auto credentials = InterserverCredentials::make(config, "interserver_http_credentials");
    shared->interserver_io_credentials.set(std::move(credentials));
}

void Context::setInterserverIOAddress(const String & host, UInt16 port)
{
    shared->interserver_io_host = host;
    shared->interserver_io_port = port;
}

std::pair<String, UInt16> Context::getInterserverIOAddress() const
{
    if (shared->interserver_io_host.empty() || shared->interserver_io_port == 0)
        throw Exception("Parameter 'interserver_http(s)_port' required for replication is not specified in configuration file.",
                        ErrorCodes::NO_ELEMENTS_IN_CONFIG);

    return { shared->interserver_io_host, shared->interserver_io_port };
}

void Context::setInterserverScheme(const String & scheme)
{
    shared->interserver_scheme = scheme;
}

String Context::getInterserverScheme() const
{
    return shared->interserver_scheme;
}

void Context::setRemoteHostFilter(const Poco::Util::AbstractConfiguration & config)
{
    shared->remote_host_filter.setValuesFromConfig(config);
}

const RemoteHostFilter & Context::getRemoteHostFilter() const
{
    return shared->remote_host_filter;
}

UInt16 Context::getTCPPort() const
{
    auto lock = getLock();

    const auto & config = getConfigRef();
    return config.getInt("tcp_port", DBMS_DEFAULT_PORT);
}

std::optional<UInt16> Context::getTCPPortSecure() const
{
    auto lock = getLock();

    const auto & config = getConfigRef();
    if (config.has("tcp_port_secure"))
        return config.getInt("tcp_port_secure");
    return {};
}

void Context::registerServerPort(String port_name, UInt16 port)
{
    shared->server_ports.emplace(std::move(port_name), port);
}

UInt16 Context::getServerPort(const String & port_name) const
{
    auto it = shared->server_ports.find(port_name);
    if (it == shared->server_ports.end())
        throw Exception(ErrorCodes::BAD_GET, "There is no port named {}", port_name);
    else
        return it->second;
}

std::shared_ptr<Cluster> Context::getCluster(const std::string & cluster_name) const
{
    if (auto res = tryGetCluster(cluster_name))
        return res;
    throw Exception("Requested cluster '" + cluster_name + "' not found", ErrorCodes::BAD_GET);
}


std::shared_ptr<Cluster> Context::tryGetCluster(const std::string & cluster_name) const
{
    auto res = getClusters()->getCluster(cluster_name);
    if (res)
        return res;
    if (!cluster_name.empty())
        res = tryGetReplicatedDatabaseCluster(cluster_name);
    return res;
}


void Context::reloadClusterConfig() const
{
    while (true)
    {
        ConfigurationPtr cluster_config;
        {
            std::lock_guard lock(shared->clusters_mutex);
            cluster_config = shared->clusters_config;
        }

        const auto & config = cluster_config ? *cluster_config : getConfigRef();
        auto new_clusters = std::make_shared<Clusters>(config, settings);

        {
            std::lock_guard lock(shared->clusters_mutex);
            if (shared->clusters_config.get() == cluster_config.get())
            {
                shared->clusters = std::move(new_clusters);
                return;
            }

            // Clusters config has been suddenly changed, recompute clusters
        }
    }
}


std::shared_ptr<Clusters> Context::getClusters() const
{
    std::lock_guard lock(shared->clusters_mutex);
    if (!shared->clusters)
    {
        const auto & config = shared->clusters_config ? *shared->clusters_config : getConfigRef();
        shared->clusters = std::make_shared<Clusters>(config, settings);
    }

    return shared->clusters;
}

void Context::startClusterDiscovery()
{
    if (!shared->cluster_discovery)
        return;
    shared->cluster_discovery->start();
}


/// On repeating calls updates existing clusters and adds new clusters, doesn't delete old clusters
void Context::setClustersConfig(const ConfigurationPtr & config, bool enable_discovery, const String & config_name)
{
    std::lock_guard lock(shared->clusters_mutex);
    if (config->getBool("allow_experimental_cluster_discovery", false) && enable_discovery && !shared->cluster_discovery)
    {
        shared->cluster_discovery = std::make_unique<ClusterDiscovery>(*config, getGlobalContext());
    }

    /// Do not update clusters if this part of config wasn't changed.
    if (shared->clusters && isSameConfiguration(*config, *shared->clusters_config, config_name))
        return;

    auto old_clusters_config = shared->clusters_config;
    shared->clusters_config = config;

    if (!shared->clusters)
        shared->clusters = std::make_shared<Clusters>(*shared->clusters_config, settings, config_name);
    else
        shared->clusters->updateClusters(*shared->clusters_config, settings, config_name, old_clusters_config);
}


void Context::setCluster(const String & cluster_name, const std::shared_ptr<Cluster> & cluster)
{
    std::lock_guard lock(shared->clusters_mutex);

    if (!shared->clusters)
        throw Exception("Clusters are not set", ErrorCodes::LOGICAL_ERROR);

    shared->clusters->setCluster(cluster_name, cluster);
}


void Context::initializeSystemLogs()
{
    auto lock = getLock();
    shared->system_logs = std::make_unique<SystemLogs>(getGlobalContext(), getConfigRef());
}

void Context::initializeTraceCollector()
{
    shared->initializeTraceCollector(getTraceLog());
}

#if USE_ROCKSDB
void Context::initializeMergeTreeMetadataCache(const String & dir, size_t size)
{
    shared->merge_tree_metadata_cache = MergeTreeMetadataCache::create(dir, size);
}
#endif

bool Context::hasTraceCollector() const
{
    return shared->hasTraceCollector();
}


std::shared_ptr<QueryLog> Context::getQueryLog() const
{
    auto lock = getLock();

    if (!shared->system_logs)
        return {};

    return shared->system_logs->query_log;
}

std::shared_ptr<QueryThreadLog> Context::getQueryThreadLog() const
{
    auto lock = getLock();

    if (!shared->system_logs)
        return {};

    return shared->system_logs->query_thread_log;
}

std::shared_ptr<QueryViewsLog> Context::getQueryViewsLog() const
{
    auto lock = getLock();

    if (!shared->system_logs)
        return {};

    return shared->system_logs->query_views_log;
}

std::shared_ptr<PartLog> Context::getPartLog(const String & part_database) const
{
    auto lock = getLock();

    /// No part log or system logs are shutting down.
    if (!shared->system_logs)
        return {};

    /// Will not log operations on system tables (including part_log itself).
    /// It doesn't make sense and not allow to destruct PartLog correctly due to infinite logging and flushing,
    /// and also make troubles on startup.
    if (part_database == DatabaseCatalog::SYSTEM_DATABASE)
        return {};

    return shared->system_logs->part_log;
}


std::shared_ptr<TraceLog> Context::getTraceLog() const
{
    auto lock = getLock();

    if (!shared->system_logs)
        return {};

    return shared->system_logs->trace_log;
}


std::shared_ptr<TextLog> Context::getTextLog() const
{
    auto lock = getLock();

    if (!shared->system_logs)
        return {};

    return shared->system_logs->text_log;
}


std::shared_ptr<MetricLog> Context::getMetricLog() const
{
    auto lock = getLock();

    if (!shared->system_logs)
        return {};

    return shared->system_logs->metric_log;
}


std::shared_ptr<AsynchronousMetricLog> Context::getAsynchronousMetricLog() const
{
    auto lock = getLock();

    if (!shared->system_logs)
        return {};

    return shared->system_logs->asynchronous_metric_log;
}


std::shared_ptr<OpenTelemetrySpanLog> Context::getOpenTelemetrySpanLog() const
{
    auto lock = getLock();

    if (!shared->system_logs)
        return {};

    return shared->system_logs->opentelemetry_span_log;
}

std::shared_ptr<SessionLog> Context::getSessionLog() const
{
    auto lock = getLock();

    if (!shared->system_logs)
        return {};

    return shared->system_logs->session_log;
}


std::shared_ptr<ZooKeeperLog> Context::getZooKeeperLog() const
{
    auto lock = getLock();

    if (!shared->system_logs)
        return {};

    return shared->system_logs->zookeeper_log;
}


std::shared_ptr<TransactionsInfoLog> Context::getTransactionsInfoLog() const
{
    auto lock = getLock();

    if (!shared->system_logs)
        return {};

    return shared->system_logs->transactions_info_log;
}


std::shared_ptr<ProcessorsProfileLog> Context::getProcessorsProfileLog() const
{
    auto lock = getLock();

    if (!shared->system_logs)
        return {};

    return shared->system_logs->processors_profile_log;
}

std::shared_ptr<FilesystemCacheLog> Context::getFilesystemCacheLog() const
{
    auto lock = getLock();
    if (!shared->system_logs)
        return {};

    return shared->system_logs->cache_log;
}

CompressionCodecPtr Context::chooseCompressionCodec(size_t part_size, double part_size_ratio) const
{
    auto lock = getLock();

    if (!shared->compression_codec_selector)
    {
        constexpr auto config_name = "compression";
        const auto & config = getConfigRef();

        if (config.has(config_name))
            shared->compression_codec_selector = std::make_unique<CompressionCodecSelector>(config, "compression");
        else
            shared->compression_codec_selector = std::make_unique<CompressionCodecSelector>();
    }

    return shared->compression_codec_selector->choose(part_size, part_size_ratio);
}


DiskPtr Context::getDisk(const String & name) const
{
    std::lock_guard lock(shared->storage_policies_mutex);

    auto disk_selector = getDiskSelector(lock);

    return disk_selector->get(name);
}

StoragePolicyPtr Context::getStoragePolicy(const String & name) const
{
    std::lock_guard lock(shared->storage_policies_mutex);

    auto policy_selector = getStoragePolicySelector(lock);

    return policy_selector->get(name);
}


DisksMap Context::getDisksMap() const
{
    std::lock_guard lock(shared->storage_policies_mutex);
    return getDiskSelector(lock)->getDisksMap();
}

StoragePoliciesMap Context::getPoliciesMap() const
{
    std::lock_guard lock(shared->storage_policies_mutex);
    return getStoragePolicySelector(lock)->getPoliciesMap();
}

DiskSelectorPtr Context::getDiskSelector(std::lock_guard<std::mutex> & /* lock */) const
{
    if (!shared->merge_tree_disk_selector)
    {
        constexpr auto config_name = "storage_configuration.disks";
        const auto & config = getConfigRef();

        shared->merge_tree_disk_selector = std::make_shared<DiskSelector>(config, config_name, shared_from_this());
    }
    return shared->merge_tree_disk_selector;
}

StoragePolicySelectorPtr Context::getStoragePolicySelector(std::lock_guard<std::mutex> & lock) const
{
    if (!shared->merge_tree_storage_policy_selector)
    {
        constexpr auto config_name = "storage_configuration.policies";
        const auto & config = getConfigRef();

        shared->merge_tree_storage_policy_selector = std::make_shared<StoragePolicySelector>(config, config_name, getDiskSelector(lock));
    }
    return shared->merge_tree_storage_policy_selector;
}


void Context::updateStorageConfiguration(const Poco::Util::AbstractConfiguration & config)
{
    std::lock_guard lock(shared->storage_policies_mutex);

    if (shared->merge_tree_disk_selector)
        shared->merge_tree_disk_selector
            = shared->merge_tree_disk_selector->updateFromConfig(config, "storage_configuration.disks", shared_from_this());

    if (shared->merge_tree_storage_policy_selector)
    {
        try
        {
            shared->merge_tree_storage_policy_selector = shared->merge_tree_storage_policy_selector->updateFromConfig(
                config, "storage_configuration.policies", shared->merge_tree_disk_selector);
        }
        catch (Exception & e)
        {
            LOG_ERROR(
                shared->log, "An error has occurred while reloading storage policies, storage policies were not applied: {}", e.message());
        }
    }

    if (shared->storage_s3_settings)
    {
        shared->storage_s3_settings->loadFromConfig("s3", config, getSettingsRef());
    }
}


const MergeTreeSettings & Context::getMergeTreeSettings() const
{
    auto lock = getLock();

    if (!shared->merge_tree_settings)
    {
        const auto & config = getConfigRef();
        MergeTreeSettings mt_settings;
        mt_settings.loadFromConfig("merge_tree", config);
        shared->merge_tree_settings.emplace(mt_settings);
    }

    return *shared->merge_tree_settings;
}

const MergeTreeSettings & Context::getReplicatedMergeTreeSettings() const
{
    auto lock = getLock();

    if (!shared->replicated_merge_tree_settings)
    {
        const auto & config = getConfigRef();
        MergeTreeSettings mt_settings;
        mt_settings.loadFromConfig("merge_tree", config);
        mt_settings.loadFromConfig("replicated_merge_tree", config);
        shared->replicated_merge_tree_settings.emplace(mt_settings);
    }

    return *shared->replicated_merge_tree_settings;
}

const StorageS3Settings & Context::getStorageS3Settings() const
{
    auto lock = getLock();

    if (!shared->storage_s3_settings)
    {
        const auto & config = getConfigRef();
        shared->storage_s3_settings.emplace().loadFromConfig("s3", config, getSettingsRef());
    }

    return *shared->storage_s3_settings;
}

void Context::checkCanBeDropped(const String & database, const String & table, const size_t & size, const size_t & max_size_to_drop) const
{
    if (!max_size_to_drop || size <= max_size_to_drop)
        return;

    fs::path force_file(getFlagsPath() + "force_drop_table");
    bool force_file_exists = fs::exists(force_file);

    if (force_file_exists)
    {
        try
        {
            fs::remove(force_file);
            return;
        }
        catch (...)
        {
            /// User should recreate force file on each drop, it shouldn't be protected
            tryLogCurrentException("Drop table check", "Can't remove force file to enable table or partition drop");
        }
    }

    String size_str = formatReadableSizeWithDecimalSuffix(size);
    String max_size_to_drop_str = formatReadableSizeWithDecimalSuffix(max_size_to_drop);
    throw Exception(ErrorCodes::TABLE_SIZE_EXCEEDS_MAX_DROP_SIZE_LIMIT,
                    "Table or Partition in {}.{} was not dropped.\nReason:\n"
                    "1. Size ({}) is greater than max_[table/partition]_size_to_drop ({})\n"
                    "2. File '{}' intended to force DROP {}\n"
                    "How to fix this:\n"
                    "1. Either increase (or set to zero) max_[table/partition]_size_to_drop in server config\n"
                    "2. Either create forcing file {} and make sure that ClickHouse has write permission for it.\n"
                    "Example:\nsudo touch '{}' && sudo chmod 666 '{}'",
                    backQuoteIfNeed(database), backQuoteIfNeed(table),
                    size_str, max_size_to_drop_str,
                    force_file.string(), force_file_exists ? "exists but not writeable (could not be removed)" : "doesn't exist",
                    force_file.string(),
                    force_file.string(), force_file.string());
}


void Context::setMaxTableSizeToDrop(size_t max_size)
{
    // Is initialized at server startup and updated at config reload
    shared->max_table_size_to_drop.store(max_size, std::memory_order_relaxed);
}


void Context::checkTableCanBeDropped(const String & database, const String & table, const size_t & table_size) const
{
    size_t max_table_size_to_drop = shared->max_table_size_to_drop.load(std::memory_order_relaxed);

    checkCanBeDropped(database, table, table_size, max_table_size_to_drop);
}


void Context::setMaxPartitionSizeToDrop(size_t max_size)
{
    // Is initialized at server startup and updated at config reload
    shared->max_partition_size_to_drop.store(max_size, std::memory_order_relaxed);
}


void Context::checkPartitionCanBeDropped(const String & database, const String & table, const size_t & partition_size) const
{
    size_t max_partition_size_to_drop = shared->max_partition_size_to_drop.load(std::memory_order_relaxed);

    checkCanBeDropped(database, table, partition_size, max_partition_size_to_drop);
}


InputFormatPtr Context::getInputFormat(const String & name, ReadBuffer & buf, const Block & sample, UInt64 max_block_size, const std::optional<FormatSettings> & format_settings) const
{
    return FormatFactory::instance().getInput(name, buf, sample, shared_from_this(), max_block_size, format_settings);
}

OutputFormatPtr Context::getOutputFormat(const String & name, WriteBuffer & buf, const Block & sample) const
{
    return FormatFactory::instance().getOutputFormat(name, buf, sample, shared_from_this());
}

OutputFormatPtr Context::getOutputFormatParallelIfPossible(const String & name, WriteBuffer & buf, const Block & sample) const
{
    return FormatFactory::instance().getOutputFormatParallelIfPossible(name, buf, sample, shared_from_this());
}


time_t Context::getUptimeSeconds() const
{
    auto lock = getLock();
    return shared->uptime_watch.elapsedSeconds();
}


void Context::setConfigReloadCallback(ConfigReloadCallback && callback)
{
    /// Is initialized at server startup, so lock isn't required. Otherwise use mutex.
    shared->config_reload_callback = std::move(callback);
}

void Context::reloadConfig() const
{
    /// Use mutex if callback may be changed after startup.
    if (!shared->config_reload_callback)
        throw Exception("Can't reload config because config_reload_callback is not set.", ErrorCodes::LOGICAL_ERROR);

    shared->config_reload_callback();
}


void Context::shutdown()
{
    // Disk selector might not be initialized if there was some error during
    // its initialization. Don't try to initialize it again on shutdown.
    if (shared->merge_tree_disk_selector)
    {
        for (auto & [disk_name, disk] : getDisksMap())
        {
            LOG_INFO(shared->log, "Shutdown disk {}", disk_name);
            disk->shutdown();
        }
    }

    // Special volumes might also use disks that require shutdown.
    if (shared->tmp_volume)
    {
        auto & disks = shared->tmp_volume->getDisks();
        for (auto & disk : disks)
        {
            disk->shutdown();
        }
    }

    shared->shutdown();
}


Context::ApplicationType Context::getApplicationType() const
{
    return shared->application_type;
}

void Context::setApplicationType(ApplicationType type)
{
    /// Lock isn't required, you should set it at start
    shared->application_type = type;
}

void Context::setDefaultProfiles(const Poco::Util::AbstractConfiguration & config)
{
    shared->default_profile_name = config.getString("default_profile", "default");
    getAccessControl().setDefaultProfileName(shared->default_profile_name);

    shared->system_profile_name = config.getString("system_profile", shared->default_profile_name);
    setCurrentProfile(shared->system_profile_name);

    applySettingsQuirks(settings, &Poco::Logger::get("SettingsQuirks"));

    shared->buffer_profile_name = config.getString("buffer_profile", shared->system_profile_name);
    buffer_context = Context::createCopy(shared_from_this());
    buffer_context->setCurrentProfile(shared->buffer_profile_name);
}

String Context::getDefaultProfileName() const
{
    return shared->default_profile_name;
}

String Context::getSystemProfileName() const
{
    return shared->system_profile_name;
}

String Context::getFormatSchemaPath() const
{
    return shared->format_schema_path;
}

void Context::setFormatSchemaPath(const String & path)
{
    shared->format_schema_path = path;
}

Context::SampleBlockCache & Context::getSampleBlockCache() const
{
    assert(hasQueryContext());
    return getQueryContext()->sample_block_cache;
}


bool Context::hasQueryParameters() const
{
    return !query_parameters.empty();
}


const NameToNameMap & Context::getQueryParameters() const
{
    return query_parameters;
}


void Context::setQueryParameter(const String & name, const String & value)
{
    if (!query_parameters.emplace(name, value).second)
        throw Exception("Duplicate name " + backQuote(name) + " of query parameter", ErrorCodes::BAD_ARGUMENTS);
}


void Context::addBridgeCommand(std::unique_ptr<ShellCommand> cmd) const
{
    auto lock = getLock();
    shared->bridge_commands.emplace_back(std::move(cmd));
}


IHostContextPtr & Context::getHostContext()
{
    return host_context;
}


const IHostContextPtr & Context::getHostContext() const
{
    return host_context;
}


std::shared_ptr<ActionLocksManager> Context::getActionLocksManager()
{
    auto lock = getLock();

    if (!shared->action_locks_manager)
        shared->action_locks_manager = std::make_shared<ActionLocksManager>(shared_from_this());

    return shared->action_locks_manager;
}


void Context::setExternalTablesInitializer(ExternalTablesInitializer && initializer)
{
    if (external_tables_initializer_callback)
        throw Exception("External tables initializer is already set", ErrorCodes::LOGICAL_ERROR);

    external_tables_initializer_callback = std::move(initializer);
}

void Context::initializeExternalTablesIfSet()
{
    if (external_tables_initializer_callback)
    {
        external_tables_initializer_callback(shared_from_this());
        /// Reset callback
        external_tables_initializer_callback = {};
    }
}


void Context::setInputInitializer(InputInitializer && initializer)
{
    if (input_initializer_callback)
        throw Exception("Input initializer is already set", ErrorCodes::LOGICAL_ERROR);

    input_initializer_callback = std::move(initializer);
}


void Context::initializeInput(const StoragePtr & input_storage)
{
    if (!input_initializer_callback)
        throw Exception("Input initializer is not set", ErrorCodes::LOGICAL_ERROR);

    input_initializer_callback(shared_from_this(), input_storage);
    /// Reset callback
    input_initializer_callback = {};
}


void Context::setInputBlocksReaderCallback(InputBlocksReader && reader)
{
    if (input_blocks_reader)
        throw Exception("Input blocks reader is already set", ErrorCodes::LOGICAL_ERROR);

    input_blocks_reader = std::move(reader);
}


InputBlocksReader Context::getInputBlocksReaderCallback() const
{
    return input_blocks_reader;
}


void Context::resetInputCallbacks()
{
    if (input_initializer_callback)
        input_initializer_callback = {};

    if (input_blocks_reader)
        input_blocks_reader = {};
}


StorageID Context::resolveStorageID(StorageID storage_id, StorageNamespace where) const
{
    if (storage_id.uuid != UUIDHelpers::Nil)
        return storage_id;

    StorageID resolved = StorageID::createEmpty();
    std::optional<Exception> exc;
    {
        auto lock = getLock();
        resolved = resolveStorageIDImpl(std::move(storage_id), where, &exc);
    }
    if (exc)
        throw Exception(*exc);
    if (!resolved.hasUUID() && resolved.database_name != DatabaseCatalog::TEMPORARY_DATABASE)
        resolved.uuid = DatabaseCatalog::instance().getDatabase(resolved.database_name)->tryGetTableUUID(resolved.table_name);
    return resolved;
}

StorageID Context::tryResolveStorageID(StorageID storage_id, StorageNamespace where) const
{
    if (storage_id.uuid != UUIDHelpers::Nil)
        return storage_id;

    StorageID resolved = StorageID::createEmpty();
    {
        auto lock = getLock();
        resolved = resolveStorageIDImpl(std::move(storage_id), where, nullptr);
    }
    if (resolved && !resolved.hasUUID() && resolved.database_name != DatabaseCatalog::TEMPORARY_DATABASE)
    {
        auto db = DatabaseCatalog::instance().tryGetDatabase(resolved.database_name);
        if (db)
            resolved.uuid = db->tryGetTableUUID(resolved.table_name);
    }
    return resolved;
}

StorageID Context::resolveStorageIDImpl(StorageID storage_id, StorageNamespace where, std::optional<Exception> * exception) const
{
    if (storage_id.uuid != UUIDHelpers::Nil)
        return storage_id;

    if (!storage_id)
    {
        if (exception)
            exception->emplace("Both table name and UUID are empty", ErrorCodes::UNKNOWN_TABLE);
        return storage_id;
    }

    bool look_for_external_table = where & StorageNamespace::ResolveExternal;
    /// Global context should not contain temporary tables
    if (isGlobalContext())
        look_for_external_table = false;

    bool in_current_database = where & StorageNamespace::ResolveCurrentDatabase;
    bool in_specified_database = where & StorageNamespace::ResolveGlobal;

    if (!storage_id.database_name.empty())
    {
        if (in_specified_database)
            return storage_id;     /// NOTE There is no guarantees that table actually exists in database.
        if (exception)
            exception->emplace("External and temporary tables have no database, but " +
                        storage_id.database_name + " is specified", ErrorCodes::UNKNOWN_TABLE);
        return StorageID::createEmpty();
    }

    /// Database name is not specified. It's temporary table or table in current database.

    if (look_for_external_table)
    {
        auto resolved_id = StorageID::createEmpty();
        auto try_resolve = [&](ContextPtr context) -> bool
        {
            const auto & tables = context->external_tables_mapping;
            auto it = tables.find(storage_id.getTableName());
            if (it == tables.end())
                return false;
            resolved_id = it->second->getGlobalTableID();
            return true;
        };

        /// Firstly look for temporary table in current context
        if (try_resolve(shared_from_this()))
            return resolved_id;

        /// If not found and current context was created from some query context, look for temporary table in query context
        auto query_context_ptr = query_context.lock();
        bool is_local_context = query_context_ptr && query_context_ptr.get() != this;
        if (is_local_context && try_resolve(query_context_ptr))
            return resolved_id;

        /// If not found and current context was created from some session context, look for temporary table in session context
        auto session_context_ptr = session_context.lock();
        bool is_local_or_query_context = session_context_ptr && session_context_ptr.get() != this;
        if (is_local_or_query_context && try_resolve(session_context_ptr))
            return resolved_id;
    }

    /// Temporary table not found. It's table in current database.

    if (in_current_database)
    {
        if (current_database.empty())
        {
            if (exception)
                exception->emplace("Default database is not selected", ErrorCodes::UNKNOWN_DATABASE);
            return StorageID::createEmpty();
        }
        storage_id.database_name = current_database;
        /// NOTE There is no guarantees that table actually exists in database.
        return storage_id;
    }

    if (exception)
        exception->emplace("Cannot resolve database name for table " + storage_id.getNameForLogs(), ErrorCodes::UNKNOWN_TABLE);
    return StorageID::createEmpty();
}

void Context::initZooKeeperMetadataTransaction(ZooKeeperMetadataTransactionPtr txn, [[maybe_unused]] bool attach_existing)
{
    assert(!metadata_transaction);
    assert(attach_existing || query_context.lock().get() == this);
    metadata_transaction = std::move(txn);
}

ZooKeeperMetadataTransactionPtr Context::getZooKeeperMetadataTransaction() const
{
    assert(!metadata_transaction || hasQueryContext());
    return metadata_transaction;
}

void Context::resetZooKeeperMetadataTransaction()
{
    assert(metadata_transaction);
    assert(hasQueryContext());
    metadata_transaction = nullptr;
}


void Context::checkTransactionsAreAllowed(bool explicit_tcl_query /* = false */) const
{
    if (getConfigRef().getInt("allow_experimental_transactions", 0))
        return;

    if (explicit_tcl_query)
        throw Exception(ErrorCodes::NOT_IMPLEMENTED, "Transactions are not supported");

    throw Exception(ErrorCodes::LOGICAL_ERROR, "Experimental support for transactions is disabled, "
                    "however, some query or background task tried to access TransactionLog. "
                    "If you have not enabled this feature explicitly, then it's a bug.");
}

void Context::initCurrentTransaction(MergeTreeTransactionPtr txn)
{
    merge_tree_transaction_holder = MergeTreeTransactionHolder(txn, false, this);
    setCurrentTransaction(std::move(txn));
}

void Context::setCurrentTransaction(MergeTreeTransactionPtr txn)
{
    assert(!merge_tree_transaction || !txn);
    assert(this == session_context.lock().get() || this == query_context.lock().get());
    merge_tree_transaction = std::move(txn);
    if (!merge_tree_transaction)
        merge_tree_transaction_holder = {};
}

MergeTreeTransactionPtr Context::getCurrentTransaction() const
{
    return merge_tree_transaction;
}

bool Context::isServerCompletelyStarted() const
{
    auto lock = getLock();
    assert(getApplicationType() == ApplicationType::SERVER);
    return shared->is_server_completely_started;
}

void Context::setServerCompletelyStarted()
{
    auto lock = getLock();
    assert(global_context.lock().get() == this);
    assert(!shared->is_server_completely_started);
    assert(getApplicationType() == ApplicationType::SERVER);
    shared->is_server_completely_started = true;
}

PartUUIDsPtr Context::getPartUUIDs() const
{
    auto lock = getLock();
    if (!part_uuids)
        /// For context itself, only this initialization is not const.
        /// We could have done in constructor.
        /// TODO: probably, remove this from Context.
        const_cast<PartUUIDsPtr &>(part_uuids) = std::make_shared<PartUUIDs>();

    return part_uuids;
}


ReadTaskCallback Context::getReadTaskCallback() const
{
    if (!next_task_callback.has_value())
        throw Exception(ErrorCodes::LOGICAL_ERROR, "Next task callback is not set for query {}", getInitialQueryId());
    return next_task_callback.value();
}


void Context::setReadTaskCallback(ReadTaskCallback && callback)
{
    next_task_callback = callback;
}


MergeTreeReadTaskCallback Context::getMergeTreeReadTaskCallback() const
{
    if (!merge_tree_read_task_callback.has_value())
        throw Exception(ErrorCodes::LOGICAL_ERROR, "Next task callback for is not set for query {}", getInitialQueryId());

    return merge_tree_read_task_callback.value();
}

void Context::setMergeTreeReadTaskCallback(MergeTreeReadTaskCallback && callback)
{
    merge_tree_read_task_callback = callback;
}

PartUUIDsPtr Context::getIgnoredPartUUIDs() const
{
    auto lock = getLock();
    if (!ignored_part_uuids)
        const_cast<PartUUIDsPtr &>(ignored_part_uuids) = std::make_shared<PartUUIDs>();

    return ignored_part_uuids;
}

AsynchronousInsertQueue * Context::getAsynchronousInsertQueue() const
{
    return shared->async_insert_queue.get();
}

void Context::setAsynchronousInsertQueue(const std::shared_ptr<AsynchronousInsertQueue> & ptr)
{
    using namespace std::chrono;

    if (std::chrono::milliseconds(settings.async_insert_busy_timeout_ms) == 0ms)
        throw Exception("Setting async_insert_busy_timeout_ms can't be zero", ErrorCodes::INVALID_SETTING_VALUE);

    shared->async_insert_queue = ptr;
}

void Context::initializeBackgroundExecutorsIfNeeded()
{
    auto lock = getLock();
    if (shared->are_background_executors_initialized)
        return;

    const auto & config = getConfigRef();

    size_t background_pool_size = 16;
    if (config.has("background_pool_size"))
        background_pool_size = config.getUInt64("background_pool_size");
    else if (config.has("profiles.default.background_pool_size"))
        background_pool_size = config.getUInt64("profiles.default.background_pool_size");

    size_t background_merges_mutations_concurrency_ratio = 2;
    if (config.has("background_merges_mutations_concurrency_ratio"))
        background_merges_mutations_concurrency_ratio = config.getUInt64("background_merges_mutations_concurrency_ratio");
    else if (config.has("profiles.default.background_pool_size"))
        background_merges_mutations_concurrency_ratio = config.getUInt64("profiles.default.background_merges_mutations_concurrency_ratio");

    size_t background_move_pool_size = 8;
    if (config.has("background_move_pool_size"))
        background_move_pool_size = config.getUInt64("background_move_pool_size");
    else if (config.has("profiles.default.background_move_pool_size"))
        background_move_pool_size = config.getUInt64("profiles.default.background_move_pool_size");

    size_t background_fetches_pool_size = 8;
    if (config.has("background_fetches_pool_size"))
        background_fetches_pool_size = config.getUInt64("background_fetches_pool_size");
    else if (config.has("profiles.default.background_fetches_pool_size"))
        background_fetches_pool_size = config.getUInt64("profiles.default.background_fetches_pool_size");

    size_t background_common_pool_size = 8;
    if (config.has("background_common_pool_size"))
        background_common_pool_size = config.getUInt64("background_common_pool_size");
    else if (config.has("profiles.default.background_common_pool_size"))
        background_common_pool_size = config.getUInt64("profiles.default.background_common_pool_size");

    /// With this executor we can execute more tasks than threads we have
    shared->merge_mutate_executor = std::make_shared<MergeMutateBackgroundExecutor>
    (
        "MergeMutate",
        /*max_threads_count*/background_pool_size,
        /*max_tasks_count*/background_pool_size * background_merges_mutations_concurrency_ratio,
        CurrentMetrics::BackgroundMergesAndMutationsPoolTask
    );
    LOG_INFO(shared->log, "Initialized background executor for merges and mutations with num_threads={}, num_tasks={}",
        background_pool_size, background_pool_size * background_merges_mutations_concurrency_ratio);

    shared->moves_executor = std::make_shared<OrdinaryBackgroundExecutor>
    (
        "Move",
        background_move_pool_size,
        background_move_pool_size,
        CurrentMetrics::BackgroundMovePoolTask
    );
    LOG_INFO(shared->log, "Initialized background executor for move operations with num_threads={}, num_tasks={}", background_move_pool_size, background_move_pool_size);

    shared->fetch_executor = std::make_shared<OrdinaryBackgroundExecutor>
    (
        "Fetch",
        background_fetches_pool_size,
        background_fetches_pool_size,
        CurrentMetrics::BackgroundFetchesPoolTask
    );
    LOG_INFO(shared->log, "Initialized background executor for fetches with num_threads={}, num_tasks={}", background_fetches_pool_size, background_fetches_pool_size);

    shared->common_executor = std::make_shared<OrdinaryBackgroundExecutor>
    (
        "Common",
        background_common_pool_size,
        background_common_pool_size,
        CurrentMetrics::BackgroundCommonPoolTask
    );
    LOG_INFO(shared->log, "Initialized background executor for common operations (e.g. clearing old parts) with num_threads={}, num_tasks={}", background_common_pool_size, background_common_pool_size);

    shared->are_background_executors_initialized = true;
}

bool Context::areBackgroundExecutorsInitialized()
{
    auto lock = getLock();
    return shared->are_background_executors_initialized;
}

MergeMutateBackgroundExecutorPtr Context::getMergeMutateExecutor() const
{
    return shared->merge_mutate_executor;
}

OrdinaryBackgroundExecutorPtr Context::getMovesExecutor() const
{
    return shared->moves_executor;
}

OrdinaryBackgroundExecutorPtr Context::getFetchesExecutor() const
{
    return shared->fetch_executor;
}

OrdinaryBackgroundExecutorPtr Context::getCommonExecutor() const
{
    return shared->common_executor;
}


ReadSettings Context::getReadSettings() const
{
    ReadSettings res;

    std::string_view read_method_str = settings.local_filesystem_read_method.value;

    if (auto opt_method = magic_enum::enum_cast<LocalFSReadMethod>(read_method_str))
        res.local_fs_method = *opt_method;
    else
        throw Exception(ErrorCodes::UNKNOWN_READ_METHOD, "Unknown read method '{}' for local filesystem", read_method_str);

    read_method_str = settings.remote_filesystem_read_method.value;

    if (auto opt_method = magic_enum::enum_cast<RemoteFSReadMethod>(read_method_str))
        res.remote_fs_method = *opt_method;
    else
        throw Exception(ErrorCodes::UNKNOWN_READ_METHOD, "Unknown read method '{}' for remote filesystem", read_method_str);

    res.local_fs_prefetch = settings.local_filesystem_read_prefetch;
    res.remote_fs_prefetch = settings.remote_filesystem_read_prefetch;

    res.remote_fs_read_max_backoff_ms = settings.remote_fs_read_max_backoff_ms;
    res.remote_fs_read_backoff_max_tries = settings.remote_fs_read_backoff_max_tries;
    res.enable_filesystem_cache = settings.enable_filesystem_cache;
    res.filesystem_cache_max_wait_sec = settings.filesystem_cache_max_wait_sec;
    res.read_from_filesystem_cache_if_exists_otherwise_bypass_cache = settings.read_from_filesystem_cache_if_exists_otherwise_bypass_cache;

    res.remote_read_min_bytes_for_seek = settings.remote_read_min_bytes_for_seek;

    res.local_fs_buffer_size = settings.max_read_buffer_size;
    res.remote_fs_buffer_size = settings.max_read_buffer_size;
    res.direct_io_threshold = settings.min_bytes_to_use_direct_io;
    res.mmap_threshold = settings.min_bytes_to_use_mmap_io;
    res.priority = settings.read_priority;

    res.http_max_tries = settings.http_max_tries;
    res.http_retry_initial_backoff_ms = settings.http_retry_initial_backoff_ms;
    res.http_retry_max_backoff_ms = settings.http_retry_max_backoff_ms;
    res.http_skip_not_found_url_for_globs = settings.http_skip_not_found_url_for_globs;

    res.mmap_cache = getMMappedFileCache().get();

    return res;
}

WriteSettings Context::getWriteSettings() const
{
    WriteSettings res;

    res.enable_filesystem_cache_on_write_operations = settings.enable_filesystem_cache_on_write_operations;

    return res;
}

}<|MERGE_RESOLUTION|>--- conflicted
+++ resolved
@@ -134,11 +134,8 @@
     extern const int LOGICAL_ERROR;
     extern const int INVALID_SETTING_VALUE;
     extern const int UNKNOWN_READ_METHOD;
-<<<<<<< HEAD
     extern const int UNKNOWN_USER;
-=======
     extern const int NOT_IMPLEMENTED;
->>>>>>> b6be194d
 }
 
 
