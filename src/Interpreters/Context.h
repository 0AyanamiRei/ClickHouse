--- conflicted
+++ resolved
@@ -534,16 +534,14 @@
     /// if we already use a different mode of parallel replicas we want to disable this mode
     bool offset_parallel_replicas_enabled = true;
 
-<<<<<<< HEAD
     /// Used at query runtime to save per-query runtime filters and find them by names
     RuntimeFilterLookupPtr runtime_filter_lookup = createRuntimeFilterLookup();
-=======
+
     /// indicates how the query operates storage alias:
     /// 0: operate on original storage
     /// 1: operate on alias storage, for example, drop table ...
     /// 2: throw exception on DDL, for example, alter table ... add column ...
     uint8_t storage_alias_behaviour = 0;
->>>>>>> e51a137a
 
 public:
     /// Some counters for current query execution.
@@ -1589,13 +1587,11 @@
     void setPreparedSetsCache(const PreparedSetsCachePtr & cache);
     PreparedSetsCachePtr getPreparedSetsCache() const;
 
-<<<<<<< HEAD
     void setRuntimeFilterLookup(const RuntimeFilterLookupPtr & filter_lookup);
     RuntimeFilterLookupPtr getRuntimeFilterLookup() const;
-=======
+
     void setStorageAliasBehaviour(uint8_t storage_alias_behaviour_);
     uint8_t getStorageAliasBehaviour() const;
->>>>>>> e51a137a
 
     void setPartitionIdToMaxBlock(PartitionIdToMaxBlockPtr partitions);
     PartitionIdToMaxBlockPtr getPartitionIdToMaxBlock() const;
