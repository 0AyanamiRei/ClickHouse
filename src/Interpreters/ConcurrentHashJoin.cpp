--- conflicted
+++ resolved
@@ -123,24 +123,9 @@
                 })
         };
 
-<<<<<<< HEAD
-        for (size_t i = 0; i < slots; ++i)
-        {
-            pool->scheduleOrThrow(
-                [&, i, thread_group = CurrentThread::getGroup()]()
-                {
-                    ThreadGroupSwitcher switcher(thread_group, "ConcurrentJoin");
-
-                    const auto & right_data = getData(hash_joins[i]);
-                    std::visit([&](auto & maps) { return reserve_space_in_buckets(maps, right_data->type, i); }, right_data->maps.at(0));
-                });
-        }
-        pool->wait();
-=======
         const auto & right_data = hash_join.getJoinedData();
         std::visit([&](auto & maps) { return reserve_space_in_buckets(maps, right_data->type, ind); }, right_data->maps.at(0));
         ProfileEvents::increment(ProfileEvents::HashJoinPreallocatedElementsInHashTables, reserve_size / slots);
->>>>>>> 502df3fd
     }
 }
 
