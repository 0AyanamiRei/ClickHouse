#include <DataTypes/DataTypeAggregateFunction.h>
#include <DataTypes/DataTypeInterval.h>

#include <Parsers/ASTFunction.h>
#include <Parsers/ASTIdentifier.h>
#include <Parsers/ASTLiteral.h>
#include <Parsers/ASTOrderByElement.h>
#include <Parsers/ASTInterpolateElement.h>
#include <Parsers/ASTSelectWithUnionQuery.h>
#include <Parsers/ASTSelectIntersectExceptQuery.h>
#include <Parsers/ASTTablesInSelectQuery.h>
#include <Parsers/ExpressionListParsers.h>
#include <Parsers/parseQuery.h>

#include <Access/Common/AccessFlags.h>
#include <Access/ContextAccess.h>

#include <AggregateFunctions/AggregateFunctionCount.h>

#include <Interpreters/ApplyWithAliasVisitor.h>
#include <Interpreters/ApplyWithSubqueryVisitor.h>
#include <Interpreters/InterpreterSelectQuery.h>
#include <Interpreters/InterpreterSelectWithUnionQuery.h>
#include <Interpreters/InterpreterSetQuery.h>
#include <Interpreters/evaluateConstantExpression.h>
#include <Interpreters/convertFieldToType.h>
#include <Interpreters/addTypeConversionToAST.h>
#include <Interpreters/ExpressionAnalyzer.h>
#include <Interpreters/getTableExpressions.h>
#include <Interpreters/JoinToSubqueryTransformVisitor.h>
#include <Interpreters/CrossToInnerJoinVisitor.h>
#include <Interpreters/TableJoin.h>
#include <Interpreters/JoinedTables.h>
#include <Interpreters/OpenTelemetrySpanLog.h>
#include <Interpreters/QueryAliasesVisitor.h>
#include <Interpreters/replaceAliasColumnsInQuery.h>
#include <Interpreters/RewriteCountDistinctVisitor.h>

#include <QueryPipeline/Pipe.h>
#include <Processors/QueryPlan/AggregatingStep.h>
#include <Processors/QueryPlan/ArrayJoinStep.h>
#include <Processors/QueryPlan/CreatingSetsStep.h>
#include <Processors/QueryPlan/CubeStep.h>
#include <Processors/QueryPlan/DistinctStep.h>
#include <Processors/QueryPlan/ExpressionStep.h>
#include <Processors/QueryPlan/ExtremesStep.h>
#include <Processors/QueryPlan/FillingStep.h>
#include <Processors/QueryPlan/FilterStep.h>
#include <Processors/QueryPlan/JoinStep.h>
#include <Processors/QueryPlan/LimitByStep.h>
#include <Processors/QueryPlan/LimitStep.h>
#include <Processors/QueryPlan/SortingStep.h>
#include <Processors/QueryPlan/MergingAggregatedStep.h>
#include <Processors/QueryPlan/OffsetStep.h>
#include <Processors/QueryPlan/QueryPlan.h>
#include <Processors/QueryPlan/ReadFromPreparedSource.h>
#include <Processors/QueryPlan/ReadNothingStep.h>
#include <Processors/QueryPlan/RollupStep.h>
#include <Processors/QueryPlan/TotalsHavingStep.h>
#include <Processors/QueryPlan/WindowStep.h>
#include <Processors/QueryPlan/Optimizations/QueryPlanOptimizationSettings.h>
#include <Processors/Sources/NullSource.h>
#include <Processors/Sources/SourceFromSingleChunk.h>
#include <Processors/Transforms/AggregatingTransform.h>
#include <Processors/Transforms/ExpressionTransform.h>
#include <Processors/Transforms/FilterTransform.h>
#include <QueryPipeline/QueryPipelineBuilder.h>

#include <Storages/IStorage.h>
#include <Storages/MergeTree/MergeTreeWhereOptimizer.h>
#include <Storages/StorageValues.h>
#include <Storages/StorageView.h>

#include <Functions/IFunction.h>
#include <Core/Field.h>
#include <Core/ProtocolDefines.h>
#include <base/types.h>
#include <base/sort.h>
#include <Columns/Collator.h>
#include <Common/FieldVisitorsAccurateComparison.h>
#include <Common/FieldVisitorToString.h>
#include <Common/typeid_cast.h>
#include <Common/checkStackSize.h>
#include <Core/ColumnNumbers.h>
#include <Interpreters/Aggregator.h>
#include <Interpreters/IJoin.h>
#include <QueryPipeline/SizeLimits.h>
#include <base/map.h>
#include <Common/scope_guard_safe.h>


namespace DB
{

namespace ErrorCodes
{
    extern const int TOO_DEEP_SUBQUERIES;
    extern const int SAMPLING_NOT_SUPPORTED;
    extern const int ILLEGAL_FINAL;
    extern const int ILLEGAL_PREWHERE;
    extern const int TOO_MANY_COLUMNS;
    extern const int LOGICAL_ERROR;
    extern const int NOT_IMPLEMENTED;
    extern const int PARAMETER_OUT_OF_BOUND;
    extern const int INVALID_LIMIT_EXPRESSION;
    extern const int INVALID_WITH_FILL_EXPRESSION;
    extern const int ACCESS_DENIED;
    extern const int UNKNOWN_IDENTIFIER;
}

/// Assumes `storage` is set and the table filter (row-level security) is not empty.
FilterDAGInfoPtr generateFilterActions(
    const StorageID & table_id,
    const ASTPtr & row_policy_filter,
    const ContextPtr & context,
    const StoragePtr & storage,
    const StorageSnapshotPtr & storage_snapshot,
    const StorageMetadataPtr & metadata_snapshot,
    Names & prerequisite_columns)
{
    auto filter_info = std::make_shared<FilterDAGInfo>();

    const auto & db_name = table_id.getDatabaseName();
    const auto & table_name = table_id.getTableName();

    /// TODO: implement some AST builders for this kind of stuff
    ASTPtr query_ast = std::make_shared<ASTSelectQuery>();
    auto * select_ast = query_ast->as<ASTSelectQuery>();

    select_ast->setExpression(ASTSelectQuery::Expression::SELECT, std::make_shared<ASTExpressionList>());
    auto expr_list = select_ast->select();

    /// The first column is our filter expression.
    /// the row_policy_filter should be cloned, because it may be changed by TreeRewriter.
    /// which make it possible an invalid expression, although it may be valid in whole select.
    expr_list->children.push_back(row_policy_filter->clone());

    /// Keep columns that are required after the filter actions.
    for (const auto & column_str : prerequisite_columns)
    {
        ParserExpression expr_parser;
        expr_list->children.push_back(parseQuery(expr_parser, column_str, 0, context->getSettingsRef().max_parser_depth));
    }

    select_ast->setExpression(ASTSelectQuery::Expression::TABLES, std::make_shared<ASTTablesInSelectQuery>());
    auto tables = select_ast->tables();
    auto tables_elem = std::make_shared<ASTTablesInSelectQueryElement>();
    auto table_expr = std::make_shared<ASTTableExpression>();
    tables->children.push_back(tables_elem);
    tables_elem->table_expression = table_expr;
    tables_elem->children.push_back(table_expr);
    table_expr->database_and_table_name = std::make_shared<ASTTableIdentifier>(db_name, table_name);
    table_expr->children.push_back(table_expr->database_and_table_name);

    /// Using separate expression analyzer to prevent any possible alias injection
    auto syntax_result = TreeRewriter(context).analyzeSelect(query_ast, TreeRewriterResult({}, storage, storage_snapshot));
    SelectQueryExpressionAnalyzer analyzer(query_ast, syntax_result, context, metadata_snapshot);
    filter_info->actions = analyzer.simpleSelectActions();

    filter_info->column_name = expr_list->children.at(0)->getColumnName();
    filter_info->actions->removeUnusedActions(NameSet{filter_info->column_name});
    filter_info->actions->projectInput(false);

    for (const auto * node : filter_info->actions->getInputs())
        filter_info->actions->getIndex().push_back(node);

    auto required_columns_from_filter = filter_info->actions->getRequiredColumns();

    for (const auto & column : required_columns_from_filter)
    {
        if (prerequisite_columns.end() == std::find(prerequisite_columns.begin(), prerequisite_columns.end(), column.name))
            prerequisite_columns.push_back(column.name);
    }

    return filter_info;
}

InterpreterSelectQuery::InterpreterSelectQuery(
    const ASTPtr & query_ptr_,
    const ContextPtr & context_,
    const SelectQueryOptions & options_,
    const Names & required_result_column_names_)
    : InterpreterSelectQuery(query_ptr_, context_, std::nullopt, nullptr, options_, required_result_column_names_)
{}

InterpreterSelectQuery::InterpreterSelectQuery(
    const ASTPtr & query_ptr_,
    const ContextMutablePtr & context_,
    const SelectQueryOptions & options_,
    const Names & required_result_column_names_)
    : InterpreterSelectQuery(query_ptr_, context_, std::nullopt, nullptr, options_, required_result_column_names_)
{}

InterpreterSelectQuery::InterpreterSelectQuery(
        const ASTPtr & query_ptr_,
        const ContextPtr & context_,
        Pipe input_pipe_,
        const SelectQueryOptions & options_)
        : InterpreterSelectQuery(query_ptr_, context_, std::move(input_pipe_), nullptr, options_.copy().noSubquery())
{}

InterpreterSelectQuery::InterpreterSelectQuery(
    const ASTPtr & query_ptr_,
    const ContextPtr & context_,
    const StoragePtr & storage_,
    const StorageMetadataPtr & metadata_snapshot_,
    const SelectQueryOptions & options_)
    : InterpreterSelectQuery(query_ptr_, context_, std::nullopt, storage_, options_.copy().noSubquery(), {}, metadata_snapshot_)
{}

InterpreterSelectQuery::InterpreterSelectQuery(
    const ASTPtr & query_ptr_,
    const ContextPtr & context_,
    const SelectQueryOptions & options_,
    PreparedSetsPtr prepared_sets_)
    : InterpreterSelectQuery(
        query_ptr_, context_, std::nullopt, nullptr, options_, {}, {}, prepared_sets_)
{}

InterpreterSelectQuery::~InterpreterSelectQuery() = default;


/** There are no limits on the maximum size of the result for the subquery.
  *  Since the result of the query is not the result of the entire query.
  */
static ContextPtr getSubqueryContext(const ContextPtr & context)
{
    auto subquery_context = Context::createCopy(context);
    Settings subquery_settings = context->getSettings();
    subquery_settings.max_result_rows = 0;
    subquery_settings.max_result_bytes = 0;
    /// The calculation of extremes does not make sense and is not necessary (if you do it, then the extremes of the subquery can be taken for whole query).
    subquery_settings.extremes = false;
    subquery_context->setSettings(subquery_settings);
    return subquery_context;
}

static void rewriteMultipleJoins(ASTPtr & query, const TablesWithColumns & tables, const String & database, const Settings & settings)
{
    ASTSelectQuery & select = query->as<ASTSelectQuery &>();

    Aliases aliases;
    if (ASTPtr with = select.with())
        QueryAliasesNoSubqueriesVisitor(aliases).visit(with);
    QueryAliasesNoSubqueriesVisitor(aliases).visit(select.select());

    CrossToInnerJoinVisitor::Data cross_to_inner{tables, aliases, database};
    cross_to_inner.cross_to_inner_join_rewrite = static_cast<UInt8>(std::min<UInt64>(settings.cross_to_inner_join_rewrite, 2));
    CrossToInnerJoinVisitor(cross_to_inner).visit(query);

    JoinToSubqueryTransformVisitor::Data join_to_subs_data{tables, aliases};
    join_to_subs_data.try_to_keep_original_names = settings.multiple_joins_try_to_keep_original_names;

    JoinToSubqueryTransformVisitor(join_to_subs_data).visit(query);
}

/// Checks that the current user has the SELECT privilege.
static void checkAccessRightsForSelect(
    const ContextPtr & context,
    const StorageID & table_id,
    const StorageMetadataPtr & table_metadata,
    const TreeRewriterResult & syntax_analyzer_result)
{
    if (!syntax_analyzer_result.has_explicit_columns && table_metadata && !table_metadata->getColumns().empty())
    {
        /// For a trivial query like "SELECT count() FROM table" access is granted if at least
        /// one column is accessible.
        /// In this case just checking access for `required_columns` doesn't work correctly
        /// because `required_columns` will contain the name of a column of minimum size (see TreeRewriterResult::collectUsedColumns())
        /// which is probably not the same column as the column the current user has access to.
        auto access = context->getAccess();
        for (const auto & column : table_metadata->getColumns())
        {
            if (access->isGranted(AccessType::SELECT, table_id.database_name, table_id.table_name, column.name))
                return;
        }
        throw Exception(
            ErrorCodes::ACCESS_DENIED,
            "{}: Not enough privileges. To execute this query it's necessary to have grant SELECT for at least one column on {}",
            context->getUserName(),
            table_id.getFullTableName());
    }

    /// General check.
    context->checkAccess(AccessType::SELECT, table_id, syntax_analyzer_result.requiredSourceColumnsForAccessCheck());
}

static ASTPtr parseAdditionalFilterConditionForTable(
    const Map & setting,
    const DatabaseAndTableWithAlias & target,
    const Context & context)
{
    for (size_t i = 0; i < setting.size(); ++i)
    {
        const auto & tuple = setting[i].safeGet<const Tuple &>();
        auto & table = tuple.at(0).safeGet<String>();
        auto & filter = tuple.at(1).safeGet<String>();

        if (table == target.alias ||
            (table == target.table && context.getCurrentDatabase() == target.database) ||
            (table == target.database + '.' + target.table))
        {
            /// Try to parse expression
            ParserExpression parser;
            const auto & settings = context.getSettingsRef();
            return parseQuery(
                parser, filter.data(), filter.data() + filter.size(),
                "additional filter", settings.max_query_size, settings.max_parser_depth);
        }
    }

    return nullptr;
}

/// Returns true if we should ignore quotas and limits for a specified table in the system database.
static bool shouldIgnoreQuotaAndLimits(const StorageID & table_id)
{
    if (table_id.database_name == DatabaseCatalog::SYSTEM_DATABASE)
    {
        static const boost::container::flat_set<String> tables_ignoring_quota{"quotas", "quota_limits", "quota_usage", "quotas_usage", "one"};
        if (tables_ignoring_quota.count(table_id.table_name))
            return true;
    }
    return false;
}

InterpreterSelectQuery::InterpreterSelectQuery(
    const ASTPtr & query_ptr_,
    const ContextPtr & context_,
    std::optional<Pipe> input_pipe_,
    const StoragePtr & storage_,
    const SelectQueryOptions & options_,
    const Names & required_result_column_names,
    const StorageMetadataPtr & metadata_snapshot_,
    PreparedSetsPtr prepared_sets_)
    : InterpreterSelectQuery(
        query_ptr_,
        Context::createCopy(context_),
        std::move(input_pipe_),
        storage_,
        options_,
        required_result_column_names,
        metadata_snapshot_,
        prepared_sets_)
{}

InterpreterSelectQuery::InterpreterSelectQuery(
    const ASTPtr & query_ptr_,
    const ContextMutablePtr & context_,
    std::optional<Pipe> input_pipe_,
    const StoragePtr & storage_,
    const SelectQueryOptions & options_,
    const Names & required_result_column_names,
    const StorageMetadataPtr & metadata_snapshot_,
    PreparedSetsPtr prepared_sets_)
    /// NOTE: the query almost always should be cloned because it will be modified during analysis.
    : IInterpreterUnionOrSelectQuery(options_.modify_inplace ? query_ptr_ : query_ptr_->clone(), context_, options_)
    , storage(storage_)
    , input_pipe(std::move(input_pipe_))
    , log(&Poco::Logger::get("InterpreterSelectQuery"))
    , metadata_snapshot(metadata_snapshot_)
    , prepared_sets(prepared_sets_)
{
    checkStackSize();

    if (!prepared_sets)
        prepared_sets = std::make_shared<PreparedSets>();

    query_info.ignore_projections = options.ignore_projections;
    query_info.is_projection_query = options.is_projection_query;

    initSettings();
    const Settings & settings = context->getSettingsRef();

    if (settings.max_subquery_depth && options.subquery_depth > settings.max_subquery_depth)
        throw Exception("Too deep subqueries. Maximum: " + settings.max_subquery_depth.toString(),
            ErrorCodes::TOO_DEEP_SUBQUERIES);

    bool has_input = input_pipe != std::nullopt;
    if (input_pipe)
    {
        /// Read from prepared input.
        source_header = input_pipe->getHeader();
    }

    // Only propagate WITH elements to subqueries if we're not a subquery
    if (!options.is_subquery)
    {
        if (context->getSettingsRef().enable_global_with_statement)
            ApplyWithAliasVisitor().visit(query_ptr);
        ApplyWithSubqueryVisitor().visit(query_ptr);
    }

    query_info.original_query = query_ptr->clone();

    if (settings.count_distinct_optimization)
    {
        RewriteCountDistinctFunctionMatcher::Data data_rewrite_countdistinct;
        RewriteCountDistinctFunctionVisitor(data_rewrite_countdistinct).visit(query_ptr);
    }

    JoinedTables joined_tables(getSubqueryContext(context), getSelectQuery(), options.with_all_cols);

    bool got_storage_from_query = false;
    if (!has_input && !storage)
    {
        storage = joined_tables.getLeftTableStorage();
        // Mark uses_view_source if the returned storage is the same as the one saved in viewSource
        uses_view_source |= storage && storage == context->getViewSource();
        got_storage_from_query = true;
    }

    if (storage)
    {
        table_lock = storage->lockForShare(context->getInitialQueryId(), context->getSettingsRef().lock_acquire_timeout);
        table_id = storage->getStorageID();
        if (!metadata_snapshot)
            metadata_snapshot = storage->getInMemoryMetadataPtr();

        storage_snapshot = storage->getStorageSnapshotForQuery(metadata_snapshot, query_ptr, context);
    }

    if (has_input || !joined_tables.resolveTables())
        joined_tables.makeFakeTable(storage, metadata_snapshot, source_header);


    if (context->getCurrentTransaction() && context->getSettingsRef().throw_on_unsupported_query_inside_transaction)
    {
        if (storage)
            checkStorageSupportsTransactionsIfNeeded(storage, context);
        for (const auto & table : joined_tables.tablesWithColumns())
        {
            if (table.table.table.empty())
                continue;
            auto maybe_storage = DatabaseCatalog::instance().tryGetTable({table.table.database, table.table.table}, context);
            if (!maybe_storage)
                continue;
            checkStorageSupportsTransactionsIfNeeded(storage, context);
        }
    }

    /// Rewrite JOINs
    if (!has_input && joined_tables.tablesCount() > 1)
    {
        rewriteMultipleJoins(query_ptr, joined_tables.tablesWithColumns(), context->getCurrentDatabase(), context->getSettingsRef());

        joined_tables.reset(getSelectQuery());
        joined_tables.resolveTables();
        if (auto view_source = context->getViewSource())
        {
            // If we are using a virtual block view to replace a table and that table is used
            // inside the JOIN then we need to update uses_view_source accordingly so we avoid propagating scalars that we can't cache
            const auto & storage_values = static_cast<const StorageValues &>(*view_source);
            auto tmp_table_id = storage_values.getStorageID();
            for (const auto & t : joined_tables.tablesWithColumns())
                uses_view_source |= (t.table.database == tmp_table_id.database_name && t.table.table == tmp_table_id.table_name);
        }

        if (storage && joined_tables.isLeftTableSubquery())
        {
            /// Rewritten with subquery. Free storage locks here.
            storage = nullptr;
            table_lock.reset();
            table_id = StorageID::createEmpty();
            metadata_snapshot = nullptr;
            storage_snapshot = nullptr;
        }
    }

    if (!has_input)
    {
        interpreter_subquery = joined_tables.makeLeftTableSubquery(options.subquery());
        if (interpreter_subquery)
        {
            source_header = interpreter_subquery->getSampleBlock();
            uses_view_source |= interpreter_subquery->usesViewSource();
        }
    }

    joined_tables.rewriteDistributedInAndJoins(query_ptr);

    max_streams = settings.max_threads;
    ASTSelectQuery & query = getSelectQuery();
    std::shared_ptr<TableJoin> table_join = joined_tables.makeTableJoin(query);

    if (storage)
        row_policy_filter = context->getRowPolicyFilter(table_id.getDatabaseName(), table_id.getTableName(), RowPolicyFilterType::SELECT_FILTER);

    StorageView * view = nullptr;
    if (storage)
        view = dynamic_cast<StorageView *>(storage.get());

    if (!settings.additional_table_filters.value.empty() && storage && !joined_tables.tablesWithColumns().empty())
        query_info.additional_filter_ast = parseAdditionalFilterConditionForTable(
            settings.additional_table_filters, joined_tables.tablesWithColumns().front().table, *context);

    auto analyze = [&] (bool try_move_to_prewhere)
    {
        /// Allow push down and other optimizations for VIEW: replace with subquery and rewrite it.
        ASTPtr view_table;
        if (view)
            view->replaceWithSubquery(getSelectQuery(), view_table, metadata_snapshot);

        syntax_analyzer_result = TreeRewriter(context).analyzeSelect(
            query_ptr,
            TreeRewriterResult(source_header.getNamesAndTypesList(), storage, storage_snapshot),
            options, joined_tables.tablesWithColumns(), required_result_column_names, table_join);

        query_info.syntax_analyzer_result = syntax_analyzer_result;
        context->setDistributed(syntax_analyzer_result->is_remote_storage);

        if (storage && !query.final() && storage->needRewriteQueryWithFinal(syntax_analyzer_result->requiredSourceColumns()))
            query.setFinal();

        /// Save scalar sub queries's results in the query context
        /// Note that we are only saving scalars and not local_scalars since the latter can't be safely shared across contexts
        if (!options.only_analyze && context->hasQueryContext())
            for (const auto & it : syntax_analyzer_result->getScalars())
                context->getQueryContext()->addScalar(it.first, it.second);

        if (view)
        {
            /// Restore original view name. Save rewritten subquery for future usage in StorageView.
            query_info.view_query = view->restoreViewName(getSelectQuery(), view_table);
            view = nullptr;
        }

        if (try_move_to_prewhere && storage && storage->canMoveConditionsToPrewhere() && query.where() && !query.prewhere())
        {
            /// PREWHERE optimization: transfer some condition from WHERE to PREWHERE if enabled and viable
            if (const auto & column_sizes = storage->getColumnSizes(); !column_sizes.empty())
            {
                /// Extract column compressed sizes.
                std::unordered_map<std::string, UInt64> column_compressed_sizes;
                for (const auto & [name, sizes] : column_sizes)
                    column_compressed_sizes[name] = sizes.data_compressed;

                SelectQueryInfo current_info;
                current_info.query = query_ptr;
                current_info.syntax_analyzer_result = syntax_analyzer_result;

                MergeTreeWhereOptimizer{
                    current_info,
                    context,
                    std::move(column_compressed_sizes),
                    metadata_snapshot,
                    syntax_analyzer_result->requiredSourceColumns(),
                    log};
            }
        }

        if (query.prewhere() && query.where())
        {
            /// Filter block in WHERE instead to get better performance
            query.setExpression(
                ASTSelectQuery::Expression::WHERE, makeASTFunction("and", query.prewhere()->clone(), query.where()->clone()));
        }

        query_analyzer = std::make_unique<SelectQueryExpressionAnalyzer>(
            query_ptr,
            syntax_analyzer_result,
            context,
            metadata_snapshot,
            NameSet(required_result_column_names.begin(), required_result_column_names.end()),
            !options.only_analyze,
            options,
            prepared_sets);

        if (!options.only_analyze)
        {
            if (query.sampleSize() && (input_pipe || !storage || !storage->supportsSampling()))
                throw Exception("Illegal SAMPLE: table doesn't support sampling", ErrorCodes::SAMPLING_NOT_SUPPORTED);

            if (query.final() && (input_pipe || !storage || !storage->supportsFinal()))
                throw Exception(
                    (!input_pipe && storage) ? "Storage " + storage->getName() + " doesn't support FINAL" : "Illegal FINAL",
                    ErrorCodes::ILLEGAL_FINAL);

            if (query.prewhere() && (input_pipe || !storage || !storage->supportsPrewhere()))
                throw Exception(
                    (!input_pipe && storage) ? "Storage " + storage->getName() + " doesn't support PREWHERE" : "Illegal PREWHERE",
                    ErrorCodes::ILLEGAL_PREWHERE);

            /// Save the new temporary tables in the query context
            for (const auto & it : query_analyzer->getExternalTables())
                if (!context->tryResolveStorageID({"", it.first}, Context::ResolveExternal))
                    context->addExternalTable(it.first, std::move(*it.second));
        }

        if (!options.only_analyze || options.modify_inplace)
        {
            if (syntax_analyzer_result->rewrite_subqueries)
            {
                /// remake interpreter_subquery when PredicateOptimizer rewrites subqueries and main table is subquery
                interpreter_subquery = joined_tables.makeLeftTableSubquery(options.subquery());
            }
        }

        if (interpreter_subquery)
        {
            /// If there is an aggregation in the outer query, WITH TOTALS is ignored in the subquery.
            if (query_analyzer->hasAggregation())
                interpreter_subquery->ignoreWithTotals();
            uses_view_source |= interpreter_subquery->usesViewSource();
        }

        required_columns = syntax_analyzer_result->requiredSourceColumns();

        if (storage)
        {
            /// Fix source_header for filter actions.
            if (row_policy_filter)
            {
                filter_info = generateFilterActions(
                    table_id, row_policy_filter, context, storage, storage_snapshot, metadata_snapshot, required_columns);
            }

            if (query_info.additional_filter_ast)
            {
                additional_filter_info = generateFilterActions(
                    table_id, query_info.additional_filter_ast, context, storage, storage_snapshot, metadata_snapshot, required_columns);

                additional_filter_info->do_remove_column = true;
            }

            source_header = storage_snapshot->getSampleBlockForColumns(required_columns);
        }

        /// Calculate structure of the result.
        result_header = getSampleBlockImpl();
    };

    analyze(shouldMoveToPrewhere());

    bool need_analyze_again = false;
    if (analysis_result.prewhere_constant_filter_description.always_false || analysis_result.prewhere_constant_filter_description.always_true)
    {
        if (analysis_result.prewhere_constant_filter_description.always_true)
            query.setExpression(ASTSelectQuery::Expression::PREWHERE, {});
        else
            query.setExpression(ASTSelectQuery::Expression::PREWHERE, std::make_shared<ASTLiteral>(0u));
        need_analyze_again = true;
    }
    if (analysis_result.where_constant_filter_description.always_false || analysis_result.where_constant_filter_description.always_true)
    {
        if (analysis_result.where_constant_filter_description.always_true)
            query.setExpression(ASTSelectQuery::Expression::WHERE, {});
        else
            query.setExpression(ASTSelectQuery::Expression::WHERE, std::make_shared<ASTLiteral>(0u));
        need_analyze_again = true;
    }

    if (need_analyze_again)
    {
        LOG_TRACE(log, "Running 'analyze' second time");

        /// Reuse already built sets for multiple passes of analysis
        prepared_sets = query_analyzer->getPreparedSets();

        /// Do not try move conditions to PREWHERE for the second time.
        /// Otherwise, we won't be able to fallback from inefficient PREWHERE to WHERE later.
        analyze(/* try_move_to_prewhere = */ false);
    }

    /// If there is no WHERE, filter blocks as usual
    if (query.prewhere() && !query.where())
        analysis_result.prewhere_info->need_filter = true;

    if (table_id && got_storage_from_query && !joined_tables.isLeftTableFunction())
    {
        /// The current user should have the SELECT privilege. If this table_id is for a table
        /// function we don't check access rights here because in this case they have been already
        /// checked in ITableFunction::execute().
        checkAccessRightsForSelect(context, table_id, metadata_snapshot, *syntax_analyzer_result);

        /// Remove limits for some tables in the `system` database.
        if (shouldIgnoreQuotaAndLimits(table_id) && (joined_tables.tablesCount() <= 1))
        {
            options.ignore_quota = true;
            options.ignore_limits = true;
        }
    }

    /// Add prewhere actions with alias columns and record needed columns from storage.
    if (storage)
    {
        addPrewhereAliasActions();
        analysis_result.required_columns = required_columns;
    }

    if (query_info.projection)
        storage_snapshot->addProjection(query_info.projection->desc);

    /// Blocks used in expression analysis contains size 1 const columns for constant folding and
    ///  null non-const columns to avoid useless memory allocations. However, a valid block sample
    ///  requires all columns to be of size 0, thus we need to sanitize the block here.
    sanitizeBlock(result_header, true);
}

void InterpreterSelectQuery::buildQueryPlan(QueryPlan & query_plan)
{
    executeImpl(query_plan, std::move(input_pipe));

    /// We must guarantee that result structure is the same as in getSampleBlock()
    ///
    /// But if it's a projection query, plan header does not match result_header.
    /// TODO: add special stage for InterpreterSelectQuery?
    if (!options.is_projection_query && !blocksHaveEqualStructure(query_plan.getCurrentDataStream().header, result_header))
    {
        auto convert_actions_dag = ActionsDAG::makeConvertingActions(
            query_plan.getCurrentDataStream().header.getColumnsWithTypeAndName(),
            result_header.getColumnsWithTypeAndName(),
            ActionsDAG::MatchColumnsMode::Name,
            true);

        auto converting = std::make_unique<ExpressionStep>(query_plan.getCurrentDataStream(), convert_actions_dag);
        query_plan.addStep(std::move(converting));
    }

    /// Extend lifetime of context, table lock, storage.
    query_plan.addInterpreterContext(context);
    if (table_lock)
        query_plan.addTableLock(std::move(table_lock));
    if (storage)
        query_plan.addStorageHolder(storage);
}

BlockIO InterpreterSelectQuery::execute()
{
    BlockIO res;
    QueryPlan query_plan;

    buildQueryPlan(query_plan);

    auto builder = query_plan.buildQueryPipeline(
        QueryPlanOptimizationSettings::fromContext(context), BuildQueryPipelineSettings::fromContext(context));

    res.pipeline = QueryPipelineBuilder::getPipeline(std::move(*builder));

    setQuota(res.pipeline);

    return res;
}

Block InterpreterSelectQuery::getSampleBlockImpl()
{
    auto & select_query = getSelectQuery();

    query_info.query = query_ptr;

    /// NOTE: this is required for getQueryProcessingStage(), so should be initialized before ExpressionAnalysisResult.
    query_info.has_window = query_analyzer->hasWindow();
    /// NOTE: this is required only for IStorage::read(), and to be precise MergeTreeData::read(), in case of projections.
    query_info.has_order_by = select_query.orderBy() != nullptr;
    query_info.need_aggregate = query_analyzer->hasAggregation();

    if (storage && !options.only_analyze)
    {
<<<<<<< HEAD
        auto & query = getSelectQuery();
        query_analyzer->makeSetsForIndex(query.where());
        query_analyzer->makeSetsForIndex(query.prewhere());
        query_info.prepared_sets = query_analyzer->getPreparedSets();
=======
        query_analyzer->makeSetsForIndex(select_query.where());
        query_analyzer->makeSetsForIndex(select_query.prewhere());
        query_info.sets = std::move(query_analyzer->getPreparedSets());
        query_info.subquery_for_sets = std::move(query_analyzer->getSubqueriesForSets());
>>>>>>> 235649cb

        from_stage = storage->getQueryProcessingStage(context, options.to_stage, storage_snapshot, query_info);
    }

    /// Do I need to perform the first part of the pipeline?
    /// Running on remote servers during distributed processing or if query is not distributed.
    ///
    /// Also note that with distributed_group_by_no_merge=1 or when there is
    /// only one remote server, it is equal to local query in terms of query
    /// stages (or when due to optimize_distributed_group_by_sharding_key the query was processed up to Complete stage).
    bool first_stage = from_stage < QueryProcessingStage::WithMergeableState
        && options.to_stage >= QueryProcessingStage::WithMergeableState;
    /// Do I need to execute the second part of the pipeline?
    /// Running on the initiating server during distributed processing or if query is not distributed.
    ///
    /// Also note that with distributed_group_by_no_merge=2 (i.e. when optimize_distributed_group_by_sharding_key takes place)
    /// the query on the remote server will be processed up to WithMergeableStateAfterAggregationAndLimit,
    /// So it will do partial second stage (second_stage=true), and initiator will do the final part.
    bool second_stage = from_stage <= QueryProcessingStage::WithMergeableState
        && options.to_stage > QueryProcessingStage::WithMergeableState;

    analysis_result = ExpressionAnalysisResult(
        *query_analyzer, metadata_snapshot, first_stage, second_stage, options.only_analyze, filter_info, additional_filter_info, source_header);

    if (options.to_stage == QueryProcessingStage::Enum::FetchColumns)
    {
        auto header = source_header;

        if (analysis_result.prewhere_info)
        {
            header = analysis_result.prewhere_info->prewhere_actions->updateHeader(header);
            if (analysis_result.prewhere_info->remove_prewhere_column)
                header.erase(analysis_result.prewhere_info->prewhere_column_name);
        }
        return header;
    }

    if (options.to_stage == QueryProcessingStage::Enum::WithMergeableState)
    {
        if (!analysis_result.need_aggregate)
        {
            // What's the difference with selected_columns?
            // Here we calculate the header we want from remote server after it
            // executes query up to WithMergeableState. When there is an ORDER BY,
            // it is executed on remote server firstly, then we execute merge
            // sort on initiator. To execute ORDER BY, we need to calculate the
            // ORDER BY keys. These keys might be not present among the final
            // SELECT columns given by the `selected_column`. This is why we have
            // to use proper keys given by the result columns of the
            // `before_order_by` expression actions.
            // Another complication is window functions -- if we have them, they
            // are calculated on initiator, before ORDER BY columns. In this case,
            // the shard has to return columns required for window function
            // calculation and further steps, given by the `before_window`
            // expression actions.
            // As of 21.6 this is broken: the actions in `before_window` might
            // not contain everything required for the ORDER BY step, but this
            // is a responsibility of ExpressionAnalyzer and is not a problem
            // with this code. See
            // https://github.com/ClickHouse/ClickHouse/issues/19857 for details.
            if (analysis_result.before_window)
                return analysis_result.before_window->getResultColumns();

            return analysis_result.before_order_by->getResultColumns();
        }

        Block header = analysis_result.before_aggregation->getResultColumns();

        Block res;

        if (analysis_result.use_grouping_set_key)
            res.insert({ nullptr, std::make_shared<DataTypeUInt64>(), "__grouping_set" });

        if (context->getSettingsRef().group_by_use_nulls && analysis_result.use_grouping_set_key)
        {
            for (const auto & key : query_analyzer->aggregationKeys())
                res.insert({nullptr, makeNullableSafe(header.getByName(key.name).type), key.name});
        }
        else
        {
            for (const auto & key : query_analyzer->aggregationKeys())
                res.insert({nullptr, header.getByName(key.name).type, key.name});
        }

        for (const auto & aggregate : query_analyzer->aggregates())
        {
            size_t arguments_size = aggregate.argument_names.size();
            DataTypes argument_types(arguments_size);
            for (size_t j = 0; j < arguments_size; ++j)
                argument_types[j] = header.getByName(aggregate.argument_names[j]).type;

            DataTypePtr type = std::make_shared<DataTypeAggregateFunction>(aggregate.function, argument_types, aggregate.parameters);

            res.insert({nullptr, type, aggregate.column_name});
        }

        return res;
    }

    if (options.to_stage >= QueryProcessingStage::Enum::WithMergeableStateAfterAggregation)
    {
        // It's different from selected_columns, see the comment above for
        // WithMergeableState stage.
        if (analysis_result.before_window)
            return analysis_result.before_window->getResultColumns();

        return analysis_result.before_order_by->getResultColumns();
    }

    return analysis_result.final_projection->getResultColumns();
}


static std::pair<Field, DataTypePtr> getWithFillFieldValue(const ASTPtr & node, ContextPtr context)
{
    auto field_type = evaluateConstantExpression(node, context);

    if (!isColumnedAsNumber(field_type.second))
        throw Exception("Illegal type " + field_type.second->getName() + " of WITH FILL expression, must be numeric type", ErrorCodes::INVALID_WITH_FILL_EXPRESSION);

    return field_type;
}

static std::pair<Field, std::optional<IntervalKind>> getWithFillStep(const ASTPtr & node, const ContextPtr & context)
{
    auto [field, type] = evaluateConstantExpression(node, context);

    if (const auto * type_interval = typeid_cast<const DataTypeInterval *>(type.get()))
        return std::make_pair(std::move(field), type_interval->getKind());

    if (isColumnedAsNumber(type))
        return std::make_pair(std::move(field), std::nullopt);

    throw Exception("Illegal type " + type->getName() + " of WITH FILL expression, must be numeric type", ErrorCodes::INVALID_WITH_FILL_EXPRESSION);
}

static FillColumnDescription getWithFillDescription(const ASTOrderByElement & order_by_elem, const ContextPtr & context)
{
    FillColumnDescription descr;

    if (order_by_elem.fill_from)
        std::tie(descr.fill_from, descr.fill_from_type) = getWithFillFieldValue(order_by_elem.fill_from, context);
    if (order_by_elem.fill_to)
        std::tie(descr.fill_to, descr.fill_to_type) = getWithFillFieldValue(order_by_elem.fill_to, context);

    if (order_by_elem.fill_step)
        std::tie(descr.fill_step, descr.step_kind) = getWithFillStep(order_by_elem.fill_step, context);
    else
        descr.fill_step = order_by_elem.direction;

    if (applyVisitor(FieldVisitorAccurateEquals(), descr.fill_step, Field{0}))
        throw Exception("WITH FILL STEP value cannot be zero", ErrorCodes::INVALID_WITH_FILL_EXPRESSION);

    if (order_by_elem.direction == 1)
    {
        if (applyVisitor(FieldVisitorAccurateLess(), descr.fill_step, Field{0}))
            throw Exception("WITH FILL STEP value cannot be negative for sorting in ascending direction",
                ErrorCodes::INVALID_WITH_FILL_EXPRESSION);

        if (!descr.fill_from.isNull() && !descr.fill_to.isNull() &&
            applyVisitor(FieldVisitorAccurateLess(), descr.fill_to, descr.fill_from))
        {
            throw Exception("WITH FILL TO value cannot be less than FROM value for sorting in ascending direction",
                ErrorCodes::INVALID_WITH_FILL_EXPRESSION);
        }
    }
    else
    {
        if (applyVisitor(FieldVisitorAccurateLess(), Field{0}, descr.fill_step))
            throw Exception("WITH FILL STEP value cannot be positive for sorting in descending direction",
                ErrorCodes::INVALID_WITH_FILL_EXPRESSION);

        if (!descr.fill_from.isNull() && !descr.fill_to.isNull() &&
            applyVisitor(FieldVisitorAccurateLess(), descr.fill_from, descr.fill_to))
        {
            throw Exception("WITH FILL FROM value cannot be less than TO value for sorting in descending direction",
                ErrorCodes::INVALID_WITH_FILL_EXPRESSION);
        }
    }

    return descr;
}

SortDescription InterpreterSelectQuery::getSortDescription(const ASTSelectQuery & query, const ContextPtr & context_)
{
    SortDescription order_descr;
    order_descr.reserve(query.orderBy()->children.size());

    for (const auto & elem : query.orderBy()->children)
    {
        const String & column_name = elem->children.front()->getColumnName();
        const auto & order_by_elem = elem->as<ASTOrderByElement &>();

        std::shared_ptr<Collator> collator;
        if (order_by_elem.collation)
            collator = std::make_shared<Collator>(order_by_elem.collation->as<ASTLiteral &>().value.get<String>());

        if (order_by_elem.with_fill)
        {
            FillColumnDescription fill_desc = getWithFillDescription(order_by_elem, context_);
            order_descr.emplace_back(column_name, order_by_elem.direction, order_by_elem.nulls_direction, collator, true, fill_desc);
        }
        else
            order_descr.emplace_back(column_name, order_by_elem.direction, order_by_elem.nulls_direction, collator);
    }

    order_descr.compile_sort_description = context_->getSettingsRef().compile_sort_description;
    order_descr.min_count_to_compile_sort_description = context_->getSettingsRef().min_count_to_compile_sort_description;

    return order_descr;
}

static InterpolateDescriptionPtr getInterpolateDescription(
    const ASTSelectQuery & query, const Block & source_block, const Block & result_block, const Aliases & aliases, ContextPtr context)
{
    InterpolateDescriptionPtr interpolate_descr;
    if (query.interpolate())
    {
        NamesAndTypesList source_columns;
        ColumnsWithTypeAndName result_columns;
        ASTPtr exprs = std::make_shared<ASTExpressionList>();

        if (query.interpolate()->children.empty())
        {
            std::unordered_map<String, DataTypePtr> column_names;
            for (const auto & column : result_block.getColumnsWithTypeAndName())
                column_names[column.name] = column.type;
            for (const auto & elem : query.orderBy()->children)
                if (elem->as<ASTOrderByElement>()->with_fill)
                    column_names.erase(elem->as<ASTOrderByElement>()->children.front()->getColumnName());
            for (const auto & [name, type] : column_names)
            {
                source_columns.emplace_back(name, type);
                result_columns.emplace_back(type, name);
                exprs->children.emplace_back(std::make_shared<ASTIdentifier>(name));
            }
        }
        else
        {
            NameSet col_set;
            for (const auto & elem : query.interpolate()->children)
            {
                const auto & interpolate = elem->as<ASTInterpolateElement &>();

                if (const ColumnWithTypeAndName *result_block_column = result_block.findByName(interpolate.column))
                {
                    if (!col_set.insert(result_block_column->name).second)
                        throw Exception(ErrorCodes::INVALID_WITH_FILL_EXPRESSION,
                            "Duplicate INTERPOLATE column '{}'", interpolate.column);

                    result_columns.emplace_back(result_block_column->type, result_block_column->name);
                }
                else
                    throw Exception(ErrorCodes::UNKNOWN_IDENTIFIER,
                        "Missing column '{}' as an INTERPOLATE expression target", interpolate.column);

                exprs->children.emplace_back(interpolate.expr->clone());
            }

            col_set.clear();
            for (const auto & column : source_block)
            {
                source_columns.emplace_back(column.name, column.type);
                col_set.insert(column.name);
            }
            for (const auto & column : result_block)
                if (!col_set.contains(column.name))
                    source_columns.emplace_back(column.name, column.type);
        }

        auto syntax_result = TreeRewriter(context).analyze(exprs, source_columns);
        ExpressionAnalyzer analyzer(exprs, syntax_result, context);
        ActionsDAGPtr actions = analyzer.getActionsDAG(true);
        ActionsDAGPtr conv_dag = ActionsDAG::makeConvertingActions(actions->getResultColumns(),
            result_columns, ActionsDAG::MatchColumnsMode::Position, true);
        ActionsDAGPtr merge_dag = ActionsDAG::merge(std::move(*actions->clone()), std::move(*conv_dag));

        interpolate_descr = std::make_shared<InterpolateDescription>(merge_dag, aliases);
    }

    return interpolate_descr;
}

static SortDescription getSortDescriptionFromGroupBy(const ASTSelectQuery & query)
{
    SortDescription order_descr;
    order_descr.reserve(query.groupBy()->children.size());

    for (const auto & elem : query.groupBy()->children)
    {
        String name = elem->getColumnName();
        order_descr.emplace_back(name, 1, 1);
    }

    return order_descr;
}

static UInt64 getLimitUIntValue(const ASTPtr & node, const ContextPtr & context, const std::string & expr)
{
    const auto & [field, type] = evaluateConstantExpression(node, context);

    if (!isNativeNumber(type))
        throw Exception(
            "Illegal type " + type->getName() + " of " + expr + " expression, must be numeric type", ErrorCodes::INVALID_LIMIT_EXPRESSION);

    Field converted = convertFieldToType(field, DataTypeUInt64());
    if (converted.isNull())
        throw Exception(
            "The value " + applyVisitor(FieldVisitorToString(), field) + " of " + expr + " expression is not representable as UInt64",
            ErrorCodes::INVALID_LIMIT_EXPRESSION);

    return converted.safeGet<UInt64>();
}


static std::pair<UInt64, UInt64> getLimitLengthAndOffset(const ASTSelectQuery & query, const ContextPtr & context)
{
    UInt64 length = 0;
    UInt64 offset = 0;

    if (query.limitLength())
    {
        length = getLimitUIntValue(query.limitLength(), context, "LIMIT");
        if (query.limitOffset() && length)
            offset = getLimitUIntValue(query.limitOffset(), context, "OFFSET");
    }
    else if (query.limitOffset())
        offset = getLimitUIntValue(query.limitOffset(), context, "OFFSET");
    return {length, offset};
}


UInt64 InterpreterSelectQuery::getLimitForSorting(const ASTSelectQuery & query, const ContextPtr & context_)
{
    /// Partial sort can be done if there is LIMIT but no DISTINCT or LIMIT BY, neither ARRAY JOIN.
    if (!query.distinct && !query.limitBy() && !query.limit_with_ties && !query.arrayJoinExpressionList().first && query.limitLength())
    {
        auto [limit_length, limit_offset] = getLimitLengthAndOffset(query, context_);
        if (limit_length > std::numeric_limits<UInt64>::max() - limit_offset)
            return 0;

        return limit_length + limit_offset;
    }
    return 0;
}


static bool hasWithTotalsInAnySubqueryInFromClause(const ASTSelectQuery & query)
{
    if (query.group_by_with_totals)
        return true;

    /** NOTE You can also check that the table in the subquery is distributed, and that it only looks at one shard.
     * In other cases, totals will be computed on the initiating server of the query, and it is not necessary to read the data to the end.
     */
    if (auto query_table = extractTableExpression(query, 0))
    {
        if (const auto * ast_union = query_table->as<ASTSelectWithUnionQuery>())
        {
            /** NOTE
            * 1. For ASTSelectWithUnionQuery after normalization for union child node the height of the AST tree is at most 2.
            * 2. For ASTSelectIntersectExceptQuery after normalization in case there are intersect or except nodes,
            * the height of the AST tree can have any depth (each intersect/except adds a level), but the
            * number of children in those nodes is always 2.
            */
            std::function<bool(ASTPtr)> traverse_recursively = [&](ASTPtr child_ast) -> bool
            {
                if (const auto * select_child = child_ast->as <ASTSelectQuery>())
                {
                    if (hasWithTotalsInAnySubqueryInFromClause(select_child->as<ASTSelectQuery &>()))
                        return true;
                }
                else if (const auto * union_child = child_ast->as<ASTSelectWithUnionQuery>())
                {
                    for (const auto & subchild : union_child->list_of_selects->children)
                        if (traverse_recursively(subchild))
                            return true;
                }
                else if (const auto * intersect_child = child_ast->as<ASTSelectIntersectExceptQuery>())
                {
                    auto selects = intersect_child->getListOfSelects();
                    for (const auto & subchild : selects)
                        if (traverse_recursively(subchild))
                            return true;
                }
                return false;
            };

            for (const auto & elem : ast_union->list_of_selects->children)
                if (traverse_recursively(elem))
                    return true;
        }
    }

    return false;
}


void InterpreterSelectQuery::executeImpl(QueryPlan & query_plan, std::optional<Pipe> prepared_pipe)
{
    /** Streams of data. When the query is executed in parallel, we have several data streams.
     *  If there is no GROUP BY, then perform all operations before ORDER BY and LIMIT in parallel, then
     *  if there is an ORDER BY, then glue the streams using ResizeProcessor, and then MergeSorting transforms,
     *  if not, then glue it using ResizeProcessor,
     *  then apply LIMIT.
     *  If there is GROUP BY, then we will perform all operations up to GROUP BY, inclusive, in parallel;
     *  a parallel GROUP BY will glue streams into one,
     *  then perform the remaining operations with one resulting stream.
     */

    /// Now we will compose block streams that perform the necessary actions.
    auto & query = getSelectQuery();
    const Settings & settings = context->getSettingsRef();
    auto & expressions = analysis_result;
    bool intermediate_stage = false;
    bool to_aggregation_stage = false;
    bool from_aggregation_stage = false;

    /// Do I need to aggregate in a separate row rows that have not passed max_rows_to_group_by.
    bool aggregate_overflow_row =
        expressions.need_aggregate &&
        query.group_by_with_totals &&
        settings.max_rows_to_group_by &&
        settings.group_by_overflow_mode == OverflowMode::ANY &&
        settings.totals_mode != TotalsMode::AFTER_HAVING_EXCLUSIVE;

    /// Do I need to immediately finalize the aggregate functions after the aggregation?
    bool aggregate_final =
        expressions.need_aggregate &&
        options.to_stage > QueryProcessingStage::WithMergeableState &&
        !query.group_by_with_totals && !query.group_by_with_rollup && !query.group_by_with_cube;

    bool use_grouping_set_key = expressions.use_grouping_set_key;

    if (query.group_by_with_grouping_sets && query.group_by_with_totals)
        throw Exception(ErrorCodes::NOT_IMPLEMENTED, "WITH TOTALS and GROUPING SETS are not supported together");

    if (query.group_by_with_grouping_sets && (query.group_by_with_rollup || query.group_by_with_cube))
        throw Exception(ErrorCodes::NOT_IMPLEMENTED, "GROUPING SETS are not supported together with ROLLUP and CUBE");

    if (expressions.hasHaving() && query.group_by_with_totals && (query.group_by_with_rollup || query.group_by_with_cube))
        throw Exception(ErrorCodes::NOT_IMPLEMENTED, "WITH TOTALS and WITH ROLLUP or CUBE are not supported together in presence of HAVING");

    if (query_info.projection && query_info.projection->desc->type == ProjectionDescription::Type::Aggregate)
    {
        query_info.projection->aggregate_overflow_row = aggregate_overflow_row;
        query_info.projection->aggregate_final = aggregate_final;
    }

    if (options.only_analyze)
    {
        auto read_nothing = std::make_unique<ReadNothingStep>(source_header);
        query_plan.addStep(std::move(read_nothing));

        if (expressions.filter_info)
        {
            auto row_level_security_step = std::make_unique<FilterStep>(
                query_plan.getCurrentDataStream(),
                expressions.filter_info->actions,
                expressions.filter_info->column_name,
                expressions.filter_info->do_remove_column);

            row_level_security_step->setStepDescription("Row-level security filter");
            query_plan.addStep(std::move(row_level_security_step));
        }

        if (expressions.prewhere_info)
        {
            if (expressions.prewhere_info->row_level_filter)
            {
                auto row_level_filter_step = std::make_unique<FilterStep>(
                    query_plan.getCurrentDataStream(),
                    expressions.prewhere_info->row_level_filter,
                    expressions.prewhere_info->row_level_column_name,
                    true);

                row_level_filter_step->setStepDescription("Row-level security filter (PREWHERE)");
                query_plan.addStep(std::move(row_level_filter_step));
            }

            auto prewhere_step = std::make_unique<FilterStep>(
                query_plan.getCurrentDataStream(),
                expressions.prewhere_info->prewhere_actions,
                expressions.prewhere_info->prewhere_column_name,
                expressions.prewhere_info->remove_prewhere_column);

            prewhere_step->setStepDescription("PREWHERE");
            query_plan.addStep(std::move(prewhere_step));
        }
    }
    else
    {
        if (prepared_pipe)
        {
            auto prepared_source_step = std::make_unique<ReadFromPreparedSource>(std::move(*prepared_pipe));
            query_plan.addStep(std::move(prepared_source_step));
            query_plan.addInterpreterContext(context);
        }

        if (from_stage == QueryProcessingStage::WithMergeableState &&
            options.to_stage == QueryProcessingStage::WithMergeableState)
            intermediate_stage = true;

        /// Support optimize_distributed_group_by_sharding_key
        /// Is running on the initiating server during distributed processing?
        if (from_stage >= QueryProcessingStage::WithMergeableStateAfterAggregation)
            from_aggregation_stage = true;
        /// Is running on remote servers during distributed processing?
        if (options.to_stage >= QueryProcessingStage::WithMergeableStateAfterAggregation)
            to_aggregation_stage = true;

        /// Read the data from Storage. from_stage - to what stage the request was completed in Storage.
        executeFetchColumns(from_stage, query_plan);

        LOG_TRACE(log, "{} -> {}", QueryProcessingStage::toString(from_stage), QueryProcessingStage::toString(options.to_stage));
    }

    if (query_info.projection && query_info.projection->input_order_info && query_info.input_order_info)
       throw Exception("InputOrderInfo is set for projection and for query", ErrorCodes::LOGICAL_ERROR);
    InputOrderInfoPtr input_order_info_for_order;
    if (!expressions.need_aggregate)
        input_order_info_for_order = query_info.projection ? query_info.projection->input_order_info : query_info.input_order_info;

    if (options.to_stage > QueryProcessingStage::FetchColumns)
    {
        auto preliminary_sort = [&]()
        {
            /** For distributed query processing,
              *  if no GROUP, HAVING set,
              *  but there is an ORDER or LIMIT,
              *  then we will perform the preliminary sorting and LIMIT on the remote server.
              */
            if (!expressions.second_stage
                && !expressions.need_aggregate
                && !expressions.hasHaving()
                && !expressions.has_window)
            {
                if (expressions.has_order_by)
                    executeOrder(query_plan, input_order_info_for_order);

                /// pre_distinct = false, because if we have limit and distinct,
                /// we need to merge streams to one and calculate overall distinct.
                /// Otherwise we can take several equal values from different streams
                /// according to limit and skip some distinct values.
                if (query.limitLength())
                    executeDistinct(query_plan, false, expressions.selected_columns, false);

                if (expressions.hasLimitBy())
                {
                    executeExpression(query_plan, expressions.before_limit_by, "Before LIMIT BY");
                    executeLimitBy(query_plan);
                }

                if (query.limitLength())
                    executePreLimit(query_plan, true);
            }
        };

        if (intermediate_stage)
        {
            if (expressions.first_stage || expressions.second_stage)
                throw Exception("Query with intermediate stage cannot have any other stages", ErrorCodes::LOGICAL_ERROR);

            preliminary_sort();
            if (expressions.need_aggregate)
                executeMergeAggregated(query_plan, aggregate_overflow_row, aggregate_final, use_grouping_set_key);
        }

        if (from_aggregation_stage)
        {
            if (intermediate_stage || expressions.first_stage || expressions.second_stage)
                throw Exception("Query with after aggregation stage cannot have any other stages", ErrorCodes::LOGICAL_ERROR);
        }

        if (expressions.first_stage)
        {
            // If there is a storage that supports prewhere, this will always be nullptr
            // Thus, we don't actually need to check if projection is active.
            if (!query_info.projection && expressions.filter_info)
            {
                auto row_level_security_step = std::make_unique<FilterStep>(
                    query_plan.getCurrentDataStream(),
                    expressions.filter_info->actions,
                    expressions.filter_info->column_name,
                    expressions.filter_info->do_remove_column);

                row_level_security_step->setStepDescription("Row-level security filter");
                query_plan.addStep(std::move(row_level_security_step));
            }

            if (additional_filter_info)
            {
                auto additional_filter_step = std::make_unique<FilterStep>(
                    query_plan.getCurrentDataStream(),
                    additional_filter_info->actions,
                    additional_filter_info->column_name,
                    additional_filter_info->do_remove_column);

                additional_filter_step->setStepDescription("Additional filter");
                query_plan.addStep(std::move(additional_filter_step));
            }

            if (expressions.before_array_join)
            {
                QueryPlanStepPtr before_array_join_step
                    = std::make_unique<ExpressionStep>(query_plan.getCurrentDataStream(), expressions.before_array_join);
                before_array_join_step->setStepDescription("Before ARRAY JOIN");
                query_plan.addStep(std::move(before_array_join_step));
            }

            if (expressions.array_join)
            {
                QueryPlanStepPtr array_join_step
                    = std::make_unique<ArrayJoinStep>(query_plan.getCurrentDataStream(), expressions.array_join);

                array_join_step->setStepDescription("ARRAY JOIN");
                query_plan.addStep(std::move(array_join_step));
            }

            if (expressions.before_join)
            {
                QueryPlanStepPtr before_join_step = std::make_unique<ExpressionStep>(
                    query_plan.getCurrentDataStream(),
                    expressions.before_join);
                before_join_step->setStepDescription("Before JOIN");
                query_plan.addStep(std::move(before_join_step));
            }

            /// Optional step to convert key columns to common supertype.
            if (expressions.converting_join_columns)
            {
                QueryPlanStepPtr convert_join_step = std::make_unique<ExpressionStep>(
                    query_plan.getCurrentDataStream(),
                    expressions.converting_join_columns);
                convert_join_step->setStepDescription("Convert JOIN columns");
                query_plan.addStep(std::move(convert_join_step));
            }

            if (expressions.hasJoin())
            {
                if (expressions.join->isFilled())
                {
                    QueryPlanStepPtr filled_join_step = std::make_unique<FilledJoinStep>(
                        query_plan.getCurrentDataStream(),
                        expressions.join,
                        settings.max_block_size);

                    filled_join_step->setStepDescription("JOIN");
                    query_plan.addStep(std::move(filled_join_step));
                }
                else
                {
                    auto joined_plan = query_analyzer->getJoinedPlan();

                    if (!joined_plan)
                        throw Exception(ErrorCodes::LOGICAL_ERROR, "There is no joined plan for query");

                    auto add_sorting = [&settings, this] (QueryPlan & plan, const Names & key_names, bool is_right)
                    {
                        SortDescription order_descr;
                        order_descr.reserve(key_names.size());
                        for (const auto & key_name : key_names)
                            order_descr.emplace_back(key_name);

                        auto sorting_step = std::make_unique<SortingStep>(
                            plan.getCurrentDataStream(),
                            order_descr,
                            settings.max_block_size,
                            0 /* LIMIT */,
                            SizeLimits(settings.max_rows_to_sort, settings.max_bytes_to_sort, settings.sort_overflow_mode),
                            settings.max_bytes_before_remerge_sort,
                            settings.remerge_sort_lowered_memory_bytes_ratio,
                            settings.max_bytes_before_external_sort,
                            this->context->getTemporaryVolume(),
                            settings.min_free_disk_space_for_temporary_data);
                        sorting_step->setStepDescription(fmt::format("Sort {} before JOIN", is_right ? "right" : "left"));
                        plan.addStep(std::move(sorting_step));
                    };

                    if (expressions.join->pipelineType() == JoinPipelineType::YShaped)
                    {
                        const auto & join_clause = expressions.join->getTableJoin().getOnlyClause();
                        add_sorting(query_plan, join_clause.key_names_left, false);
                        add_sorting(*joined_plan, join_clause.key_names_right, true);
                    }

                    QueryPlanStepPtr join_step = std::make_unique<JoinStep>(
                        query_plan.getCurrentDataStream(),
                        joined_plan->getCurrentDataStream(),
                        expressions.join,
                        settings.max_block_size,
                        max_streams,
                        analysis_result.optimize_read_in_order);

                    join_step->setStepDescription(fmt::format("JOIN {}", expressions.join->pipelineType()));
                    std::vector<QueryPlanPtr> plans;
                    plans.emplace_back(std::make_unique<QueryPlan>(std::move(query_plan)));
                    plans.emplace_back(std::move(joined_plan));

                    query_plan = QueryPlan();
                    query_plan.unitePlans(std::move(join_step), {std::move(plans)});
                }
            }

            if (!query_info.projection && expressions.hasWhere())
                executeWhere(query_plan, expressions.before_where, expressions.remove_where_filter);

            if (expressions.need_aggregate)
                executeAggregation(
                    query_plan, expressions.before_aggregation, aggregate_overflow_row, aggregate_final, query_info.input_order_info);

            // Now we must execute:
            // 1) expressions before window functions,
            // 2) window functions,
            // 3) expressions after window functions,
            // 4) preliminary distinct.
            // This code decides which part we execute on shard (first_stage)
            // and which part on initiator (second_stage). See also the counterpart
            // code for "second_stage" that has to execute the rest.
            if (expressions.need_aggregate)
            {
                // We have aggregation, so we can't execute any later-stage
                // expressions on shards, neither "before window functions" nor
                // "before ORDER BY".
            }
            else
            {
                // We don't have aggregation.
                // Window functions must be executed on initiator (second_stage).
                // ORDER BY and DISTINCT might depend on them, so if we have
                // window functions, we can't execute ORDER BY and DISTINCT
                // now, on shard (first_stage).
                if (query_analyzer->hasWindow())
                {
                    executeExpression(query_plan, expressions.before_window, "Before window functions");
                }
                else
                {
                    // We don't have window functions, so we can execute the
                    // expressions before ORDER BY and the preliminary DISTINCT
                    // now, on shards (first_stage).
                    assert(!expressions.before_window);
                    executeExpression(query_plan, expressions.before_order_by, "Before ORDER BY");
                    executeDistinct(query_plan, true, expressions.selected_columns, true);
                }
            }

            preliminary_sort();
        }

        if (expressions.second_stage || from_aggregation_stage)
        {
            if (from_aggregation_stage)
            {
                /// No need to aggregate anything, since this was done on remote shards.
            }
            else if (expressions.need_aggregate)
            {
                /// If you need to combine aggregated results from multiple servers
                if (!expressions.first_stage)
                    executeMergeAggregated(query_plan, aggregate_overflow_row, aggregate_final, use_grouping_set_key);

                if (!aggregate_final)
                {
                    if (query.group_by_with_totals)
                    {
                        bool final = !query.group_by_with_rollup && !query.group_by_with_cube;
                        executeTotalsAndHaving(
                            query_plan, expressions.hasHaving(), expressions.before_having, expressions.remove_having_filter, aggregate_overflow_row, final);
                    }

                    if (query.group_by_with_rollup)
                        executeRollupOrCube(query_plan, Modificator::ROLLUP);
                    else if (query.group_by_with_cube)
                        executeRollupOrCube(query_plan, Modificator::CUBE);

                    if ((query.group_by_with_rollup || query.group_by_with_cube || query.group_by_with_grouping_sets) && expressions.hasHaving())
                        executeHaving(query_plan, expressions.before_having, expressions.remove_having_filter);
                }
                else if (expressions.hasHaving())
                    executeHaving(query_plan, expressions.before_having, expressions.remove_having_filter);
            }
            else if (query.group_by_with_totals || query.group_by_with_rollup || query.group_by_with_cube || query.group_by_with_grouping_sets)
                throw Exception("WITH TOTALS, ROLLUP, CUBE or GROUPING SETS are not supported without aggregation", ErrorCodes::NOT_IMPLEMENTED);

            // Now we must execute:
            // 1) expressions before window functions,
            // 2) window functions,
            // 3) expressions after window functions,
            // 4) preliminary distinct.
            // Some of these were already executed at the shards (first_stage),
            // see the counterpart code and comments there.
            if (from_aggregation_stage)
            {
                if (query_analyzer->hasWindow())
                    throw Exception(
                        "Window functions does not support processing from WithMergeableStateAfterAggregation",
                        ErrorCodes::NOT_IMPLEMENTED);
            }
            else if (expressions.need_aggregate)
            {
                executeExpression(query_plan, expressions.before_window,
                    "Before window functions");
                executeWindow(query_plan);
                executeExpression(query_plan, expressions.before_order_by, "Before ORDER BY");
                executeDistinct(query_plan, true, expressions.selected_columns, true);
            }
            else
            {
                if (query_analyzer->hasWindow())
                {
                    executeWindow(query_plan);
                    executeExpression(query_plan, expressions.before_order_by, "Before ORDER BY");
                    executeDistinct(query_plan, true, expressions.selected_columns, true);
                }
                else
                {
                    // Neither aggregation nor windows, all expressions before
                    // ORDER BY executed on shards.
                }
            }

            if (expressions.has_order_by)
            {
                /** If there is an ORDER BY for distributed query processing,
                  *  but there is no aggregation, then on the remote servers ORDER BY was made
                  *  - therefore, we merge the sorted streams from remote servers.
                  *
                  * Also in case of remote servers was process the query up to WithMergeableStateAfterAggregationAndLimit
                  * (distributed_group_by_no_merge=2 or optimize_distributed_group_by_sharding_key=1 takes place),
                  * then merge the sorted streams is enough, since remote servers already did full ORDER BY.
                  */

                if (from_aggregation_stage)
                    executeMergeSorted(query_plan, "after aggregation stage for ORDER BY");
                else if (!expressions.first_stage
                    && !expressions.need_aggregate
                    && !expressions.has_window
                    && !(query.group_by_with_totals && !aggregate_final))
                    executeMergeSorted(query_plan, "for ORDER BY, without aggregation");
                else    /// Otherwise, just sort.
                    executeOrder(query_plan, input_order_info_for_order);
            }

            /** Optimization - if there are several sources and there is LIMIT, then first apply the preliminary LIMIT,
              * limiting the number of rows in each up to `offset + limit`.
              */
            bool has_withfill = false;
            if (query.orderBy())
            {
                SortDescription order_descr = getSortDescription(query, context);
                for (auto & desc : order_descr)
                    if (desc.with_fill)
                    {
                        has_withfill = true;
                        break;
                    }
            }

            bool apply_limit = options.to_stage != QueryProcessingStage::WithMergeableStateAfterAggregation;
            bool apply_prelimit = apply_limit &&
                                  query.limitLength() && !query.limit_with_ties &&
                                  !hasWithTotalsInAnySubqueryInFromClause(query) &&
                                  !query.arrayJoinExpressionList().first &&
                                  !query.distinct &&
                                  !expressions.hasLimitBy() &&
                                  !settings.extremes &&
                                  !has_withfill;
            bool apply_offset = options.to_stage != QueryProcessingStage::WithMergeableStateAfterAggregationAndLimit;
            if (apply_prelimit)
            {
                executePreLimit(query_plan, /* do_not_skip_offset= */!apply_offset);
            }

            /** If there was more than one stream,
              * then DISTINCT needs to be performed once again after merging all streams.
              */
            if (!from_aggregation_stage && query.distinct)
                executeDistinct(query_plan, false, expressions.selected_columns, false);

            if (!from_aggregation_stage && expressions.hasLimitBy())
            {
                executeExpression(query_plan, expressions.before_limit_by, "Before LIMIT BY");
                executeLimitBy(query_plan);
            }

            executeWithFill(query_plan);

            /// If we have 'WITH TIES', we need execute limit before projection,
            /// because in that case columns from 'ORDER BY' are used.
            if (query.limit_with_ties && apply_offset)
            {
                executeLimit(query_plan);
            }

            /// Projection not be done on the shards, since then initiator will not find column in blocks.
            /// (significant only for WithMergeableStateAfterAggregation/WithMergeableStateAfterAggregationAndLimit).
            if (!to_aggregation_stage)
            {
                /// We must do projection after DISTINCT because projection may remove some columns.
                executeProjection(query_plan, expressions.final_projection);
            }

            /// Extremes are calculated before LIMIT, but after LIMIT BY. This is Ok.
            executeExtremes(query_plan);

            bool limit_applied = apply_prelimit || (query.limit_with_ties && apply_offset);
            /// Limit is no longer needed if there is prelimit.
            ///
            /// NOTE: that LIMIT cannot be applied if OFFSET should not be applied,
            /// since LIMIT will apply OFFSET too.
            /// This is the case for various optimizations for distributed queries,
            /// and when LIMIT cannot be applied it will be applied on the initiator anyway.
            if (apply_limit && !limit_applied && apply_offset)
                executeLimit(query_plan);

            if (apply_offset)
                executeOffset(query_plan);
        }
    }

    executeSubqueriesInSetsAndJoins(query_plan);
}

static void executeMergeAggregatedImpl(
    QueryPlan & query_plan,
    bool overflow_row,
    bool final,
    bool is_remote_storage,
    bool has_grouping_sets,
    const Settings & settings,
    const NamesAndTypesList & aggregation_keys,
    const AggregateDescriptions & aggregates,
    bool should_produce_results_in_order_of_bucket_number)
{
    auto keys = aggregation_keys.getNames();
    if (has_grouping_sets)
        keys.insert(keys.begin(), "__grouping_set");

    /** There are two modes of distributed aggregation.
      *
      * 1. In different threads read from the remote servers blocks.
      * Save all the blocks in the RAM. Merge blocks.
      * If the aggregation is two-level - parallelize to the number of buckets.
      *
      * 2. In one thread, read blocks from different servers in order.
      * RAM stores only one block from each server.
      * If the aggregation is a two-level aggregation, we consistently merge the blocks of each next level.
      *
      * The second option consumes less memory (up to 256 times less)
      *  in the case of two-level aggregation, which is used for large results after GROUP BY,
      *  but it can work more slowly.
      */

    Aggregator::Params params(keys, aggregates, overflow_row, settings.max_threads);

    auto merging_aggregated = std::make_unique<MergingAggregatedStep>(
        query_plan.getCurrentDataStream(),
        params,
        final,
        settings.distributed_aggregation_memory_efficient && is_remote_storage,
        settings.max_threads,
        settings.aggregation_memory_efficient_merge_threads,
        should_produce_results_in_order_of_bucket_number);

    query_plan.addStep(std::move(merging_aggregated));
}

void InterpreterSelectQuery::addEmptySourceToQueryPlan(
    QueryPlan & query_plan, const Block & source_header, const SelectQueryInfo & query_info, const ContextPtr & context_)
{
    Pipe pipe(std::make_shared<NullSource>(source_header));

    PrewhereInfoPtr prewhere_info_ptr = query_info.projection ? query_info.projection->prewhere_info : query_info.prewhere_info;
    if (prewhere_info_ptr)
    {
        auto & prewhere_info = *prewhere_info_ptr;

        if (prewhere_info.row_level_filter)
        {
            pipe.addSimpleTransform([&](const Block & header)
            {
                return std::make_shared<FilterTransform>(header,
                    std::make_shared<ExpressionActions>(prewhere_info.row_level_filter),
                    prewhere_info.row_level_column_name, true);
            });
        }

        pipe.addSimpleTransform([&](const Block & header)
        {
            return std::make_shared<FilterTransform>(
                header, std::make_shared<ExpressionActions>(prewhere_info.prewhere_actions),
                prewhere_info.prewhere_column_name, prewhere_info.remove_prewhere_column);
        });
    }

    auto read_from_pipe = std::make_unique<ReadFromPreparedSource>(std::move(pipe));
    read_from_pipe->setStepDescription("Read from NullSource");
    query_plan.addStep(std::move(read_from_pipe));

    if (query_info.projection)
    {
        if (query_info.projection->before_where)
        {
            auto where_step = std::make_unique<FilterStep>(
                query_plan.getCurrentDataStream(),
                query_info.projection->before_where,
                query_info.projection->where_column_name,
                query_info.projection->remove_where_filter);

            where_step->setStepDescription("WHERE");
            query_plan.addStep(std::move(where_step));
        }

        if (query_info.projection->desc->type == ProjectionDescription::Type::Aggregate)
        {
            if (query_info.projection->before_aggregation)
            {
                auto expression_before_aggregation
                    = std::make_unique<ExpressionStep>(query_plan.getCurrentDataStream(), query_info.projection->before_aggregation);
                expression_before_aggregation->setStepDescription("Before GROUP BY");
                query_plan.addStep(std::move(expression_before_aggregation));
            }

            // Let's just choose the safe option since we don't know the value of `to_stage` here.
            const bool should_produce_results_in_order_of_bucket_number = true;

            executeMergeAggregatedImpl(
                query_plan,
                query_info.projection->aggregate_overflow_row,
                query_info.projection->aggregate_final,
                false,
                false,
                context_->getSettingsRef(),
                query_info.projection->aggregation_keys,
                query_info.projection->aggregate_descriptions,
                should_produce_results_in_order_of_bucket_number);
        }
    }
}

void InterpreterSelectQuery::setMergeTreeReadTaskCallbackAndClientInfo(MergeTreeReadTaskCallback && callback)
{
    context->getClientInfo().collaborate_with_initiator = true;
    context->setMergeTreeReadTaskCallback(std::move(callback));
}

void InterpreterSelectQuery::setProperClientInfo(size_t replica_num, size_t replica_count)
{
    context->getClientInfo().query_kind = ClientInfo::QueryKind::SECONDARY_QUERY;
    context->getClientInfo().count_participating_replicas = replica_count;
    context->getClientInfo().number_of_current_replica = replica_num;
}

bool InterpreterSelectQuery::shouldMoveToPrewhere()
{
    const Settings & settings = context->getSettingsRef();
    const ASTSelectQuery & query = getSelectQuery();
    return settings.optimize_move_to_prewhere && (!query.final() || settings.optimize_move_to_prewhere_if_final);
}

void InterpreterSelectQuery::addPrewhereAliasActions()
{
    auto & expressions = analysis_result;
    if (expressions.filter_info)
    {
        if (!expressions.prewhere_info)
        {
            const bool does_storage_support_prewhere = !input_pipe && storage && storage->supportsPrewhere();
            if (does_storage_support_prewhere && shouldMoveToPrewhere())
            {
                /// Execute row level filter in prewhere as a part of "move to prewhere" optimization.
                expressions.prewhere_info = std::make_shared<PrewhereInfo>(
                    std::move(expressions.filter_info->actions),
                    std::move(expressions.filter_info->column_name));
                expressions.prewhere_info->prewhere_actions->projectInput(false);
                expressions.prewhere_info->remove_prewhere_column = expressions.filter_info->do_remove_column;
                expressions.prewhere_info->need_filter = true;
                expressions.filter_info = nullptr;
            }
        }
        else
        {
            /// Add row level security actions to prewhere.
            expressions.prewhere_info->row_level_filter = std::move(expressions.filter_info->actions);
            expressions.prewhere_info->row_level_column_name = std::move(expressions.filter_info->column_name);
            expressions.prewhere_info->row_level_filter->projectInput(false);
            expressions.filter_info = nullptr;
        }
    }

    auto & prewhere_info = analysis_result.prewhere_info;
    auto & columns_to_remove_after_prewhere = analysis_result.columns_to_remove_after_prewhere;

    /// Detect, if ALIAS columns are required for query execution
    auto alias_columns_required = false;
    const ColumnsDescription & storage_columns = metadata_snapshot->getColumns();
    for (const auto & column_name : required_columns)
    {
        auto column_default = storage_columns.getDefault(column_name);
        if (column_default && column_default->kind == ColumnDefaultKind::Alias)
        {
            alias_columns_required = true;
            break;
        }
    }

    /// There are multiple sources of required columns:
    ///  - raw required columns,
    ///  - columns deduced from ALIAS columns,
    ///  - raw required columns from PREWHERE,
    ///  - columns deduced from ALIAS columns from PREWHERE.
    /// PREWHERE is a special case, since we need to resolve it and pass directly to `IStorage::read()`
    /// before any other executions.
    if (alias_columns_required)
    {
        NameSet required_columns_from_prewhere; /// Set of all (including ALIAS) required columns for PREWHERE
        NameSet required_aliases_from_prewhere; /// Set of ALIAS required columns for PREWHERE

        if (prewhere_info)
        {
            /// Get some columns directly from PREWHERE expression actions
            auto prewhere_required_columns = prewhere_info->prewhere_actions->getRequiredColumns().getNames();
            required_columns_from_prewhere.insert(prewhere_required_columns.begin(), prewhere_required_columns.end());

            if (prewhere_info->row_level_filter)
            {
                auto row_level_required_columns = prewhere_info->row_level_filter->getRequiredColumns().getNames();
                required_columns_from_prewhere.insert(row_level_required_columns.begin(), row_level_required_columns.end());
            }
        }

        /// Expression, that contains all raw required columns
        ASTPtr required_columns_all_expr = std::make_shared<ASTExpressionList>();

        /// Expression, that contains raw required columns for PREWHERE
        ASTPtr required_columns_from_prewhere_expr = std::make_shared<ASTExpressionList>();

        /// Sort out already known required columns between expressions,
        /// also populate `required_aliases_from_prewhere`.
        for (const auto & column : required_columns)
        {
            ASTPtr column_expr;
            const auto column_default = storage_columns.getDefault(column);
            bool is_alias = column_default && column_default->kind == ColumnDefaultKind::Alias;
            if (is_alias)
            {
                auto column_decl = storage_columns.get(column);
                column_expr = column_default->expression->clone();
                // recursive visit for alias to alias
                replaceAliasColumnsInQuery(
                    column_expr, metadata_snapshot->getColumns(), syntax_analyzer_result->array_join_result_to_source, context);

                column_expr = addTypeConversionToAST(
                    std::move(column_expr), column_decl.type->getName(), metadata_snapshot->getColumns().getAll(), context);
                column_expr = setAlias(column_expr, column);
            }
            else
                column_expr = std::make_shared<ASTIdentifier>(column);

            if (required_columns_from_prewhere.contains(column))
            {
                required_columns_from_prewhere_expr->children.emplace_back(std::move(column_expr));

                if (is_alias)
                    required_aliases_from_prewhere.insert(column);
            }
            else
                required_columns_all_expr->children.emplace_back(std::move(column_expr));
        }

        /// Columns, which we will get after prewhere and filter executions.
        NamesAndTypesList required_columns_after_prewhere;
        NameSet required_columns_after_prewhere_set;

        /// Collect required columns from prewhere expression actions.
        if (prewhere_info)
        {
            NameSet columns_to_remove(columns_to_remove_after_prewhere.begin(), columns_to_remove_after_prewhere.end());
            Block prewhere_actions_result = prewhere_info->prewhere_actions->getResultColumns();

            /// Populate required columns with the columns, added by PREWHERE actions and not removed afterwards.
            /// XXX: looks hacky that we already know which columns after PREWHERE we won't need for sure.
            for (const auto & column : prewhere_actions_result)
            {
                if (prewhere_info->remove_prewhere_column && column.name == prewhere_info->prewhere_column_name)
                    continue;

                if (columns_to_remove.contains(column.name))
                    continue;

                required_columns_all_expr->children.emplace_back(std::make_shared<ASTIdentifier>(column.name));
                required_columns_after_prewhere.emplace_back(column.name, column.type);
            }

            required_columns_after_prewhere_set
                = collections::map<NameSet>(required_columns_after_prewhere, [](const auto & it) { return it.name; });
        }

        auto syntax_result
            = TreeRewriter(context).analyze(required_columns_all_expr, required_columns_after_prewhere, storage, storage_snapshot);
        alias_actions = ExpressionAnalyzer(required_columns_all_expr, syntax_result, context).getActionsDAG(true);

        /// The set of required columns could be added as a result of adding an action to calculate ALIAS.
        required_columns = alias_actions->getRequiredColumns().getNames();

        /// Do not remove prewhere filter if it is a column which is used as alias.
        if (prewhere_info && prewhere_info->remove_prewhere_column)
            if (required_columns.end() != std::find(required_columns.begin(), required_columns.end(), prewhere_info->prewhere_column_name))
                prewhere_info->remove_prewhere_column = false;

        /// Remove columns which will be added by prewhere.
        std::erase_if(required_columns, [&](const String & name) { return required_columns_after_prewhere_set.contains(name); });

        if (prewhere_info)
        {
            /// Don't remove columns which are needed to be aliased.
            for (const auto & name : required_columns)
                prewhere_info->prewhere_actions->tryRestoreColumn(name);

            /// Add physical columns required by prewhere actions.
            for (const auto & column : required_columns_from_prewhere)
                if (!required_aliases_from_prewhere.contains(column))
                    if (required_columns.end() == std::find(required_columns.begin(), required_columns.end(), column))
                        required_columns.push_back(column);
        }
    }
}

void InterpreterSelectQuery::executeFetchColumns(QueryProcessingStage::Enum processing_stage, QueryPlan & query_plan)
{
    auto & query = getSelectQuery();
    const Settings & settings = context->getSettingsRef();

    /// Optimization for trivial query like SELECT count() FROM table.
    bool optimize_trivial_count =
        syntax_analyzer_result->optimize_trivial_count
        && (settings.max_parallel_replicas <= 1)
        && !settings.allow_experimental_query_deduplication
        && !settings.empty_result_for_aggregation_by_empty_set
        && storage
        && storage->getName() != "MaterializedMySQL"
        && !storage->hasLightweightDeletedMask()
        && !row_policy_filter
        && !query_info.additional_filter_ast
        && processing_stage == QueryProcessingStage::FetchColumns
        && query_analyzer->hasAggregation()
        && (query_analyzer->aggregates().size() == 1)
        && typeid_cast<const AggregateFunctionCount *>(query_analyzer->aggregates()[0].function.get());

    if (optimize_trivial_count)
    {
        const auto & desc = query_analyzer->aggregates()[0];
        const auto & func = desc.function;
        std::optional<UInt64> num_rows{};

        if (!query.prewhere() && !query.where() && !context->getCurrentTransaction())
        {
            num_rows = storage->totalRows(settings);
        }
        else // It's possible to optimize count() given only partition predicates
        {
            SelectQueryInfo temp_query_info;
            temp_query_info.query = query_ptr;
            temp_query_info.syntax_analyzer_result = syntax_analyzer_result;
            temp_query_info.prepared_sets = query_analyzer->getPreparedSets();

            num_rows = storage->totalRowsByPartitionPredicate(temp_query_info, context);
        }

        if (num_rows)
        {
            const AggregateFunctionCount & agg_count = static_cast<const AggregateFunctionCount &>(*func);

            /// We will process it up to "WithMergeableState".
            std::vector<char> state(agg_count.sizeOfData());
            AggregateDataPtr place = state.data();

            agg_count.create(place);
            SCOPE_EXIT_MEMORY_SAFE(agg_count.destroy(place));

            agg_count.set(place, *num_rows);

            auto column = ColumnAggregateFunction::create(func);
            column->insertFrom(place);

            Block header = analysis_result.before_aggregation->getResultColumns();
            size_t arguments_size = desc.argument_names.size();
            DataTypes argument_types(arguments_size);
            for (size_t j = 0; j < arguments_size; ++j)
                argument_types[j] = header.getByName(desc.argument_names[j]).type;

            Block block_with_count{
                {std::move(column), std::make_shared<DataTypeAggregateFunction>(func, argument_types, desc.parameters), desc.column_name}};

            auto source = std::make_shared<SourceFromSingleChunk>(block_with_count);
            auto prepared_count = std::make_unique<ReadFromPreparedSource>(Pipe(std::move(source)));
            prepared_count->setStepDescription("Optimized trivial count");
            query_plan.addStep(std::move(prepared_count));
            from_stage = QueryProcessingStage::WithMergeableState;
            analysis_result.first_stage = false;
            return;
        }
    }

    /// Limitation on the number of columns to read.
    /// It's not applied in 'only_analyze' mode, because the query could be analyzed without removal of unnecessary columns.
    if (!options.only_analyze && settings.max_columns_to_read && required_columns.size() > settings.max_columns_to_read)
        throw Exception(
            ErrorCodes::TOO_MANY_COLUMNS,
            "Limit for number of columns to read exceeded. Requested: {}, maximum: {}",
            required_columns.size(),
            settings.max_columns_to_read);

    /// General limit for the number of threads.
    size_t max_threads_execute_query = settings.max_threads;

    /** With distributed query processing, almost no computations are done in the threads,
     *  but wait and receive data from remote servers.
     *  If we have 20 remote servers, and max_threads = 8, then it would not be very good
     *  connect and ask only 8 servers at a time.
     *  To simultaneously query more remote servers,
     *  instead of max_threads, max_distributed_connections is used.
     */
    bool is_remote = false;
    if (storage && storage->isRemote())
    {
        is_remote = true;
        max_threads_execute_query = max_streams = settings.max_distributed_connections;
    }

    UInt64 max_block_size = settings.max_block_size;

    auto [limit_length, limit_offset] = getLimitLengthAndOffset(query, context);

    /** Optimization - if not specified DISTINCT, WHERE, GROUP, HAVING, ORDER, JOIN, LIMIT BY, WITH TIES
     *  but LIMIT is specified, and limit + offset < max_block_size,
     *  then as the block size we will use limit + offset (not to read more from the table than requested),
     *  and also set the number of threads to 1.
     */
    if (!query.distinct
        && !query.limit_with_ties
        && !query.prewhere()
        && !query.where()
        && !query_info.additional_filter_ast
        && !query.groupBy()
        && !query.having()
        && !query.orderBy()
        && !query.limitBy()
        && !query.join()
        && !query_analyzer->hasAggregation()
        && !query_analyzer->hasWindow()
        && query.limitLength()
        && limit_length <= std::numeric_limits<UInt64>::max() - limit_offset
        && limit_length + limit_offset < max_block_size)
    {
        max_block_size = std::max<UInt64>(1, limit_length + limit_offset);
        max_threads_execute_query = max_streams = 1;
    }

    if (!max_block_size)
        throw Exception("Setting 'max_block_size' cannot be zero", ErrorCodes::PARAMETER_OUT_OF_BOUND);

    auto local_limits = getStorageLimits(*context, options);
    storage_limits.emplace_back(local_limits);

    /// Initialize the initial data streams to which the query transforms are superimposed. Table or subquery or prepared input?
    if (query_plan.isInitialized())
    {
        /// Prepared input.
    }
    else if (interpreter_subquery)
    {
        /// Subquery.
        ASTPtr subquery = extractTableExpression(query, 0);
        if (!subquery)
            throw Exception("Subquery expected", ErrorCodes::LOGICAL_ERROR);

        interpreter_subquery = std::make_unique<InterpreterSelectWithUnionQuery>(
            subquery, getSubqueryContext(context),
            options.copy().subquery().noModify(), required_columns);

        interpreter_subquery->addStorageLimits(storage_limits);

        if (query_analyzer->hasAggregation())
            interpreter_subquery->ignoreWithTotals();

        interpreter_subquery->buildQueryPlan(query_plan);
        query_plan.addInterpreterContext(context);
    }
    else if (storage)
    {
        /// Table.
        if (max_streams == 0)
            max_streams = 1;

        /// If necessary, we request more sources than the number of threads - to distribute the work evenly over the threads.
        if (max_streams > 1 && !is_remote)
            max_streams *= settings.max_streams_to_max_threads_ratio;

        auto & prewhere_info = analysis_result.prewhere_info;

        if (prewhere_info)
            query_info.prewhere_info = prewhere_info;

        bool optimize_read_in_order = analysis_result.optimize_read_in_order;
        bool optimize_aggregation_in_order = analysis_result.optimize_aggregation_in_order && !query_analyzer->useGroupingSetKey();

        /// Create optimizer with prepared actions.
        /// Maybe we will need to calc input_order_info later, e.g. while reading from StorageMerge.
        if ((optimize_read_in_order || optimize_aggregation_in_order)
            && (!query_info.projection || query_info.projection->complete))
        {
            if (optimize_read_in_order)
            {
                if (query_info.projection)
                {
                    query_info.projection->order_optimizer = std::make_shared<ReadInOrderOptimizer>(
                        // TODO Do we need a projection variant for this field?
                        query,
                        analysis_result.order_by_elements_actions,
                        getSortDescription(query, context),
                        query_info.syntax_analyzer_result);
                }
                else
                {
                    query_info.order_optimizer = std::make_shared<ReadInOrderOptimizer>(
                        query,
                        analysis_result.order_by_elements_actions,
                        getSortDescription(query, context),
                        query_info.syntax_analyzer_result);
                }
            }
            else
            {
                if (query_info.projection)
                {
                    query_info.projection->order_optimizer = std::make_shared<ReadInOrderOptimizer>(
                        query,
                        query_info.projection->group_by_elements_actions,
                        query_info.projection->group_by_elements_order_descr,
                        query_info.syntax_analyzer_result);
                }
                else
                {
                    query_info.order_optimizer = std::make_shared<ReadInOrderOptimizer>(
                        query,
                        analysis_result.group_by_elements_actions,
                        getSortDescriptionFromGroupBy(query),
                        query_info.syntax_analyzer_result);
                }
            }

            /// If we don't have filtration, we can pushdown limit to reading stage for optimizations.
            UInt64 limit = (query.hasFiltration() || query.groupBy()) ? 0 : getLimitForSorting(query, context);
            if (query_info.projection)
                query_info.projection->input_order_info
                    = query_info.projection->order_optimizer->getInputOrder(query_info.projection->desc->metadata, context, limit);
            else
                query_info.input_order_info = query_info.order_optimizer->getInputOrder(metadata_snapshot, context, limit);
        }

        query_info.storage_limits = std::make_shared<StorageLimitsList>(storage_limits);

        query_info.settings_limit_offset_done = options.settings_limit_offset_done;
        storage->read(query_plan, required_columns, storage_snapshot, query_info, context, processing_stage, max_block_size, max_streams);

        if (context->hasQueryContext() && !options.is_internal)
        {
            const String view_name{};
            auto local_storage_id = storage->getStorageID();
            context->getQueryContext()->addQueryAccessInfo(
                backQuoteIfNeed(local_storage_id.getDatabaseName()),
                local_storage_id.getFullTableName(),
                required_columns,
                query_info.projection ? query_info.projection->desc->name : "",
                view_name);
        }

        /// Create step which reads from empty source if storage has no data.
        if (!query_plan.isInitialized())
        {
            auto header = storage_snapshot->getSampleBlockForColumns(required_columns);
            addEmptySourceToQueryPlan(query_plan, header, query_info, context);
        }
    }
    else
        throw Exception("Logical error in InterpreterSelectQuery: nowhere to read", ErrorCodes::LOGICAL_ERROR);

    /// Specify the number of threads only if it wasn't specified in storage.
    ///
    /// But in case of remote query and prefer_localhost_replica=1 (default)
    /// The inner local query (that is done in the same process, without
    /// network interaction), it will setMaxThreads earlier and distributed
    /// query will not update it.
    if (!query_plan.getMaxThreads() || is_remote)
        query_plan.setMaxThreads(max_threads_execute_query);

    /// Aliases in table declaration.
    if (processing_stage == QueryProcessingStage::FetchColumns && alias_actions)
    {
        auto table_aliases = std::make_unique<ExpressionStep>(query_plan.getCurrentDataStream(), alias_actions);
        table_aliases->setStepDescription("Add table aliases");
        query_plan.addStep(std::move(table_aliases));
    }
}

void InterpreterSelectQuery::executeWhere(QueryPlan & query_plan, const ActionsDAGPtr & expression, bool remove_filter)
{
    auto where_step = std::make_unique<FilterStep>(
        query_plan.getCurrentDataStream(), expression, getSelectQuery().where()->getColumnName(), remove_filter);

    where_step->setStepDescription("WHERE");
    query_plan.addStep(std::move(where_step));
}

static Aggregator::Params getAggregatorParams(
    const ASTPtr & query_ptr,
    const SelectQueryExpressionAnalyzer & query_analyzer,
    const Context & context,
    const Names & keys,
    const AggregateDescriptions & aggregates,
    bool overflow_row,
    const Settings & settings,
    size_t group_by_two_level_threshold,
    size_t group_by_two_level_threshold_bytes)
{
    const auto stats_collecting_params = Aggregator::Params::StatsCollectingParams(
        query_ptr,
        settings.collect_hash_table_stats_during_aggregation,
        settings.max_entries_for_hash_table_stats,
        settings.max_size_to_preallocate_for_aggregation);

    return Aggregator::Params
    {
        keys,
        aggregates,
        overflow_row,
        settings.max_rows_to_group_by,
        settings.group_by_overflow_mode,
        group_by_two_level_threshold,
        group_by_two_level_threshold_bytes,
        settings.max_bytes_before_external_group_by,
        settings.empty_result_for_aggregation_by_empty_set
            || (settings.empty_result_for_aggregation_by_constant_keys_on_empty_set && keys.empty()
                && query_analyzer.hasConstAggregationKeys()),
        context.getTemporaryVolume(),
        settings.max_threads,
        settings.min_free_disk_space_for_temporary_data,
        settings.compile_aggregate_expressions,
        settings.min_count_to_compile_aggregate_expression,
        /* only_merge */ false,
        stats_collecting_params
    };
}

static GroupingSetsParamsList getAggregatorGroupingSetsParams(const SelectQueryExpressionAnalyzer & query_analyzer, const Names & all_keys)
{
    GroupingSetsParamsList result;
    if (query_analyzer.useGroupingSetKey())
    {
        auto const & aggregation_keys_list = query_analyzer.aggregationKeysList();

        for (const auto & aggregation_keys : aggregation_keys_list)
        {
            NameSet keys;
            for (const auto & key : aggregation_keys)
                keys.insert(key.name);

            Names missing_keys;
            for (const auto & key : all_keys)
                if (!keys.contains(key))
                    missing_keys.push_back(key);

            result.emplace_back(aggregation_keys.getNames(), std::move(missing_keys));
        }
    }
    return result;
}

void InterpreterSelectQuery::executeAggregation(QueryPlan & query_plan, const ActionsDAGPtr & expression, bool overflow_row, bool final, InputOrderInfoPtr group_by_info)
{
    auto expression_before_aggregation = std::make_unique<ExpressionStep>(query_plan.getCurrentDataStream(), expression);
    expression_before_aggregation->setStepDescription("Before GROUP BY");
    query_plan.addStep(std::move(expression_before_aggregation));

    if (options.is_projection_query)
        return;

    AggregateDescriptions aggregates = query_analyzer->aggregates();

    const Settings & settings = context->getSettingsRef();

    const auto & keys = query_analyzer->aggregationKeys().getNames();

    auto aggregator_params = getAggregatorParams(
        query_ptr,
        *query_analyzer,
        *context,
        keys,
        aggregates,
        overflow_row,
        settings,
        settings.group_by_two_level_threshold,
        settings.group_by_two_level_threshold_bytes);

    auto grouping_sets_params = getAggregatorGroupingSetsParams(*query_analyzer, keys);

    SortDescription group_by_sort_description;

    if (group_by_info && settings.optimize_aggregation_in_order && !query_analyzer->useGroupingSetKey())
        group_by_sort_description = getSortDescriptionFromGroupBy(getSelectQuery());
    else
        group_by_info = nullptr;

    auto merge_threads = max_streams;
    auto temporary_data_merge_threads = settings.aggregation_memory_efficient_merge_threads
        ? static_cast<size_t>(settings.aggregation_memory_efficient_merge_threads)
        : static_cast<size_t>(settings.max_threads);

    bool storage_has_evenly_distributed_read = storage && storage->hasEvenlyDistributedRead();

    const bool should_produce_results_in_order_of_bucket_number
        = options.to_stage == QueryProcessingStage::WithMergeableState && settings.distributed_aggregation_memory_efficient;

    auto aggregating_step = std::make_unique<AggregatingStep>(
        query_plan.getCurrentDataStream(),
        std::move(aggregator_params),
        std::move(grouping_sets_params),
        final,
        settings.max_block_size,
        settings.aggregation_in_order_max_block_bytes,
        merge_threads,
        temporary_data_merge_threads,
        storage_has_evenly_distributed_read,
        settings.group_by_use_nulls,
        std::move(group_by_info),
        std::move(group_by_sort_description),
        should_produce_results_in_order_of_bucket_number);
    query_plan.addStep(std::move(aggregating_step));
}

void InterpreterSelectQuery::executeMergeAggregated(QueryPlan & query_plan, bool overflow_row, bool final, bool has_grouping_sets)
{
    /// If aggregate projection was chosen for table, avoid adding MergeAggregated.
    /// It is already added by storage (because of performance issues).
    /// TODO: We should probably add another one processing stage for storage?
    ///       WithMergeableStateAfterAggregation is not ok because, e.g., it skips sorting after aggregation.
    if (query_info.projection && query_info.projection->desc->type == ProjectionDescription::Type::Aggregate)
        return;

    const bool should_produce_results_in_order_of_bucket_number = options.to_stage == QueryProcessingStage::WithMergeableState
        && context->getSettingsRef().distributed_aggregation_memory_efficient;

    executeMergeAggregatedImpl(
        query_plan,
        overflow_row,
        final,
        storage && storage->isRemote(),
        has_grouping_sets,
        context->getSettingsRef(),
        query_analyzer->aggregationKeys(),
        query_analyzer->aggregates(),
        should_produce_results_in_order_of_bucket_number);
}


void InterpreterSelectQuery::executeHaving(QueryPlan & query_plan, const ActionsDAGPtr & expression, bool remove_filter)
{
    auto having_step
        = std::make_unique<FilterStep>(query_plan.getCurrentDataStream(), expression, getSelectQuery().having()->getColumnName(), remove_filter);

    having_step->setStepDescription("HAVING");
    query_plan.addStep(std::move(having_step));
}


void InterpreterSelectQuery::executeTotalsAndHaving(
    QueryPlan & query_plan, bool has_having, const ActionsDAGPtr & expression, bool remove_filter, bool overflow_row, bool final)
{
    const Settings & settings = context->getSettingsRef();

    auto totals_having_step = std::make_unique<TotalsHavingStep>(
        query_plan.getCurrentDataStream(),
        query_analyzer->aggregates(),
        overflow_row,
        expression,
        has_having ? getSelectQuery().having()->getColumnName() : "",
        remove_filter,
        settings.totals_mode,
        settings.totals_auto_threshold,
        final);

    query_plan.addStep(std::move(totals_having_step));
}

void InterpreterSelectQuery::executeRollupOrCube(QueryPlan & query_plan, Modificator modificator)
{
    const Settings & settings = context->getSettingsRef();

    const auto & keys = query_analyzer->aggregationKeys().getNames();

    // Arguments will not be present in Rollup / Cube input header and they don't actually needed 'cause these steps will work with AggregateFunctionState-s anyway.
    auto aggregates = query_analyzer->aggregates();
    for (auto & aggregate : aggregates)
        aggregate.argument_names.clear();

    auto params = getAggregatorParams(query_ptr, *query_analyzer, *context, keys, aggregates, false, settings, 0, 0);
    const bool final = true;

    QueryPlanStepPtr step;
    if (modificator == Modificator::ROLLUP)
        step = std::make_unique<RollupStep>(query_plan.getCurrentDataStream(), std::move(params), final, settings.group_by_use_nulls);
    else if (modificator == Modificator::CUBE)
        step = std::make_unique<CubeStep>(query_plan.getCurrentDataStream(), std::move(params), final, settings.group_by_use_nulls);

    query_plan.addStep(std::move(step));
}

void InterpreterSelectQuery::executeExpression(QueryPlan & query_plan, const ActionsDAGPtr & expression, const std::string & description)
{
    if (!expression)
        return;

    auto expression_step = std::make_unique<ExpressionStep>(query_plan.getCurrentDataStream(), expression);

    expression_step->setStepDescription(description);
    query_plan.addStep(std::move(expression_step));
}

static bool windowDescriptionComparator(const WindowDescription * _left, const WindowDescription * _right)
{
    const auto & left = _left->full_sort_description;
    const auto & right = _right->full_sort_description;

    for (size_t i = 0; i < std::min(left.size(), right.size()); ++i)
    {
        if (left[i].column_name < right[i].column_name)
            return true;
        else if (left[i].column_name > right[i].column_name)
            return false;
        else if (left[i].direction < right[i].direction)
            return true;
        else if (left[i].direction > right[i].direction)
            return false;
        else if (left[i].nulls_direction < right[i].nulls_direction)
            return true;
        else if (left[i].nulls_direction > right[i].nulls_direction)
            return false;

        assert(left[i] == right[i]);
    }

    // Note that we check the length last, because we want to put together the
    // sort orders that have common prefix but different length.
    return left.size() > right.size();
}

static bool sortIsPrefix(const WindowDescription & _prefix,
    const WindowDescription & _full)
{
    const auto & prefix = _prefix.full_sort_description;
    const auto & full = _full.full_sort_description;

    if (prefix.size() > full.size())
        return false;

    for (size_t i = 0; i < prefix.size(); ++i)
    {
        if (full[i] != prefix[i])
            return false;
    }

    return true;
}

void InterpreterSelectQuery::executeWindow(QueryPlan & query_plan)
{
    // Try to sort windows in such an order that the window with the longest
    // sort description goes first, and all window that use its prefixes follow.
    std::vector<const WindowDescription *> windows_sorted;
    for (const auto & [_, window] : query_analyzer->windowDescriptions())
        windows_sorted.push_back(&window);

    ::sort(windows_sorted.begin(), windows_sorted.end(), windowDescriptionComparator);

    const Settings & settings = context->getSettingsRef();
    for (size_t i = 0; i < windows_sorted.size(); ++i)
    {
        const auto & window = *windows_sorted[i];

        // We don't need to sort again if the input from previous window already
        // has suitable sorting. Also don't create sort steps when there are no
        // columns to sort by, because the sort nodes are confused by this. It
        // happens in case of `over ()`.
        if (!window.full_sort_description.empty() && (i == 0 || !sortIsPrefix(window, *windows_sorted[i - 1])))
        {
            auto sorting_step = std::make_unique<SortingStep>(
                query_plan.getCurrentDataStream(),
                window.full_sort_description,
                settings.max_block_size,
                0 /* LIMIT */,
                SizeLimits(settings.max_rows_to_sort, settings.max_bytes_to_sort, settings.sort_overflow_mode),
                settings.max_bytes_before_remerge_sort,
                settings.remerge_sort_lowered_memory_bytes_ratio,
                settings.max_bytes_before_external_sort,
                context->getTemporaryVolume(),
                settings.min_free_disk_space_for_temporary_data);
            sorting_step->setStepDescription("Sorting for window '" + window.window_name + "'");
            query_plan.addStep(std::move(sorting_step));
        }

        auto window_step = std::make_unique<WindowStep>(query_plan.getCurrentDataStream(), window, window.window_functions);
        window_step->setStepDescription("Window step for window '" + window.window_name + "'");

        query_plan.addStep(std::move(window_step));
    }
}


void InterpreterSelectQuery::executeOrderOptimized(QueryPlan & query_plan, InputOrderInfoPtr input_sorting_info, UInt64 limit, SortDescription & output_order_descr)
{
    const Settings & settings = context->getSettingsRef();

    auto finish_sorting_step = std::make_unique<SortingStep>(
        query_plan.getCurrentDataStream(),
        input_sorting_info->order_key_prefix_descr,
        output_order_descr,
        settings.max_block_size,
        limit);

    query_plan.addStep(std::move(finish_sorting_step));
}

void InterpreterSelectQuery::executeOrder(QueryPlan & query_plan, InputOrderInfoPtr input_sorting_info)
{
    auto & query = getSelectQuery();
    SortDescription output_order_descr = getSortDescription(query, context);
    UInt64 limit = getLimitForSorting(query, context);

    if (input_sorting_info)
    {
        /* Case of sorting with optimization using sorting key.
         * We have several threads, each of them reads batch of parts in direct
         *  or reverse order of sorting key using one input stream per part
         *  and then merge them into one sorted stream.
         * At this stage we merge per-thread streams into one.
         */
        executeOrderOptimized(query_plan, input_sorting_info, limit, output_order_descr);
        return;
    }

    const Settings & settings = context->getSettingsRef();

    /// Merge the sorted blocks.
    auto sorting_step = std::make_unique<SortingStep>(
        query_plan.getCurrentDataStream(),
        output_order_descr,
        settings.max_block_size,
        limit,
        SizeLimits(settings.max_rows_to_sort, settings.max_bytes_to_sort, settings.sort_overflow_mode),
        settings.max_bytes_before_remerge_sort,
        settings.remerge_sort_lowered_memory_bytes_ratio,
        settings.max_bytes_before_external_sort,
        context->getTemporaryVolume(),
        settings.min_free_disk_space_for_temporary_data);

    sorting_step->setStepDescription("Sorting for ORDER BY");
    query_plan.addStep(std::move(sorting_step));
}


void InterpreterSelectQuery::executeMergeSorted(QueryPlan & query_plan, const std::string & description)
{
    auto & query = getSelectQuery();
    SortDescription order_descr = getSortDescription(query, context);
    UInt64 limit = getLimitForSorting(query, context);

    executeMergeSorted(query_plan, order_descr, limit, description);
}

void InterpreterSelectQuery::executeMergeSorted(QueryPlan & query_plan, const SortDescription & sort_description, UInt64 limit, const std::string & description)
{
    const Settings & settings = context->getSettingsRef();

    auto merging_sorted = std::make_unique<SortingStep>(query_plan.getCurrentDataStream(), sort_description, settings.max_block_size, limit);

    merging_sorted->setStepDescription("Merge sorted streams " + description);
    query_plan.addStep(std::move(merging_sorted));
}


void InterpreterSelectQuery::executeProjection(QueryPlan & query_plan, const ActionsDAGPtr & expression)
{
    auto projection_step = std::make_unique<ExpressionStep>(query_plan.getCurrentDataStream(), expression);
    projection_step->setStepDescription("Projection");
    query_plan.addStep(std::move(projection_step));
}


void InterpreterSelectQuery::executeDistinct(QueryPlan & query_plan, bool before_order, Names columns, bool pre_distinct)
{
    auto & query = getSelectQuery();
    if (query.distinct)
    {
        const Settings & settings = context->getSettingsRef();

        auto [limit_length, limit_offset] = getLimitLengthAndOffset(query, context);
        UInt64 limit_for_distinct = 0;

        /// If after this stage of DISTINCT ORDER BY is not executed,
        /// then you can get no more than limit_length + limit_offset of different rows.
        if ((!query.orderBy() || !before_order) && limit_length <= std::numeric_limits<UInt64>::max() - limit_offset)
            limit_for_distinct = limit_length + limit_offset;

        SizeLimits limits(settings.max_rows_in_distinct, settings.max_bytes_in_distinct, settings.distinct_overflow_mode);

        auto distinct_step = std::make_unique<DistinctStep>(
            query_plan.getCurrentDataStream(),
            limits,
            limit_for_distinct,
            columns,
            pre_distinct,
            settings.optimize_distinct_in_order);

        if (pre_distinct)
            distinct_step->setStepDescription("Preliminary DISTINCT");

        query_plan.addStep(std::move(distinct_step));
    }
}


/// Preliminary LIMIT - is used in every source, if there are several sources, before they are combined.
void InterpreterSelectQuery::executePreLimit(QueryPlan & query_plan, bool do_not_skip_offset)
{
    auto & query = getSelectQuery();
    /// If there is LIMIT
    if (query.limitLength())
    {
        auto [limit_length, limit_offset] = getLimitLengthAndOffset(query, context);

        if (do_not_skip_offset)
        {
            if (limit_length > std::numeric_limits<UInt64>::max() - limit_offset)
                return;

            limit_length += limit_offset;
            limit_offset = 0;
        }

        const Settings & settings = context->getSettingsRef();

        auto limit = std::make_unique<LimitStep>(query_plan.getCurrentDataStream(), limit_length, limit_offset, settings.exact_rows_before_limit);
        if (do_not_skip_offset)
            limit->setStepDescription("preliminary LIMIT (with OFFSET)");
        else
            limit->setStepDescription("preliminary LIMIT (without OFFSET)");

        query_plan.addStep(std::move(limit));
    }
}


void InterpreterSelectQuery::executeLimitBy(QueryPlan & query_plan)
{
    auto & query = getSelectQuery();
    if (!query.limitByLength() || !query.limitBy())
        return;

    Names columns;
    for (const auto & elem : query.limitBy()->children)
        columns.emplace_back(elem->getColumnName());

    UInt64 length = getLimitUIntValue(query.limitByLength(), context, "LIMIT");
    UInt64 offset = (query.limitByOffset() ? getLimitUIntValue(query.limitByOffset(), context, "OFFSET") : 0);

    auto limit_by = std::make_unique<LimitByStep>(query_plan.getCurrentDataStream(), length, offset, columns);
    query_plan.addStep(std::move(limit_by));
}

void InterpreterSelectQuery::executeWithFill(QueryPlan & query_plan)
{
    auto & query = getSelectQuery();
    if (query.orderBy())
    {
        SortDescription order_descr = getSortDescription(query, context);
        SortDescription fill_descr;
        for (auto & desc : order_descr)
        {
            if (desc.with_fill)
                fill_descr.push_back(desc);
        }

        if (fill_descr.empty())
            return;

        InterpolateDescriptionPtr interpolate_descr =
            getInterpolateDescription(query, source_header, result_header, syntax_analyzer_result->aliases, context);
        auto filling_step = std::make_unique<FillingStep>(query_plan.getCurrentDataStream(), std::move(fill_descr), interpolate_descr);
        query_plan.addStep(std::move(filling_step));
    }
}


void InterpreterSelectQuery::executeLimit(QueryPlan & query_plan)
{
    auto & query = getSelectQuery();
    /// If there is LIMIT
    if (query.limitLength())
    {
        /** Rare case:
          *  if there is no WITH TOTALS and there is a subquery in FROM, and there is WITH TOTALS on one of the levels,
          *  then when using LIMIT, you should read the data to the end, rather than cancel the query earlier,
          *  because if you cancel the query, we will not get `totals` data from the remote server.
          *
          * Another case:
          *  if there is WITH TOTALS and there is no ORDER BY, then read the data to the end,
          *  otherwise TOTALS is counted according to incomplete data.
          */
        const Settings & settings = context->getSettingsRef();
        bool always_read_till_end = settings.exact_rows_before_limit;

        if (query.group_by_with_totals && !query.orderBy())
            always_read_till_end = true;

        if (!query.group_by_with_totals && hasWithTotalsInAnySubqueryInFromClause(query))
            always_read_till_end = true;

        UInt64 limit_length;
        UInt64 limit_offset;
        std::tie(limit_length, limit_offset) = getLimitLengthAndOffset(query, context);

        SortDescription order_descr;
        if (query.limit_with_ties)
        {
            if (!query.orderBy())
                throw Exception("LIMIT WITH TIES without ORDER BY", ErrorCodes::LOGICAL_ERROR);
            order_descr = getSortDescription(query, context);
        }

        auto limit = std::make_unique<LimitStep>(
                query_plan.getCurrentDataStream(),
                limit_length, limit_offset, always_read_till_end, query.limit_with_ties, order_descr);

        if (query.limit_with_ties)
            limit->setStepDescription("LIMIT WITH TIES");

        query_plan.addStep(std::move(limit));
    }
}


void InterpreterSelectQuery::executeOffset(QueryPlan & query_plan)
{
    auto & query = getSelectQuery();
    /// If there is not a LIMIT but an offset
    if (!query.limitLength() && query.limitOffset())
    {
        UInt64 limit_length;
        UInt64 limit_offset;
        std::tie(limit_length, limit_offset) = getLimitLengthAndOffset(query, context);

        auto offsets_step = std::make_unique<OffsetStep>(query_plan.getCurrentDataStream(), limit_offset);
        query_plan.addStep(std::move(offsets_step));
    }
}

void InterpreterSelectQuery::executeExtremes(QueryPlan & query_plan)
{
    if (!context->getSettingsRef().extremes)
        return;

    auto extremes_step = std::make_unique<ExtremesStep>(query_plan.getCurrentDataStream());
    query_plan.addStep(std::move(extremes_step));
}

void InterpreterSelectQuery::executeSubqueriesInSetsAndJoins(QueryPlan & query_plan)
{
    addCreatingSetsStep(query_plan, prepared_sets, context);
}


void InterpreterSelectQuery::ignoreWithTotals()
{
    getSelectQuery().group_by_with_totals = false;
}


void InterpreterSelectQuery::initSettings()
{
    auto & query = getSelectQuery();
    if (query.settings())
        InterpreterSetQuery(query.settings(), context).executeForCurrentContext();

    auto & client_info = context->getClientInfo();
    auto min_major = DBMS_MIN_MAJOR_VERSION_WITH_CURRENT_AGGREGATION_VARIANT_SELECTION_METHOD;
    auto min_minor = DBMS_MIN_MINOR_VERSION_WITH_CURRENT_AGGREGATION_VARIANT_SELECTION_METHOD;

    if (client_info.query_kind == ClientInfo::QueryKind::SECONDARY_QUERY &&
        std::forward_as_tuple(client_info.connection_client_version_major, client_info.connection_client_version_minor) < std::forward_as_tuple(min_major, min_minor))
    {
        /// Disable two-level aggregation due to version incompatibility.
        context->setSetting("group_by_two_level_threshold", Field(0));
        context->setSetting("group_by_two_level_threshold_bytes", Field(0));

    }
}

}<|MERGE_RESOLUTION|>--- conflicted
+++ resolved
@@ -756,17 +756,9 @@
 
     if (storage && !options.only_analyze)
     {
-<<<<<<< HEAD
-        auto & query = getSelectQuery();
-        query_analyzer->makeSetsForIndex(query.where());
-        query_analyzer->makeSetsForIndex(query.prewhere());
-        query_info.prepared_sets = query_analyzer->getPreparedSets();
-=======
         query_analyzer->makeSetsForIndex(select_query.where());
         query_analyzer->makeSetsForIndex(select_query.prewhere());
-        query_info.sets = std::move(query_analyzer->getPreparedSets());
-        query_info.subquery_for_sets = std::move(query_analyzer->getSubqueriesForSets());
->>>>>>> 235649cb
+        query_info.prepared_sets = query_analyzer->getPreparedSets();
 
         from_stage = storage->getQueryProcessingStage(context, options.to_stage, storage_snapshot, query_info);
     }
