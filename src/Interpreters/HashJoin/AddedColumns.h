--- conflicted
+++ resolved
@@ -256,15 +256,10 @@
     void addColumn(const ColumnWithTypeAndName & src_column)
     {
         columns.push_back(src_column.column->cloneEmpty());
-<<<<<<< HEAD
-        columns.back()->reserve(rows_to_add);
-        lazy_output.type_name.emplace_back(src_column.name, src_column.type);
-=======
         /// If lazy, we will reserve right after actual insertion into columns, because at that moment we will know the exact number of rows to add.
         if constexpr (!lazy)
             columns.back()->reserve(rows_to_add);
-        type_name.emplace_back(src_column.type, src_column.name, qualified_name);
->>>>>>> 6e0db511
+        lazy_output.type_name.emplace_back(src_column.name, src_column.type);
     }
 };
 
