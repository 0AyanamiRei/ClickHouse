#include <any>
#include <limits>
#include <memory>
#include <vector>

#include <Columns/ColumnConst.h>
#include <Columns/ColumnFixedString.h>
#include <Columns/ColumnNullable.h>
#include <Columns/ColumnSparse.h>
#include <Columns/ColumnString.h>
#include <Common/CurrentThread.h>
#include <Common/StackTrace.h>
#include <Common/logger_useful.h>


#include <DataTypes/DataTypeLowCardinality.h>
#include <DataTypes/DataTypeNullable.h>
#include <DataTypes/DataTypesNumber.h>

#include <Interpreters/ExpressionActions.h>
#include <Interpreters/HashJoin/HashJoin.h>
#include <Interpreters/JoinUtils.h>
#include <DataTypes/NullableUtils.h>
#include <Interpreters/RowRefs.h>
#include <Interpreters/TableJoin.h>
#include <Interpreters/joinDispatch.h>

#include <Interpreters/TemporaryDataOnDisk.h>
#include <Common/Exception.h>
#include <Common/assert_cast.h>
#include <Common/formatReadable.h>
#include <Common/typeid_cast.h>
#include <Interpreters/IJoin.h>

#include <Interpreters/HashJoin/HashJoinMethods.h>
#include <Interpreters/HashJoin/JoinUsedFlags.h>

namespace DB
{

namespace ErrorCodes
{
extern const int NOT_IMPLEMENTED;
extern const int NO_SUCH_COLUMN_IN_TABLE;
extern const int INCOMPATIBLE_TYPE_OF_JOIN;
extern const int UNSUPPORTED_JOIN_KEYS;
extern const int LOGICAL_ERROR;
extern const int SYNTAX_ERROR;
extern const int SET_SIZE_LIMIT_EXCEEDED;
extern const int TYPE_MISMATCH;
extern const int NUMBER_OF_ARGUMENTS_DOESNT_MATCH;
extern const int INVALID_JOIN_ON_EXPRESSION;
}

namespace
{

Int64 getCurrentQueryMemoryUsage()
{
    /// Use query-level memory tracker
    if (auto * memory_tracker_child = CurrentThread::getMemoryTracker())
        if (auto * memory_tracker = memory_tracker_child->getParent())
            return memory_tracker->get();
    return 0;
}

Block filterColumnsPresentInSampleBlock(const Block & block, const Block & sample_block)
{
    Block filtered_block;
    for (const auto & sample_column : sample_block.getColumnsWithTypeAndName())
        filtered_block.insert(block.getByName(sample_column.name));
    return filtered_block;
}

Block materializeColumnsFromRightBlock(Block block, const Block & sample_block, const Names &)
{
    std::unordered_map<std::string_view, std::vector<ColumnWithTypeAndName *>> block_index;
    for (auto & column : block)
        block_index[column.name].push_back(&column);

    for (const auto & sample_column : sample_block.getColumnsWithTypeAndName())
    {
        for (auto * column_ptr : block_index[sample_column.name])
        {
            auto & column = *column_ptr;

            /// There's no optimization for right side const columns. Remove constness if any.
            column.column = recursiveRemoveSparse(column.column->convertToFullColumnIfConst());

            if (column.column->lowCardinality() && !sample_column.column->lowCardinality())
            {
                column.column = column.column->convertToFullColumnIfLowCardinality();
                column.type = removeLowCardinality(column.type);
            }

            if (sample_column.column->isNullable())
                JoinCommon::convertColumnToNullable(column);
        }
    }

    return block;
}
}

static void correctNullabilityInplace(ColumnWithTypeAndName & column, bool nullable)
{
    if (nullable)
    {
        JoinCommon::convertColumnToNullable(column);
    }
    else
    {
        /// We have to replace values masked by NULLs with defaults.
        if (column.column)
            if (const auto * nullable_column = checkAndGetColumn<ColumnNullable>(&*column.column))
                column.column = JoinCommon::filterWithBlanks(column.column, nullable_column->getNullMapColumn().getData(), true);

        JoinCommon::removeColumnNullability(column);
    }
}

static HashJoin::Type chooseMethod(JoinKind kind, const ColumnRawPtrs & key_columns, Sizes & key_sizes, bool use_two_level_maps);

HashJoin::HashJoin(
    std::shared_ptr<TableJoin> table_join_,
    SharedHeader right_sample_block_,
    bool any_take_last_row_,
    size_t reserve_num_,
    const String & instance_id_,
    bool use_two_level_maps)
    : table_join(table_join_)
    , kind(table_join->kind())
    , strictness(table_join->strictness())
    , any_take_last_row(any_take_last_row_)
    , reserve_num(reserve_num_)
    , instance_id(instance_id_)
    , asof_inequality(table_join->getAsofInequality())
    , data(std::make_shared<RightTableData>())
    , tmp_data(table_join_->getTempDataOnDisk())
    , right_sample_block(*right_sample_block_)
    , max_joined_block_rows(table_join->maxJoinedBlockRows())
    , instance_log_id(!instance_id_.empty() ? "(" + instance_id_ + ") " : "")
    , log(getLogger("HashJoin"))
{
    for (auto & column : right_sample_block)
    {
        if (!column.column)
            column.column = column.type->createColumn();
    }

    LOG_TEST(
        log,
        "{}Keys: {}, datatype: {}, kind: {}, strictness: {}, right header: {}",
        instance_log_id,
        TableJoin::formatClauses(table_join->getClauses(), true),
        data->type,
        kind,
        strictness,
        right_sample_block.dumpStructure());

    validateAdditionalFilterExpression(table_join->getMixedJoinExpression());

    used_flags = std::make_unique<JoinStuff::JoinUsedFlags>();

    if (isCrossOrComma(kind))
    {
        data->type = Type::CROSS;
        sample_block_with_columns_to_add = materializeBlock(right_sample_block);
    }
    else if (table_join->getClauses().empty())
    {
        data->type = Type::EMPTY;
        /// We might need to insert default values into the right columns, materialize them
        sample_block_with_columns_to_add = materializeBlock(right_sample_block);
    }
    else if (table_join->oneDisjunct())
    {
        const auto & key_names_right = table_join->getOnlyClause().key_names_right;
        JoinCommon::splitAdditionalColumns(key_names_right, right_sample_block, right_table_keys, sample_block_with_columns_to_add);
        required_right_keys = table_join->getRequiredRightKeys(right_table_keys, required_right_keys_sources);
    }
    else
    {
        /// required right keys concept does not work well if multiple disjuncts, we need all keys
        sample_block_with_columns_to_add = right_table_keys = materializeBlock(right_sample_block);
    }

    materializeBlockInplace(right_table_keys);
    initRightBlockStructure(data->sample_block);
    data->sample_block = prepareRightBlock(data->sample_block);

    JoinCommon::createMissedColumns(sample_block_with_columns_to_add);

    size_t disjuncts_num = table_join->getClauses().size();
    data->maps.resize(disjuncts_num);
    key_sizes.reserve(disjuncts_num);

    for (const auto & clause : table_join->getClauses())
    {
        const auto & key_names_right = clause.key_names_right;
        ColumnRawPtrs key_columns = JoinCommon::extractKeysForJoin(right_table_keys, key_names_right);

        if (strictness == JoinStrictness::Asof)
        {
            assert(disjuncts_num == 1);

            /// @note ASOF JOIN is not INNER. It's better avoid use of 'INNER ASOF' combination in messages.
            /// In fact INNER means 'LEFT SEMI ASOF' while LEFT means 'LEFT OUTER ASOF'.
            if (!isLeft(kind) && !isInner(kind))
                throw Exception(ErrorCodes::NOT_IMPLEMENTED, "Wrong ASOF JOIN type. Only ASOF and LEFT ASOF joins are supported");

            if (key_columns.size() <= 1)
                throw Exception(ErrorCodes::SYNTAX_ERROR, "ASOF join needs at least one equi-join column");

            size_t asof_size;
            asof_type = SortedLookupVectorBase::getTypeSize(*key_columns.back(), asof_size);
            key_columns.pop_back();

            /// this is going to set up the appropriate hash table for the direct lookup part of the join
            /// However, this does not depend on the size of the asof join key (as that goes into the BST)
            /// Therefore, add it back in such that it can be extracted appropriately from the full stored
            /// key_columns and key_sizes
            auto & asof_key_sizes = key_sizes.emplace_back();
            data->type = chooseMethod(kind, key_columns, asof_key_sizes, use_two_level_maps);
            asof_key_sizes.push_back(asof_size);
        }
        else
        {
            /// Choose data structure to use for JOIN.
            auto current_join_method = chooseMethod(kind, key_columns, key_sizes.emplace_back(), use_two_level_maps);
            if (data->type == Type::EMPTY)
                data->type = current_join_method;
            else if (data->type != current_join_method)
                data->type = Type::hashed;
        }
    }

    for (auto & maps : data->maps)
        dataMapInit(maps);

    if (table_join->getMixedJoinExpression())
    {
        const auto & required_cols = table_join->getMixedJoinExpression()->getRequiredColumnsWithTypes();
        size_t pos = 0;
        for (const auto & input : required_cols)
        {
            if (data->sample_block.has(input.name))
                additional_filter_required_rhs_pos.emplace_back(
                    pos,
                    data->sample_block.getPositionByName(input.name));
            ++pos;
        }
    }
}

size_t HashJoin::ScatteredColumns::allocatedBytes() const
{
    if (columns.empty())
        return 0;

    size_t rows = columns.front()->size();
    if (rows == 0)
        return 0;

    size_t res = 0;
    for (const auto & column : columns)
        res += column->allocatedBytes();
    return res * selector.size() / rows;
}

size_t HashJoin::NullMapHolder::allocatedBytes() const
{
    size_t rows = column->size();
    if (rows == 0)
        return 0;
    return column->allocatedBytes() * columns->selector.size() / rows;
}

static HashJoin::Type chooseMethod(JoinKind kind, const ColumnRawPtrs & key_columns, Sizes & key_sizes)
{
    using Type = HashJoin::Type;

    size_t keys_size = key_columns.size();

    if (keys_size == 0)
    {
        if (isCrossOrComma(kind))
            return Type::CROSS;
        return Type::EMPTY;
    }

    bool all_fixed = true;
    size_t keys_bytes = 0;
    key_sizes.resize(keys_size);
    for (size_t j = 0; j < keys_size; ++j)
    {
        if (!key_columns[j]->isFixedAndContiguous())
        {
            all_fixed = false;
            break;
        }
        key_sizes[j] = key_columns[j]->sizeOfValueIfFixed();
        keys_bytes += key_sizes[j];
    }

    /// If there is one numeric key that fits in 64 bits
    if (keys_size == 1 && key_columns[0]->isNumeric())
    {
        size_t size_of_field = key_columns[0]->sizeOfValueIfFixed();
        if (size_of_field == 1)
            return Type::key8;
        if (size_of_field == 2)
            return Type::key16;
        if (size_of_field == 4)
            return Type::key32;
        if (size_of_field == 8)
            return Type::key64;
        if (size_of_field == 16)
            return Type::keys128;
        if (size_of_field == 32)
            return Type::keys256;
        throw Exception(ErrorCodes::LOGICAL_ERROR, "Numeric column has sizeOfField not in 1, 2, 4, 8, 16, 32.");
    }

    /// If the keys fit in N bits, we will use a hash table for N-bit-packed keys
    if (all_fixed && keys_bytes <= 16)
        return Type::keys128;
    if (all_fixed && keys_bytes <= 32)
        return Type::keys256;

    /// If there is single string key, use hash table of it's values.
    if (keys_size == 1)
    {
        auto is_string_column = [](const IColumn * column_ptr) -> bool
        {
            if (const auto * lc_column_ptr = typeid_cast<const ColumnLowCardinality *>(column_ptr))
                return typeid_cast<const ColumnString *>(lc_column_ptr->getDictionary().getNestedColumn().get());
            return typeid_cast<const ColumnString *>(column_ptr);
        };

        const auto * key_column = key_columns[0];
        if (is_string_column(key_column)
            || (isColumnConst(*key_column) && is_string_column(assert_cast<const ColumnConst *>(key_column)->getDataColumnPtr().get())))
            return Type::key_string;
    }

    if (keys_size == 1 && typeid_cast<const ColumnFixedString *>(key_columns[0]))
        return Type::key_fixed_string;

    /// Otherwise, will use set of cryptographic hashes of unambiguously serialized values.
    return Type::hashed;
}

static HashJoin::Type chooseMethod(JoinKind kind, const ColumnRawPtrs & key_columns, Sizes & key_sizes, bool use_two_level_maps)
{
    using Type = HashJoin::Type;

    if (!use_two_level_maps)
        return chooseMethod(kind, key_columns, key_sizes);

    // if `use_two_level_maps == true` returns two-level version of the map
    switch (auto type = chooseMethod(kind, key_columns, key_sizes))
    {
        case Type::key32:
            return Type::two_level_key32;
        case Type::key64:
            return Type::two_level_key64;
        case Type::keys128:
            return Type::two_level_keys128;
        case Type::keys256:
            return Type::two_level_keys256;
        case Type::key_string:
            return Type::two_level_key_string;
        case Type::key_fixed_string:
            return Type::two_level_key_fixed_string;
        case Type::hashed:
            return Type::two_level_hashed;
        default:
            return type;
    }
}

template <typename KeyGetter, bool is_asof_join>
static KeyGetter createKeyGetter(const ColumnRawPtrs & key_columns, const Sizes & key_sizes)
{
    if constexpr (is_asof_join)
    {
        auto key_column_copy = key_columns;
        auto key_size_copy = key_sizes;
        key_column_copy.pop_back();
        key_size_copy.pop_back();
        return KeyGetter(key_column_copy, key_size_copy, nullptr);
    }
    else
        return KeyGetter(key_columns, key_sizes, nullptr);
}

void HashJoin::dataMapInit(MapsVariant & map)
{
    if (kind == JoinKind::Cross)
        return;
    auto prefer_use_maps_all = table_join->getMixedJoinExpression() != nullptr;
    joinDispatchInit(kind, strictness, map, prefer_use_maps_all);
    joinDispatch(kind, strictness, map, prefer_use_maps_all, [&](auto, auto, auto & map_) { map_.create(data->type, reserve_num); });

    if (!data)
        throw Exception(ErrorCodes::LOGICAL_ERROR, "HashJoin::dataMapInit called with empty data");
}

bool HashJoin::empty() const
{
    return data->type == Type::EMPTY;
}

bool HashJoin::alwaysReturnsEmptySet() const
{
    return isInnerOrRight(getKind()) && data->empty;
}

size_t HashJoin::getTotalRowCount() const
{
    if (!data)
        return 0;

    size_t res = 0;

    if (data->type == Type::CROSS)
    {
        for (const auto & columns : data->columns)
            res += columns.columns.at(0)->size();
    }
    else
    {
        auto prefer_use_maps_all = table_join->getMixedJoinExpression() != nullptr;
        for (const auto & map : data->maps)
        {
            joinDispatch(
                kind, strictness, map, prefer_use_maps_all, [&](auto, auto, auto & map_) { res += map_.getTotalRowCount(data->type); });
        }
    }
    return res;
}

void HashJoin::doDebugAsserts() const
{
#ifdef DEBUG_OR_SANITIZER_BUILD
    size_t debug_allocated_size = 0;
    for (const auto & columns : data->columns)
        debug_allocated_size += columns.allocatedBytes();

    if (data->allocated_size != debug_allocated_size)
        throw Exception(
            ErrorCodes::LOGICAL_ERROR,
            "data->allocated_size != debug_allocated_size ({} != {})",
            data->allocated_size,
            debug_allocated_size);

    size_t debug_nullmaps_allocated_size = 0;
    for (const auto & nullmap : data->nullmaps)
        debug_nullmaps_allocated_size += nullmap.allocatedBytes();

    if (data->nullmaps_allocated_size != debug_nullmaps_allocated_size)
        throw Exception(
            ErrorCodes::LOGICAL_ERROR,
            "data->nullmaps_allocated_size != debug_nullmaps_allocated_size ({} != {})",
            data->nullmaps_allocated_size,
            debug_nullmaps_allocated_size);
#endif
}

size_t HashJoin::getTotalByteCount() const
{
    if (!data)
        return 0;

    doDebugAsserts();

    size_t res = 0;

    res += data->allocated_size;
    res += data->nullmaps_allocated_size;
    res += data->pool.allocatedBytes();

    if (data->type != Type::CROSS)
    {
        auto prefer_use_maps_all = table_join->getMixedJoinExpression() != nullptr;
        for (const auto & map : data->maps)
        {
            joinDispatch(
                kind,
                strictness,
                map,
                prefer_use_maps_all,
                [&](auto, auto, auto & map_) { res += map_.getTotalByteCountImpl(data->type); });
        }
    }
    return res;
}

bool HashJoin::isUsedByAnotherAlgorithm(const TableJoin & table_join)
{
    return table_join.isEnabledAlgorithm(JoinAlgorithm::AUTO) || table_join.isEnabledAlgorithm(JoinAlgorithm::GRACE_HASH);
}
bool HashJoin::canRemoveColumnsFromLeftBlock(const TableJoin & table_join)
{
    return table_join.enableAnalyzer() && !table_join.hasUsing() && !isUsedByAnotherAlgorithm(table_join) && table_join.strictness() != JoinStrictness::RightAny;
}

bool HashJoin::isUsedByAnotherAlgorithm() const
{
    return isUsedByAnotherAlgorithm(*table_join);
}

bool HashJoin::canRemoveColumnsFromLeftBlock() const
{
    return canRemoveColumnsFromLeftBlock(*table_join);
}

void HashJoin::initRightBlockStructure(Block & saved_block_sample)
{
    if (isCrossOrComma(kind))
    {
        /// cross join doesn't have keys, just add all columns
        saved_block_sample = sample_block_with_columns_to_add.cloneEmpty();
        return;
    }

    bool multiple_disjuncts = !table_join->oneDisjunct();
    /// We could remove key columns for LEFT | INNER HashJoin but we should keep them for JoinSwitcher (if any).
    bool save_key_columns = isUsedByAnotherAlgorithm() ||
                            isRightOrFull(kind) ||
                            multiple_disjuncts ||
                            table_join->getMixedJoinExpression();

    if (save_key_columns)
    {
        saved_block_sample = right_table_keys.cloneEmpty();
    }
    else if (strictness == JoinStrictness::Asof)
    {
        /// Save ASOF key
        saved_block_sample.insert(right_table_keys.safeGetByPosition(right_table_keys.columns() - 1));
    }

    /// Save non key columns
    for (auto & column : sample_block_with_columns_to_add)
    {
        if (auto * col = saved_block_sample.findByName(column.name))
            *col = column;
        else
            saved_block_sample.insert(column);
    }
}

void HashJoin::materializeColumnsFromLeftBlock(Block & block) const
{
    /** If you use FULL or RIGHT JOIN, then the columns from the "left" table must be materialized.
      * Because if they are constants, then in the "not joined" rows, they may have different values
      *  - default values, which can differ from the values of these constants.
      */
    if (kind == JoinKind::Right || kind == JoinKind::Full)
    {
        materializeBlockInplace(block);
    }
}

Block HashJoin::materializeColumnsFromRightBlock(Block block) const
{
    return DB::materializeColumnsFromRightBlock(std::move(block), savedBlockSample(), table_join->getAllNames(JoinTableSide::Right));
}

Block HashJoin::prepareRightBlock(const Block & block, const Block & saved_block_sample_)
{
    Block prepared_block = DB::materializeColumnsFromRightBlock(block, saved_block_sample_, {});
    return filterColumnsPresentInSampleBlock(prepared_block, saved_block_sample_);
}

Block HashJoin::prepareRightBlock(const Block & block) const
{
    return prepareRightBlock(block, savedBlockSample());
}

bool HashJoin::addBlockToJoin(const Block & source_block, bool check_limits)
{
    auto materialized = materializeColumnsFromRightBlock(source_block);
    return addBlockToJoin(materialized, ScatteredBlock::Selector(materialized.rows()), check_limits);
}

bool HashJoin::addBlockToJoin(const Block & block, ScatteredBlock::Selector selector, bool check_limits)
{
    if (!data)
        throw Exception(ErrorCodes::LOGICAL_ERROR, "Join data was released");

    /// RowRef::SizeT is uint32_t (not size_t) for hash table Cell memory efficiency.
    /// It's possible to split bigger blocks and insert them by parts here. But it would be a dead code.
    if (unlikely(selector.size() > std::numeric_limits<RowRef::SizeT>::max()))
        throw Exception(ErrorCodes::NOT_IMPLEMENTED, "Too many rows in right table block for HashJoin: {}", selector.size());

    /** We do not allocate memory for stored blocks inside HashJoin, only for hash table.
      * In case when we have all the blocks allocated before the first `addBlockToJoin` call, will already be quite high.
      * In that case memory consumed by stored blocks will be underestimated.
      */
    if (!memory_usage_before_adding_blocks)
        memory_usage_before_adding_blocks = getCurrentQueryMemoryUsage();

    if (strictness == JoinStrictness::Asof)
    {
        chassert(kind == JoinKind::Left || kind == JoinKind::Inner);

        /// Filter out rows with NULLs in ASOF key, nulls are not joined with anything since they are not comparable
        /// We support only INNER/LEFT ASOF join, so rows with NULLs never return from the right joined table.
        /// So filter them out here not to handle in implementation.
        const auto & asof_key_name = table_join->getOnlyClause().key_names_right.back();
        const auto & asof_column = block.getByName(asof_key_name);

        if (asof_column.type->isNullable())
        {
            /// filter rows with nulls in asof key
            if (const auto * asof_const_column = typeid_cast<const ColumnConst *>(asof_column.column.get()))
            {
                if (asof_const_column->isNullAt(0))
                    return false;
            }
            else
            {
                const auto & asof_column_nullable = assert_cast<const ColumnNullable &>(*asof_column.column).getNullMapData();

                auto new_selector = ScatteredBlock::Indexes::create();
                auto & new_selector_data = new_selector->getData();

                for (size_t i = 0; i < asof_column_nullable.size(); ++i)
                    if (!asof_column_nullable[i])
                        new_selector_data.push_back(i);

                selector = ScatteredBlock::Selector(std::move(new_selector));
            }
        }
    }

    const size_t rows = selector.size();
    data->rows_to_join += rows;
    const auto & right_key_names = table_join->getAllNames(JoinTableSide::Right);
    ColumnPtrMap all_key_columns(right_key_names.size());
    for (const auto & column_name : right_key_names)
    {
        const auto & column = block.getByName(column_name).column;
        all_key_columns[column_name] = recursiveRemoveSparse(column->convertToFullColumnIfConst())->convertToFullColumnIfLowCardinality();
    }

    Block block_to_save = filterColumnsPresentInSampleBlock(block, savedBlockSample());
    if (shrink_blocks)
        block_to_save = block_to_save.shrinkToFit();

    size_t max_bytes_in_join = table_join->sizeLimits().max_bytes;
    size_t max_rows_in_join = table_join->sizeLimits().max_rows;

    if (kind == JoinKind::Cross && tmp_data
        && (tmp_stream || (max_bytes_in_join && getTotalByteCount() + block_to_save.allocatedBytes() >= max_bytes_in_join)
            || (max_rows_in_join && getTotalRowCount() + block_to_save.rows() >= max_rows_in_join)))
    {
        if (!tmp_stream)
            tmp_stream.emplace(std::make_shared<const Block>(right_sample_block), tmp_data.get());

        chassert(rows == block.rows()); /// We don't run parallel_hash for cross join
        tmp_stream.value()->write(block_to_save);
        return true;
    }

    bool prefer_use_maps_all = table_join->getMixedJoinExpression() != nullptr;

    size_t total_rows = 0;
    size_t total_bytes = 0;
    {
        if (storage_join_lock)
            throw DB::Exception(ErrorCodes::LOGICAL_ERROR, "addBlockToJoin called when HashJoin locked to prevent updates");

        assertBlocksHaveEqualStructure(data->sample_block, block_to_save, "joined block");

        size_t min_bytes_to_compress = table_join->crossJoinMinBytesToCompress();
        size_t min_rows_to_compress = table_join->crossJoinMinRowsToCompress();

        if (kind == JoinKind::Cross
            && ((min_bytes_to_compress && getTotalByteCount() >= min_bytes_to_compress)
                || (min_rows_to_compress && getTotalRowCount() >= min_rows_to_compress)))
        {
            chassert(rows == block.rows()); /// We don't run parallel_hash for cross join
            block_to_save = block_to_save.compress();
            have_compressed = true;
        }

        doDebugAsserts();
        data->columns.emplace_back(block_to_save.getColumns(), std::move(selector));
        const auto * stored_columns = &data->columns.back();
        size_t data_allocated_bytes = stored_columns->allocatedBytes();
        data->allocated_size += data_allocated_bytes;
        doDebugAsserts();

        if (rows)
            data->empty = false;

        bool flag_per_row = needUsedFlagsForPerRightTableRow(table_join);
        const auto & onexprs = table_join->getClauses();
        for (size_t onexpr_idx = 0; onexpr_idx < onexprs.size(); ++onexpr_idx)
        {
            ColumnRawPtrs key_columns;
            for (const auto & name : onexprs[onexpr_idx].key_names_right)
                key_columns.push_back(all_key_columns[name].get());

            /// We will insert to the map only keys, where all components are not NULL.
            ConstNullMapPtr null_map{};
            ColumnPtr null_map_holder = extractNestedColumnsAndNullMap(key_columns, null_map);

            /// If RIGHT or FULL save blocks with nulls for NotJoinedBlocks
            UInt8 save_nullmap = 0;
            if (isRightOrFull(kind) && null_map)
            {
                /// Save rows with NULL keys
                for (size_t i = 0; !save_nullmap && i < null_map->size(); ++i)
                    save_nullmap |= (*null_map)[i];
            }

            auto join_mask_col = JoinCommon::getColumnAsMask(block, onexprs[onexpr_idx].condColumnNames().second);
            /// Save blocks that do not hold conditions in ON section
            ColumnUInt8::MutablePtr not_joined_map = nullptr;
            if (!flag_per_row && isRightOrFull(kind) && join_mask_col.hasData())
            {
                /// Save rows that do not hold conditions
                not_joined_map = ColumnUInt8::create(rows, 0);
                for (size_t i = 0, sz = join_mask_col.getSize(); i < sz; ++i)
                {
                    /// Condition hold, do not save row
                    if (!join_mask_col.isRowFiltered(i))
                        continue;

                    /// NULL key will be saved anyway because, do not save twice
                    if (save_nullmap && (*null_map)[i])
                        continue;

                    not_joined_map->getData()[i] = 1;
                }
            }

            bool is_inserted = false;
            if (kind != JoinKind::Cross)
            {
                joinDispatch(
                    kind,
                    strictness,
                    data->maps[onexpr_idx],
                    prefer_use_maps_all,
                    [&](auto kind_, auto strictness_, auto & map)
                    {
                        HashJoinMethods<kind_, strictness_, std::decay_t<decltype(map)>>::insertFromBlockImpl(
                            *this,
                            data->type,
                            map,
                            key_columns,
                            key_sizes[onexpr_idx],
                            &stored_columns->columns,
                            stored_columns->selector,
                            null_map,
                            join_mask_col,
                            data->pool,
                            is_inserted);

                        if (flag_per_row)
                            used_flags->reinit<kind_, strictness_, std::is_same_v<std::decay_t<decltype(map)>, MapsAll>>(&stored_columns->columns);
                    });
            }

            if (!flag_per_row && save_nullmap && is_inserted)
            {
                data->nullmaps.emplace_back(stored_columns, null_map_holder);
                data->nullmaps_allocated_size += data->nullmaps.back().allocatedBytes();
            }

            if (!flag_per_row && not_joined_map && is_inserted)
            {
                data->nullmaps.emplace_back(stored_columns, std::move(not_joined_map));
                data->nullmaps_allocated_size += data->nullmaps.back().allocatedBytes();
            }

            if (!flag_per_row && !is_inserted)
            {
                doDebugAsserts();
                LOG_TRACE(log, "Skipping inserting block with {} rows", rows);
                data->allocated_size -= data_allocated_bytes;
                data->columns.pop_back();
                doDebugAsserts();
            }

            if (!check_limits)
                return true;

            /// TODO: Do not calculate them every time
            total_rows = getTotalRowCount();
            total_bytes = getTotalByteCount();
        }
    }
    data->keys_to_join = total_rows;
    shrinkStoredBlocksToFit(total_bytes);
    return table_join->sizeLimits().check(total_rows, total_bytes, "JOIN", ErrorCodes::SET_SIZE_LIMIT_EXCEEDED);
}

void HashJoin::shrinkStoredBlocksToFit(size_t & total_bytes_in_join, bool force_optimize)
{
    Int64 current_memory_usage = getCurrentQueryMemoryUsage();
    Int64 query_memory_usage_delta = current_memory_usage - memory_usage_before_adding_blocks;
    Int64 max_total_bytes_for_query = memory_usage_before_adding_blocks ? table_join->getMaxMemoryUsage() : 0;

    auto max_total_bytes_in_join = table_join->sizeLimits().max_bytes;

    if (!force_optimize)
    {
        if (shrink_blocks)
            return; /// Already shrunk

        /** If accounted data size is more than half of `max_bytes_in_join`
        * or query memory consumption growth from the beginning of adding blocks (estimation of memory consumed by join using memory tracker)
        * is bigger than half of all memory available for query,
        * then shrink stored blocks to fit.
        */
        shrink_blocks = (max_total_bytes_in_join && total_bytes_in_join > max_total_bytes_in_join / 2)
            || (max_total_bytes_for_query && query_memory_usage_delta > max_total_bytes_for_query / 2);
        if (!shrink_blocks)
            return;
    }

    LOG_DEBUG(
        log,
        "Shrinking stored blocks, memory consumption is {} {} calculated by join, {} {} by memory tracker",
        ReadableSize(total_bytes_in_join),
        max_total_bytes_in_join ? fmt::format("/ {}", ReadableSize(max_total_bytes_in_join)) : "",
        ReadableSize(query_memory_usage_delta),
        max_total_bytes_for_query ? fmt::format("/ {}", ReadableSize(max_total_bytes_for_query)) : "");

    for (auto & stored_columns : data->columns)
    {
        doDebugAsserts();

        size_t old_size = stored_columns.allocatedBytes();

        for (auto & column : stored_columns.columns)
            column = column->cloneResized(column->size());

        size_t new_size = stored_columns.allocatedBytes();

        if (old_size >= new_size)
        {
            if (data->allocated_size < old_size - new_size)
                throw Exception(
                    ErrorCodes::LOGICAL_ERROR,
                    "Blocks allocated size value is broken: "
                    "blocks_allocated_size = {}, old_size = {}, new_size = {}",
                    data->allocated_size,
                    old_size,
                    new_size);

            data->allocated_size -= old_size - new_size;
        }
        else
            /// Sometimes after clone resized block can be bigger than original
            data->allocated_size += new_size - old_size;

        doDebugAsserts();
    }

    auto new_total_bytes_in_join = getTotalByteCount();

    Int64 new_current_memory_usage = getCurrentQueryMemoryUsage();

    LOG_DEBUG(
        log,
        "Shrunk stored blocks {} freed ({} by memory tracker), new memory consumption is {} ({} by memory tracker)",
        ReadableSize(total_bytes_in_join - new_total_bytes_in_join),
        ReadableSize(current_memory_usage - new_current_memory_usage),
        ReadableSize(new_total_bytes_in_join),
        ReadableSize(new_current_memory_usage));

    total_bytes_in_join = new_total_bytes_in_join;
}

class CrossJoinResult final : public IJoinResult
{
    size_t left_row = 0;
    std::optional<HashJoin::ScatteredColumnsList::iterator> right_block_it;
    std::optional<TemporaryBlockStreamReaderHolder> reader;
    Block block;
    const HashJoin & join;

public:
    CrossJoinResult(const HashJoin & join_, Block block_)
        : block(std::move(block_)), join(join_) {}

    JoinResultBlock next() override;
};

IJoinResult::JoinResultBlock CrossJoinResult::next()
{
    size_t num_existing_columns = block.columns();
    size_t num_columns_to_add = join.sample_block_with_columns_to_add.columns();

    ColumnRawPtrs src_left_columns;
    MutableColumns dst_columns;

    {
        src_left_columns.reserve(num_existing_columns);
        dst_columns.reserve(num_existing_columns + num_columns_to_add);

        for (const ColumnWithTypeAndName & left_column : block)
        {
            src_left_columns.push_back(left_column.column.get());
            dst_columns.emplace_back(src_left_columns.back()->cloneEmpty());
        }

        for (const ColumnWithTypeAndName & right_column : join.sample_block_with_columns_to_add)
            dst_columns.emplace_back(right_column.column->cloneEmpty());

        for (auto & dst : dst_columns)
            dst->reserve(join.max_joined_block_rows);
    }

    size_t rows_total = block.rows();
    size_t rows_added = 0;
    for (; left_row < rows_total; ++left_row)
    {
        if (rows_added >= join.max_joined_block_rows)
            break;

        auto process_right_block = [&](const Columns & columns)
        {
            size_t rows_right = columns.at(0)->size();
            rows_added += rows_right;

            for (size_t col_num = 0; col_num < num_existing_columns; ++col_num)
                dst_columns[col_num]->insertManyFrom(*src_left_columns[col_num], left_row, rows_right);

            for (size_t col_num = 0; col_num < num_columns_to_add; ++col_num)
            {
                const IColumn & column_right = *columns[col_num];
                dst_columns[num_existing_columns + col_num]->insertRangeFrom(column_right, 0, rows_right);
            }
        };

        if (!right_block_it.has_value())
            right_block_it = join.data->columns.begin();

        for (; *right_block_it != join.data->columns.end(); ++*right_block_it)
        {
            if (rows_added >= join.max_joined_block_rows)
                break;

            const auto & scattered_columns = **right_block_it;
            /// The following statement cannot be substituted with `process_right_block(!have_compressed ? block_right : block_right.decompress())`
            /// because it will lead to copying of `block_right` even if its branch is taken (because common type of `block_right` and `block_right.decompress()` is `Block`).
            if (!join.have_compressed)
                process_right_block(scattered_columns.columns);
            else
            {
                chassert(scattered_columns.selector.size() == scattered_columns.columns.at(0)->size()); /// Compression only happens for cross join and scattering only for concurrent hash

                Columns new_columns;
                new_columns.reserve(scattered_columns.columns.size());
                for (const auto & column : scattered_columns.columns)
                    new_columns.emplace_back(column->decompress());

                process_right_block(new_columns);
            }
        }

        if (*right_block_it != join.data->columns.end())
            break;

        if (join.tmp_stream)
        {
            if (!reader)
                reader = join.tmp_stream->getReadStream();

<<<<<<< HEAD
            while (reader)
=======
            for (auto block_right = reader.value()->read(); !block_right.empty(); block_right = reader.value()->read())
>>>>>>> 9e61fdff
            {
                if (rows_added >= join.max_joined_block_rows)
                    break;

                auto block_right = reader.value()->read();
                if (!block_right)
                {
                    reader.reset();
                    break;
                }

                process_right_block(block_right.getColumns());
            }
        }

        if (reader)
            break;

        right_block_it = std::nullopt;
    }

    auto res = block.cloneEmpty();
    for (const ColumnWithTypeAndName & src_column : join.sample_block_with_columns_to_add)
        res.insert(src_column);

    bool is_last = left_row >= rows_total;
    res = res.cloneWithColumns(std::move(dst_columns));
    return {res, is_last};
}

JoinResultPtr HashJoin::joinBlockImplCross(Block block) const
{
    return std::make_unique<CrossJoinResult>(*this, std::move(block));
}

DataTypePtr HashJoin::joinGetCheckAndGetReturnType(const DataTypes & data_types, const String & column_name, bool or_null) const
{
    size_t num_keys = data_types.size();
    if (right_table_keys.columns() != num_keys)
        throw Exception(
            ErrorCodes::NUMBER_OF_ARGUMENTS_DOESNT_MATCH,
            "Number of arguments for function joinGet{} doesn't match: passed, should be equal to {}",
            toString(or_null ? "OrNull" : ""),
            toString(num_keys));

    for (size_t i = 0; i < num_keys; ++i)
    {
        const auto & left_type_origin = data_types[i];
        const auto & [c2, right_type_origin, right_name] = right_table_keys.safeGetByPosition(i);
        auto left_type = removeNullable(recursiveRemoveLowCardinality(left_type_origin));
        auto right_type = removeNullable(recursiveRemoveLowCardinality(right_type_origin));
        if (!left_type->equals(*right_type))
            throw Exception(
                ErrorCodes::TYPE_MISMATCH,
                "Type mismatch in joinGet key {}: "
                "found type {}, while the needed type is {}",
                i,
                left_type->getName(),
                right_type->getName());
    }

    if (!sample_block_with_columns_to_add.has(column_name))
        throw Exception(ErrorCodes::NO_SUCH_COLUMN_IN_TABLE, "StorageJoin doesn't contain column {}", column_name);

    auto elem = sample_block_with_columns_to_add.getByName(column_name);
    if (or_null && JoinCommon::canBecomeNullable(elem.type))
        elem.type = makeNullable(elem.type);
    return elem.type;
}

/// TODO: return multiple columns as named tuple
/// TODO: return array of values when strictness == JoinStrictness::All
ColumnWithTypeAndName HashJoin::joinGet(const Block & block, const Block & block_with_columns_to_add) const
{
    bool is_valid = (strictness == JoinStrictness::Any || strictness == JoinStrictness::RightAny) && kind == JoinKind::Left;
    if (!is_valid)
        throw Exception(ErrorCodes::INCOMPATIBLE_TYPE_OF_JOIN, "joinGet only supports StorageJoin of type Left Any");
    const auto & key_names_right = table_join->getOnlyClause().key_names_right;

    /// Assemble the key block with correct names.
    Block keys;
    for (size_t i = 0; i < block.columns(); ++i)
    {
        auto key = block.getByPosition(i);
        key.name = key_names_right[i];
        keys.insert(std::move(key));
    }

    static_assert(
        !MapGetter<JoinKind::Left, JoinStrictness::Any, false>::flagged,
        "joinGet are not protected from hash table changes between block processing");

    std::vector<const MapsOne *> maps_vector;
    maps_vector.push_back(&std::get<MapsOne>(data->maps[0]));
    auto res = HashJoinMethods<JoinKind::Left, JoinStrictness::Any, MapsOne>::joinBlockImpl(
        *this, std::move(keys), block_with_columns_to_add, maps_vector, /* is_join_get = */ true)->next();
    chassert(res.is_last);
    return res.block.getByPosition(res.block.columns() - 1);
}

void HashJoin::checkTypesOfKeys(const Block & block) const
{
    for (const auto & onexpr : table_join->getClauses())
    {
        JoinCommon::checkTypesOfKeys(block, onexpr.key_names_left, right_table_keys, onexpr.key_names_right);
    }
}

JoinResultPtr HashJoin::joinBlock(Block block)
{
    if (!data)
        throw Exception(ErrorCodes::LOGICAL_ERROR, "Cannot join after data has been released");

    for (const auto & onexpr : table_join->getClauses())
    {
        auto cond_column_name = onexpr.condColumnNames();
        JoinCommon::checkTypesOfKeys(
            block, onexpr.key_names_left, cond_column_name.first, right_sample_block, onexpr.key_names_right, cond_column_name.second);
    }

    if (kind == JoinKind::Cross || kind == JoinKind::Comma)
        return joinBlockImplCross(std::move(block));

    materializeColumnsFromLeftBlock(block);

    bool prefer_use_maps_all = table_join->getMixedJoinExpression() != nullptr;
    {
        std::vector<const std::decay_t<decltype(data->maps[0])> *> maps_vector;
        maps_vector.reserve(table_join->getClauses().size());
        for (size_t i = 0; i < table_join->getClauses().size(); ++i)
            maps_vector.push_back(&data->maps[i]);

        JoinResultPtr res;
        if (joinDispatch(
                kind,
                strictness,
                maps_vector,
                prefer_use_maps_all,
                [&](auto kind_, auto strictness_, auto & maps_vector_)
                {
                    if constexpr (std::is_same_v<std::decay_t<decltype(maps_vector_)>, std::vector<const MapsAll *>>)
                    {
                        res = HashJoinMethods<kind_, strictness_, MapsAll>::joinBlockImpl(
                            *this, std::move(block), sample_block_with_columns_to_add, maps_vector_);
                    }
                    else if constexpr (std::is_same_v<std::decay_t<decltype(maps_vector_)>, std::vector<const MapsOne *>>)
                    {
                        res = HashJoinMethods<kind_, strictness_, MapsOne>::joinBlockImpl(
                            *this, std::move(block), sample_block_with_columns_to_add, maps_vector_);
                    }
                    else if constexpr (std::is_same_v<std::decay_t<decltype(maps_vector_)>, std::vector<const MapsAsof *>>)
                    {
                        res = HashJoinMethods<kind_, strictness_, MapsAsof>::joinBlockImpl(
                            *this, std::move(block), sample_block_with_columns_to_add, maps_vector_);
                    }
                    else
                    {
                        throw Exception(ErrorCodes::LOGICAL_ERROR, "Unknown maps type");
                    }
                }))
        {
            /// Joined
            return res;
        }
        else
            throw Exception(ErrorCodes::LOGICAL_ERROR, "Wrong JOIN combination: {} {}", strictness, kind);
    }
}

JoinResultPtr HashJoin::joinScatteredBlock(ScatteredBlock block)
{
    if (!data)
        throw Exception(ErrorCodes::LOGICAL_ERROR, "Cannot join after data has been released");

    chassert(kind == JoinKind::Left || kind == JoinKind::Inner);

    for (const auto & onexpr : table_join->getClauses())
    {
        auto cond_column_name = onexpr.condColumnNames();
        JoinCommon::checkTypesOfKeys(
            block.getSourceBlock(),
            onexpr.key_names_left,
            cond_column_name.first,
            right_sample_block,
            onexpr.key_names_right,
            cond_column_name.second);
    }

    std::vector<const std::decay_t<decltype(data->maps[0])> *> maps_vector;
    maps_vector.reserve(table_join->getClauses().size());

    for (size_t i = 0; i < table_join->getClauses().size(); ++i)
        maps_vector.push_back(&data->maps[i]);

    bool prefer_use_maps_all = table_join->getMixedJoinExpression() != nullptr;
    JoinResultPtr res;
    [[maybe_unused]] const bool joined = joinDispatch(
        kind,
        strictness,
        maps_vector,
        prefer_use_maps_all,
        [&](auto kind_, auto strictness_, auto & maps_vector_)
        {
            if constexpr (std::is_same_v<std::decay_t<decltype(maps_vector_)>, std::vector<const MapsAll *>>)
            {
                res = HashJoinMethods<kind_, strictness_, MapsAll>::joinBlockImpl(
                    *this, std::move(block), sample_block_with_columns_to_add, maps_vector_);
            }
            else if constexpr (std::is_same_v<std::decay_t<decltype(maps_vector_)>, std::vector<const MapsOne *>>)
            {
                res = HashJoinMethods<kind_, strictness_, MapsOne>::joinBlockImpl(
                    *this, std::move(block), sample_block_with_columns_to_add, maps_vector_);
            }
            else if constexpr (std::is_same_v<std::decay_t<decltype(maps_vector_)>, std::vector<const MapsAsof *>>)
            {
                res = HashJoinMethods<kind_, strictness_, MapsAsof>::joinBlockImpl(
                    *this, std::move(block), sample_block_with_columns_to_add, maps_vector_);
            }
            else
            {
                throw Exception(ErrorCodes::LOGICAL_ERROR, "Unknown maps type");
            }
        });

    chassert(joined);
    return res;
}

HashJoin::~HashJoin()
{
    if (!data)
    {
        LOG_TEST(log, "{}Join data has been already released", instance_log_id);
        return;
    }
    LOG_TEST(
        log,
        "{}Join data is being destroyed, {} bytes and {} rows in hash table",
        instance_log_id,
        getTotalByteCount(),
        getTotalRowCount());
}

template <typename Mapped>
struct AdderNonJoined
{
    static void add(const Mapped & mapped, size_t & rows_added, MutableColumns & columns_right)
    {
        constexpr bool mapped_asof = std::is_same_v<Mapped, AsofRowRefs>;
        [[maybe_unused]] constexpr bool mapped_one = std::is_same_v<Mapped, RowRef>;

        if constexpr (mapped_asof)
        {
            /// Do nothing
        }
        else if constexpr (mapped_one)
        {
            for (size_t j = 0; j < columns_right.size(); ++j)
            {
                const auto & mapped_column = (*mapped.columns)[j];
                columns_right[j]->insertFrom(*mapped_column, mapped.row_num);
            }

            ++rows_added;
        }
        else
        {
            for (auto it = mapped.begin(); it.ok(); ++it)
            {
                for (size_t j = 0; j < columns_right.size(); ++j)
                {
                    const auto & mapped_column = (*it->columns)[j];
                    columns_right[j]->insertFrom(*mapped_column, it->row_num);
                }

                ++rows_added;
            }
        }
    }
};

/// Stream from not joined earlier rows of the right table.
/// Based on:
///   - map offsetInternal saved in used_flags for single disjuncts
///   - flags in BlockWithFlags for multiple disjuncts
class NotJoinedHash final : public NotJoinedBlocks::RightColumnsFiller
{
public:
    NotJoinedHash(const HashJoin & parent_, UInt64 max_block_size_, bool flag_per_row_)
        : parent(parent_), max_block_size(max_block_size_), flag_per_row(flag_per_row_), current_block_start(0)
    {
        if (parent.data == nullptr)
            throw Exception(ErrorCodes::LOGICAL_ERROR, "Cannot join after data has been released");
    }

    Block getEmptyBlock() override { return parent.savedBlockSample().cloneEmpty(); }

    size_t fillColumns(MutableColumns & columns_right) override
    {
        size_t rows_added = 0;
        if (unlikely(parent.data->type == HashJoin::Type::EMPTY))
        {
            rows_added = fillColumnsFromData(parent.data->columns, columns_right);
        }
        else
        {
            auto fill_callback = [&](auto, auto, auto & map) { rows_added = fillColumnsFromMap(map, columns_right); };

            bool prefer_use_maps_all = parent.table_join->getMixedJoinExpression() != nullptr;
            if (!joinDispatch(parent.kind, parent.strictness, parent.data->maps.front(), prefer_use_maps_all, fill_callback))
                throw Exception(
                    ErrorCodes::LOGICAL_ERROR, "Unknown JOIN strictness '{}' (must be on of: ANY, ALL, ASOF)", parent.strictness);
        }

        if (!flag_per_row)
        {
            fillNullsFromBlocks(columns_right, rows_added);
        }

        return rows_added;
    }

private:
    const HashJoin & parent;
    UInt64 max_block_size;
    bool flag_per_row;

    size_t current_block_start;

    std::any position;
    std::optional<HashJoin::NullmapList::const_iterator> nulls_position;
    std::optional<HashJoin::ScatteredColumnsList::const_iterator> used_position;

    size_t fillColumnsFromData(const HashJoin::ScatteredColumnsList & columns, MutableColumns & columns_right)
    {
        if (!position.has_value())
            position = std::make_any<HashJoin::ScatteredColumnsList::const_iterator>(columns.begin());

        auto & block_it = std::any_cast<HashJoin::ScatteredColumnsList::const_iterator &>(position);
        auto end = columns.end();

        size_t rows_added = 0;
        for (; block_it != end; ++block_it)
        {
            size_t rows_from_block = std::min<size_t>(max_block_size - rows_added, block_it->columns.at(0)->size() - current_block_start);
            for (size_t j = 0; j < columns_right.size(); ++j)
            {
                const auto & col = block_it->columns[j];
                columns_right[j]->insertRangeFrom(*col, current_block_start, rows_from_block);
            }
            rows_added += rows_from_block;

            if (rows_added >= max_block_size)
            {
                /// How many rows have been read
                current_block_start += rows_from_block;
                if (block_it->columns.at(0)->size() <= current_block_start)
                {
                    /// current block was fully read
                    ++block_it;
                    current_block_start = 0;
                }
                break;
            }
            current_block_start = 0;
        }
        return rows_added;
    }

    template <typename Maps>
    size_t fillColumnsFromMap(const Maps & maps, MutableColumns & columns_keys_and_right)
    {
        switch (parent.data->type)
        {
#define M(TYPE) \
    case HashJoin::Type::TYPE: \
        return fillColumns(*maps.TYPE, columns_keys_and_right);
            APPLY_FOR_JOIN_VARIANTS(M)
#undef M
            default:
                throw Exception(ErrorCodes::UNSUPPORTED_JOIN_KEYS, "Unsupported JOIN keys (type: {})", parent.data->type);
        }
    }

    template <typename Map>
    size_t fillColumns(const Map & map, MutableColumns & columns_keys_and_right)
    {
        size_t rows_added = 0;

        if (flag_per_row)
        {
            if (!used_position.has_value())
                used_position = parent.data->columns.begin();

            auto end = parent.data->columns.end();

            for (auto & it = *used_position; it != end && rows_added < max_block_size; ++it)
            {
                const auto & mapped_block = *it;
                size_t rows = mapped_block.columns.at(0)->size();

                for (size_t row = 0; row < rows; ++row)
                {
                    if (!parent.isUsed(&mapped_block.columns, row))
                    {
                        for (size_t colnum = 0; colnum < columns_keys_and_right.size(); ++colnum)
                        {
                            columns_keys_and_right[colnum]->insertFrom(*mapped_block.columns[colnum], row);
                        }

                        ++rows_added;
                    }
                }
            }
        }
        else
        {
            using Mapped = typename Map::mapped_type;
            using Iterator = typename Map::const_iterator;


            if (!position.has_value())
                position = std::make_any<Iterator>(map.begin());

            Iterator & it = std::any_cast<Iterator &>(position);
            auto end = map.end();

            for (; it != end; ++it)
            {
                const Mapped & mapped = it->getMapped();

                size_t offset = map.offsetInternal(it.getPtr());
                if (parent.isUsed(offset))
                    continue;
                AdderNonJoined<Mapped>::add(mapped, rows_added, columns_keys_and_right);

                if (rows_added >= max_block_size)
                {
                    ++it;
                    break;
                }
            }
        }

        return rows_added;
    }

    void fillNullsFromBlocks(MutableColumns & columns_keys_and_right, size_t & rows_added)
    {
        if (!nulls_position.has_value())
            nulls_position = parent.data->nullmaps.begin();

        auto end = parent.data->nullmaps.end();

        for (auto & it = *nulls_position; it != end && rows_added < max_block_size; ++it)
        {
            const auto * columns = it->columns;
            ConstNullMapPtr nullmap = nullptr;
            if (it->column)
                nullmap = &assert_cast<const ColumnUInt8 &>(*it->column).getData();

            size_t rows = columns->columns.at(0)->size();
            for (size_t row = 0; row < rows; ++row)
            {
                if (nullmap && (*nullmap)[row])
                {
                    for (size_t col = 0; col < columns_keys_and_right.size(); ++col)
                        columns_keys_and_right[col]->insertFrom(*columns->columns[col], row);
                    ++rows_added;
                }
            }
        }
    }
};

IBlocksStreamPtr
HashJoin::getNonJoinedBlocks(const Block & left_sample_block, const Block & result_sample_block, UInt64 max_block_size) const
{
    if (!JoinCommon::hasNonJoinedBlocks(*table_join))
        return {};

    size_t left_columns_count = left_sample_block.columns();
    if (canRemoveColumnsFromLeftBlock())
        left_columns_count = table_join->getOutputColumns(JoinTableSide::Left).size();

    bool flag_per_row = needUsedFlagsForPerRightTableRow(table_join);
    if (!flag_per_row)
    {
        /// With multiple disjuncts, all keys are in sample_block_with_columns_to_add, so invariant is not held
        size_t expected_columns_count = left_columns_count + required_right_keys.columns() + sample_block_with_columns_to_add.columns();
        if (expected_columns_count != result_sample_block.columns())
        {
            Names left_block_names;
            if (canRemoveColumnsFromLeftBlock())
                std::ranges::copy(
                    table_join->getOutputColumns(JoinTableSide::Left) | std::views::transform([](const auto & column) { return column.name; }),
                    std::back_inserter(left_block_names));
            else
                left_block_names = left_sample_block.getNames();

            throw Exception(ErrorCodes::LOGICAL_ERROR,
                            "Unexpected number of columns in result sample block: {} expected {} ([{}] = [{}] + [{}] + [{}])",
                            result_sample_block.columns(), expected_columns_count,
                            result_sample_block.dumpNames(), fmt::join(left_block_names, ", "),
                            required_right_keys.dumpNames(), sample_block_with_columns_to_add.dumpNames());
        }
    }

    auto non_joined = std::make_unique<NotJoinedHash>(*this, max_block_size, flag_per_row);
    return std::make_unique<NotJoinedBlocks>(std::move(non_joined), result_sample_block, left_columns_count, *table_join);
}

void HashJoin::reuseJoinedData(const HashJoin & join)
{
    have_compressed = join.have_compressed;
    data = join.data;
    from_storage_join = true;

    bool flag_per_row = needUsedFlagsForPerRightTableRow(table_join);
    if (flag_per_row)
        throw Exception(ErrorCodes::NOT_IMPLEMENTED, "StorageJoin with ORs is not supported");

    bool prefer_use_maps_all = join.table_join->getMixedJoinExpression() != nullptr;
    for (auto & map : data->maps)
    {
        joinDispatch(
            kind,
            strictness,
            map,
            prefer_use_maps_all,
            [this](auto kind_, auto strictness_, auto & map_)
            {
                used_flags->reinit<kind_, strictness_, std::is_same_v<std::decay_t<decltype(map_)>, MapsAll>>(
                    map_.getBufferSizeInCells(data->type) + 1);
            });
    }
}

BlocksList HashJoin::releaseJoinedBlocks(bool restructure [[maybe_unused]])
{
    LOG_TRACE(
        log, "{}Join data is being released, {} bytes and {} rows in hash table", instance_log_id, getTotalByteCount(), getTotalRowCount());

    auto extract_source_blocks = [](ScatteredColumnsList && columns_list, const Block & sample_block)
    {
        BlocksList result;
        for (auto & columns : columns_list)
            result.emplace_back(sample_block.cloneWithColumns(columns.columns));
        return result;
    };

    ScatteredColumnsList right_columns = std::move(data->columns);
    if (!restructure)
    {
        auto sample_block = std::move(data->sample_block);
        data.reset();
        return extract_source_blocks(std::move(right_columns), sample_block);
    }

    data->maps.clear();
    data->nullmaps.clear();

    BlocksList restored_blocks;

    /// names to positions optimization
    std::vector<size_t> positions;
    std::vector<bool> is_nullable;
    if (!right_columns.empty())
    {
        positions.reserve(right_sample_block.columns());
        for (const auto & sample_column : right_sample_block)
        {
            positions.emplace_back(data->sample_block.getPositionByName(sample_column.name));
            is_nullable.emplace_back(isNullableOrLowCardinalityNullable(sample_column.type));
        }
    }

    for (auto & saved_columns : right_columns)
    {
        Block restored_block;
        for (size_t i = 0; i < positions.size(); ++i)
        {
            auto column = data->sample_block.getByPosition(positions[i]);
            column.column = saved_columns.columns[positions[i]];
            correctNullabilityInplace(column, is_nullable[i]);
            restored_block.insert(column);
        }
        restored_blocks.emplace_back(std::move(restored_block));
    }

    data.reset();
    return restored_blocks;
}

const ColumnWithTypeAndName & HashJoin::rightAsofKeyColumn() const
{
    /// It should be nullable when right side is nullable
    return savedBlockSample().getByName(table_join->getOnlyClause().key_names_right.back());
}

void HashJoin::validateAdditionalFilterExpression(ExpressionActionsPtr additional_filter_expression)
{
    if (!additional_filter_expression)
        return;

    Block expression_sample_block = additional_filter_expression->getSampleBlock();

    if (expression_sample_block.columns() != 1)
    {
        throw Exception(ErrorCodes::LOGICAL_ERROR,
            "Unexpected expression in JOIN ON section. Expected single column, got '{}', expression:\n{}",
            expression_sample_block.dumpStructure(),
            additional_filter_expression->dumpActions());
    }

    auto type = removeNullable(expression_sample_block.getByPosition(0).type);
    if (!type->equals(*std::make_shared<DataTypeUInt8>()))
    {
        throw Exception(
            ErrorCodes::LOGICAL_ERROR,
            "Unexpected expression in JOIN ON section. Expected boolean (UInt8), got '{}'. expression:\n{}",
            expression_sample_block.getByPosition(0).type->getName(),
            additional_filter_expression->dumpActions());
    }

    bool is_supported = ((strictness == JoinStrictness::All) && (isInnerOrLeft(kind) || isRightOrFull(kind)))
        || ((strictness == JoinStrictness::Semi || strictness == JoinStrictness::Any || strictness == JoinStrictness::Anti)
            && (isLeft(kind) || isRight(kind)))
        || (strictness == JoinStrictness::Any && (isInner(kind)));
    if (!is_supported)
    {
        throw Exception(
            ErrorCodes::INVALID_JOIN_ON_EXPRESSION,
            "Non equi condition '{}' from JOIN ON section is supported only for ALL INNER/LEFT/FULL/RIGHT JOINs",
            expression_sample_block.getByPosition(0).name);
    }
}

bool HashJoin::isUsed(size_t off) const
{
    return used_flags->getUsedSafe(off);
}

bool HashJoin::isUsed(const Columns * columns_ptr, size_t row_idx) const
{
    return used_flags->getUsedSafe(columns_ptr, row_idx);
}

bool HashJoin::needUsedFlagsForPerRightTableRow(std::shared_ptr<TableJoin> table_join_) const
{
    // It would be better to check the cross join first, as it has an empty disjunct list.
    if (table_join_->kind() == JoinKind::Cross)
        return false;

    if (!table_join_->oneDisjunct())
        return true;
    /// If it'a a all right join with inequal conditions, we need to mark each row
    if (table_join_->getMixedJoinExpression() && isRightOrFull(table_join_->kind()))
        return true;
    return false;
}

template <JoinKind KIND, typename Map, JoinStrictness STRICTNESS>
void HashJoin::tryRerangeRightTableDataImpl(Map & map [[maybe_unused]])
{
    constexpr JoinFeatures<KIND, STRICTNESS, Map> join_features;
    if constexpr (!join_features.is_all_join || (!join_features.left && !join_features.inner))
        throw Exception(ErrorCodes::LOGICAL_ERROR, "Only left or inner join table can be reranged.");
    else
    {
        auto merge_rows_into_one_block = [&](ScatteredColumnsList & columns_list, RowRefList & rows_ref)
        {
            auto it = rows_ref.begin();
            if (!it.ok())
                return;

            if (columns_list.empty() || columns_list.back().columns.at(0)->size() >= DEFAULT_BLOCK_SIZE)
            {
                Columns columns;
                columns.reserve(it->columns->size());
                for (const auto & col : *(*it)->columns)
                    columns.push_back(col->cloneEmpty());
                columns_list.emplace_back(std::move(columns), ScatteredBlock::Selector());
            }

            auto & columns = columns_list.back().columns;
            size_t start_row = columns.at(0)->size();
            for (; it.ok(); ++it)
            {
                for (size_t i = 0; i < columns.size(); ++i)
                {
                    auto & col = columns[i]->assumeMutableRef();
                    col.insertFrom(*((*it->columns)[i]), it->row_num);
                }
            }
            size_t new_rows = columns.at(0)->size();
            if (new_rows > start_row)
            {
                RowRefList new_rows_ref(&columns, start_row, new_rows - start_row);
                rows_ref = std::move(new_rows_ref);
            }
        };

        auto visit_rows_map = [&](ScatteredColumnsList & columns, MapsAll & rows_map)
        {
            switch (data->type)
            {
#define M(TYPE) \
    case Type::TYPE: { \
        rows_map.TYPE->forEachMapped([&](RowRefList & rows_ref) { merge_rows_into_one_block(columns, rows_ref); }); \
        break; \
    }
                APPLY_FOR_JOIN_VARIANTS(M)
#undef M
                default:
                    break;
            }
        };
        ScatteredColumnsList sorted_columns;
        visit_rows_map(sorted_columns, map);
        doDebugAsserts();
        data->columns.swap(sorted_columns);
        size_t new_blocks_allocated_size = 0;
        for (auto & columns : data->columns)
        {
            columns.selector = ScatteredBlock::Selector(columns.columns.at(0)->size());
            new_blocks_allocated_size += columns.allocatedBytes();
        }
        data->allocated_size = new_blocks_allocated_size;
        doDebugAsserts();
    }
}

bool HashJoin::rightTableCanBeReranged() const
{
    return table_join->allowJoinSorting()
            && !table_join->getMixedJoinExpression()
            && isInnerOrLeft(kind)
            && strictness == JoinStrictness::All;
}

size_t HashJoin::getAndSetRightTableKeys() const
{
    size_t total_rows = getTotalRowCount();
    if (data)
        data->keys_to_join = total_rows;
    return total_rows;
}

void HashJoin::tryRerangeRightTableData()
{
    if (!rightTableCanBeReranged())
        return;

    /// We should not rerange the right table on such conditions:
    /// 1. the right table is already reranged by key or it is empty.
    /// 2. the join clauses size is greater than 1, like `...join on a.key1=b.key1 or a.key2=b.key2`, we can not rerange the right table on different set of keys.
    /// 3. the number of right table rows exceed the threshold, which may result in a significant cost for reranging and lead to performance degradation.
    /// 4. the keys of right table is very sparse, which may result in insignificant performance improvement after reranging by key.
    if (!data || data->sorted || data->columns.empty() || data->maps.size() > 1 || data->rows_to_join > table_join->sortRightMaximumTableRows() ||  data->avgPerKeyRows() < table_join->sortRightMinimumPerkeyRows())
        return;

    if (data->keys_to_join == 0)
        data->keys_to_join = getTotalRowCount();

    /// If the there is no columns to add, means no columns to output, then the rerange would not improve performance by using column's `insertRangeFrom`
    /// to replace column's `insertFrom` to make the output.
    if (sample_block_with_columns_to_add.columns() == 0)
    {
        LOG_DEBUG(log, "The joined right table total rows :{}, total keys :{}", data->rows_to_join, data->keys_to_join);
        return;
    }
    [[maybe_unused]] bool result = joinDispatch(
        kind,
        strictness,
        data->maps.front(),
        /*prefer_use_maps_all*/ false,
        [&](auto kind_, auto strictness_, auto & map_) { tryRerangeRightTableDataImpl<kind_, decltype(map_), strictness_>(map_); });
    chassert(result);
    data->sorted = true;
}

void HashJoin::onBuildPhaseFinish()
{
    if (needUsedFlagsForPerRightTableRow(table_join))
        return;

    const bool prefer_use_maps_all = table_join->getMixedJoinExpression() != nullptr;
    for (auto & map : data->maps)
    {
        joinDispatch(
            kind,
            strictness,
            map,
            prefer_use_maps_all,
            [this](auto kind_, auto strictness_, auto & map_)
            {
                used_flags->reinit<kind_, strictness_, std::is_same_v<std::decay_t<decltype(map_)>, MapsAll>>(
                    map_.getBufferSizeInCells(data->type) + 1);
            });
    }
}
}<|MERGE_RESOLUTION|>--- conflicted
+++ resolved
@@ -976,11 +976,7 @@
             if (!reader)
                 reader = join.tmp_stream->getReadStream();
 
-<<<<<<< HEAD
             while (reader)
-=======
-            for (auto block_right = reader.value()->read(); !block_right.empty(); block_right = reader.value()->read())
->>>>>>> 9e61fdff
             {
                 if (rows_added >= join.max_joined_block_rows)
                     break;
