--- conflicted
+++ resolved
@@ -786,9 +786,6 @@
     return true;
 }
 
-<<<<<<< HEAD
-void InterpreterSystemQuery::syncReplica()
-=======
 void InterpreterSystemQuery::dropDatabaseReplica(ASTSystemQuery & query)
 {
     if (query.replica.empty())
@@ -858,8 +855,7 @@
         throw Exception("Invalid query", ErrorCodes::LOGICAL_ERROR);
 }
 
-void InterpreterSystemQuery::syncReplica(ASTSystemQuery &)
->>>>>>> 0a60fe6e
+void InterpreterSystemQuery::syncReplica()
 {
     getContext()->checkAccess(AccessType::SYSTEM_SYNC_REPLICA, table_id);
     StoragePtr table = DatabaseCatalog::instance().getTable(table_id, getContext());
