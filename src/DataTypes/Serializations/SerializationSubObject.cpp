--- conflicted
+++ resolved
@@ -177,11 +177,7 @@
     {
         settings.path.push_back(Substream::ObjectTypedPath);
         settings.path.back().object_path_name = path;
-<<<<<<< HEAD
-        serialization->deserializeBinaryBulkWithMultipleStreams(typed_paths[getSubPath(path, path_prefix)], rows_offset, limit, settings, sub_object_state->typed_path_states[path], cache);
-=======
-        serialization->deserializeBinaryBulkWithMultipleStreams(typed_paths[path.substr(path_prefix.size())], limit, settings, sub_object_state->typed_path_states[path], cache);
->>>>>>> 324669b7
+        serialization->deserializeBinaryBulkWithMultipleStreams(typed_paths[path.substr(path_prefix.size())], rows_offset, limit, settings, sub_object_state->typed_path_states[path], cache);
         settings.path.pop_back();
     }
 
@@ -189,11 +185,7 @@
     {
         settings.path.push_back(Substream::ObjectDynamicPath);
         settings.path.back().object_path_name = path;
-<<<<<<< HEAD
-        dynamic_serialization->deserializeBinaryBulkWithMultipleStreams(dynamic_paths[getSubPath(path, path_prefix)], rows_offset, limit, settings, sub_object_state->dynamic_path_states[path], cache);
-=======
-        dynamic_serialization->deserializeBinaryBulkWithMultipleStreams(dynamic_paths[path.substr(path_prefix.size())], limit, settings, sub_object_state->dynamic_path_states[path], cache);
->>>>>>> 324669b7
+        dynamic_serialization->deserializeBinaryBulkWithMultipleStreams(dynamic_paths[path.substr(path_prefix.size())], rows_offset, limit, settings, sub_object_state->dynamic_path_states[path], cache);
         settings.path.pop_back();
     }
 
