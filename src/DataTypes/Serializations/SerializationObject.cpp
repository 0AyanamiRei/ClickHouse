#include <DataTypes/Serializations/SerializationObject.h>
#include <DataTypes/Serializations/SerializationObjectTypedPath.h>
#include <DataTypes/Serializations/SerializationString.h>

#include <Columns/ColumnObject.h>
#include <DataTypes/DataTypeObject.h>
#include <DataTypes/DataTypeArray.h>
#include <DataTypes/DataTypeTuple.h>
#include <DataTypes/DataTypeString.h>
#include <IO/ReadBufferFromString.h>

namespace DB
{

namespace ErrorCodes
{
    extern const int INCORRECT_DATA;
    extern const int LOGICAL_ERROR;
}

SerializationObject::SerializationObject(
    std::unordered_map<String, SerializationPtr> typed_path_serializations_,
    const std::unordered_set<String> & paths_to_skip_,
    const std::vector<String> & path_regexps_to_skip_)
    : typed_path_serializations(std::move(typed_path_serializations_))
    , paths_to_skip(paths_to_skip_)
    , dynamic_serialization(std::make_shared<SerializationDynamic>())
    , shared_data_serialization(getTypeOfSharedData()->getDefaultSerialization())
{
    /// We will need sorted order of typed paths to serialize them in order for consistency.
    sorted_typed_paths.reserve(typed_path_serializations.size());
    for (const auto & [path, _] : typed_path_serializations)
        sorted_typed_paths.emplace_back(path);
    std::sort(sorted_typed_paths.begin(), sorted_typed_paths.end());
    sorted_paths_to_skip.assign(paths_to_skip.begin(), paths_to_skip.end());
    std::sort(sorted_paths_to_skip.begin(), sorted_paths_to_skip.end());
    for (const auto & regexp_str : path_regexps_to_skip_)
        path_regexps_to_skip.emplace_back(regexp_str);
}

const DataTypePtr & SerializationObject::getTypeOfSharedData()
{
    /// Array(Tuple(String, String))
    static const DataTypePtr type = std::make_shared<DataTypeArray>(std::make_shared<DataTypeTuple>(DataTypes{std::make_shared<DataTypeString>(), std::make_shared<DataTypeString>()}, Names{"paths", "values"}));
    return type;
}

bool SerializationObject::shouldSkipPath(const String & path) const
{
    if (paths_to_skip.contains(path))
        return true;

    auto it = std::lower_bound(sorted_paths_to_skip.begin(), sorted_paths_to_skip.end(), path);
    if (it != sorted_paths_to_skip.end() && it != sorted_paths_to_skip.begin() && path.starts_with(*std::prev(it)))
        return true;

    for (const auto & regexp : path_regexps_to_skip)
    {
        if (re2::RE2::FullMatch(path, regexp))
            return true;
    }

    return false;
}

SerializationObject::ObjectSerializationVersion::ObjectSerializationVersion(UInt64 version) : value(static_cast<Value>(version))
{
    checkVersion(version);
}

void SerializationObject::ObjectSerializationVersion::checkVersion(UInt64 version)
{
<<<<<<< HEAD
    if (version != V1 && version != V2)
=======
    if (version != V1 && version != STRING)
>>>>>>> 9aa17fe0
        throw Exception(ErrorCodes::INCORRECT_DATA, "Invalid version for Object structure serialization.");
}

struct SerializeBinaryBulkStateObject: public ISerialization::SerializeBinaryBulkState
{
    SerializationObject::ObjectSerializationVersion serialization_version;
    std::vector<String> sorted_dynamic_paths;
    std::unordered_map<String, ISerialization::SerializeBinaryBulkStatePtr> typed_path_states;
    std::unordered_map<String, ISerialization::SerializeBinaryBulkStatePtr> dynamic_path_states;
    ISerialization::SerializeBinaryBulkStatePtr shared_data_state;
    /// Paths statistics.
    ColumnObject::Statistics statistics;
    /// If true, statistics will be recalculated during serialization.
    bool recalculate_statistics = false;

    explicit SerializeBinaryBulkStateObject(UInt64 serialization_version_)
        : serialization_version(serialization_version_), statistics(ColumnObject::Statistics::Source::READ)
    {
    }
};

struct DeserializeBinaryBulkStateObject : public ISerialization::DeserializeBinaryBulkState
{
    std::unordered_map<String, ISerialization::DeserializeBinaryBulkStatePtr> typed_path_states;
    std::unordered_map<String, ISerialization::DeserializeBinaryBulkStatePtr> dynamic_path_states;
    ISerialization::DeserializeBinaryBulkStatePtr shared_data_state;
    ISerialization::DeserializeBinaryBulkStatePtr structure_state;
};

void SerializationObject::enumerateStreams(EnumerateStreamsSettings & settings, const StreamCallback & callback, const SubstreamData & data) const
{
    settings.path.push_back(Substream::ObjectStructure);
    callback(settings.path);
    settings.path.pop_back();

    const auto * column_object = data.column ? &assert_cast<const ColumnObject &>(*data.column) : nullptr;
    const auto * type_object = data.type ? &assert_cast<const DataTypeObject &>(*data.type) : nullptr;
    const auto * deserialize_state = data.deserialize_state ? checkAndGetState<DeserializeBinaryBulkStateObject>(data.deserialize_state) : nullptr;
    const auto * structure_state = deserialize_state ? checkAndGetState<DeserializeBinaryBulkStateObjectStructure>(deserialize_state->structure_state) : nullptr;
    settings.path.push_back(Substream::ObjectData);

    /// First, iterate over typed paths in sorted order, we will always serialize them.
    for (const auto & path : sorted_typed_paths)
    {
        settings.path.back().creator = std::make_shared<TypedPathSubcolumnCreator>(path);
        settings.path.push_back(Substream::ObjectTypedPath);
        settings.path.back().object_path_name = path;
        const auto & serialization = typed_path_serializations.at(path);
        auto path_data = SubstreamData(serialization)
                                .withType(type_object ? type_object->getTypedPaths().at(path) : nullptr)
                                .withColumn(column_object ? column_object->getTypedPaths().at(path) : nullptr)
                                .withSerializationInfo(data.serialization_info)
                                .withDeserializeState(deserialize_state ? deserialize_state->typed_path_states.at(path) : nullptr);
        settings.path.back().data = path_data;
        serialization->enumerateStreams(settings, callback, path_data);
        settings.path.pop_back();
        settings.path.back().creator.reset();
    }

    /// If column or deserialization state was provided, iterate over dynamic paths,
    if (settings.enumerate_dynamic_streams && (column_object || structure_state))
    {
        /// Enumerate dynamic paths in sorted order for consistency.
        const auto * dynamic_paths = column_object ? &column_object->getDynamicPaths() : nullptr;
        std::vector<String> sorted_dynamic_paths;
        /// If we have deserialize_state we can take sorted dynamic paths list from it.
        if (structure_state)
        {
            sorted_dynamic_paths = structure_state->sorted_dynamic_paths;
        }
        else
        {
            sorted_dynamic_paths.reserve(dynamic_paths->size());
            for (const auto & [path, _] : *dynamic_paths)
                sorted_dynamic_paths.push_back(path);
            std::sort(sorted_dynamic_paths.begin(), sorted_dynamic_paths.end());
        }

        DataTypePtr dynamic_type = std::make_shared<DataTypeDynamic>();
        for (const auto & path : sorted_dynamic_paths)
        {
            settings.path.push_back(Substream::ObjectDynamicPath);
            settings.path.back().object_path_name = path;
            auto path_data = SubstreamData(dynamic_serialization)
                                 .withType(dynamic_type)
                                 .withColumn(dynamic_paths ? dynamic_paths->at(path) : nullptr)
                                 .withSerializationInfo(data.serialization_info)
                                 .withDeserializeState(deserialize_state ? deserialize_state->dynamic_path_states.at(path) : nullptr);
            settings.path.back().data = path_data;
            dynamic_serialization->enumerateStreams(settings, callback, path_data);
            settings.path.pop_back();
        }
    }

    settings.path.push_back(Substream::ObjectSharedData);
    auto shared_data_substream_data = SubstreamData(shared_data_serialization)
                                          .withType(getTypeOfSharedData())
                                          .withColumn(column_object ? column_object->getSharedDataPtr() : nullptr)
                                          .withSerializationInfo(data.serialization_info)
                                          .withDeserializeState(deserialize_state ? deserialize_state->shared_data_state : nullptr);
    shared_data_serialization->enumerateStreams(settings, callback, shared_data_substream_data);
    settings.path.pop_back();
    settings.path.pop_back();
}

void SerializationObject::serializeBinaryBulkStatePrefix(
    const IColumn & column,
    SerializeBinaryBulkSettings & settings,
    SerializeBinaryBulkStatePtr & state) const
{
    const auto & column_object = assert_cast<const ColumnObject &>(column);
    const auto & typed_paths = column_object.getTypedPaths();
    const auto & dynamic_paths = column_object.getDynamicPaths();
    const auto & shared_data = column_object.getSharedDataPtr();

    settings.path.push_back(Substream::ObjectStructure);
    auto * stream = settings.getter(settings.path);
    settings.path.pop_back();

    if (!stream)
        throw Exception(ErrorCodes::LOGICAL_ERROR, "Missing stream for Object column structure during serialization of binary bulk state prefix");

    /// Write serialization version.
<<<<<<< HEAD
    UInt64 serialization_version = ObjectSerializationVersion::Value::V2;
    writeBinaryLittleEndian(serialization_version, *stream);

    auto object_state = std::make_shared<SerializeBinaryBulkStateObject>(serialization_version);
=======
    UInt64 serialization_version = settings.write_json_as_string ? ObjectSerializationVersion::Value::STRING : ObjectSerializationVersion::Value::V1;
    writeBinaryLittleEndian(serialization_version, *stream);

    auto object_state = std::make_shared<SerializeBinaryBulkStateObject>(serialization_version);
    if (serialization_version == ObjectSerializationVersion::Value::STRING)
    {
        state = std::move(object_state);
        return;
    }

    object_state->max_dynamic_paths = column_object.getMaxDynamicPaths();
    /// Write max_dynamic_paths parameter.
    writeVarUInt(object_state->max_dynamic_paths, *stream);
>>>>>>> 9aa17fe0
    /// Write all dynamic paths in sorted order.
    object_state->sorted_dynamic_paths.reserve(dynamic_paths.size());
    for (const auto & [path, _] : dynamic_paths)
        object_state->sorted_dynamic_paths.push_back(path);
    std::sort(object_state->sorted_dynamic_paths.begin(), object_state->sorted_dynamic_paths.end());
    writeVarUInt(object_state->sorted_dynamic_paths.size(), *stream);
    for (const auto & path : object_state->sorted_dynamic_paths)
        writeStringBinary(path, *stream);

    /// Write statistics in prefix if needed.
    if (settings.object_and_dynamic_write_statistics == SerializeBinaryBulkSettings::ObjectAndDynamicStatisticsMode::PREFIX)
    {
        const auto & statistics = column_object.getStatistics();
        /// First, write statistics for dynamic paths.
        for (const auto & path : object_state->sorted_dynamic_paths)
        {
            size_t number_of_non_null_values = 0;
            /// Check if we can use statistics stored in the column. There are 2 possible sources
            /// of this statistics:
            ///   - statistics calculated during merge of some data parts (Statistics::Source::MERGE)
            ///   - statistics read from the data part during deserialization of Object column (Statistics::Source::READ).
            /// We can rely only on statistics calculated during the merge, because column with statistics that was read
            /// during deserialization from some data part could be filtered/limited/transformed/etc and so the statistics can be outdated.
            if (statistics && statistics->source == ColumnObject::Statistics::Source::MERGE)
                number_of_non_null_values = statistics->dynamic_paths_statistics.at(path);
            /// Otherwise we can use only path column from current object column.
            else
                number_of_non_null_values = (dynamic_paths.at(path)->size() - dynamic_paths.at(path)->getNumberOfDefaultRows());
            writeVarUInt(number_of_non_null_values, *stream);
        }

        /// Second, write statistics for paths in shared data.
        /// Check if we have statistics calculated during merge of some data parts (Statistics::Source::MERGE).
        if (statistics && statistics->source == ColumnObject::Statistics::Source::MERGE)
        {
            writeVarUInt(statistics->shared_data_paths_statistics.size(), *stream);
            for (const auto & [path, size] : statistics->shared_data_paths_statistics)
            {
                writeStringBinary(path, *stream);
                writeVarUInt(size, *stream);
            }
        }
        /// If we don't have statistics for shared data from merge, calculate it from the column.
        else
        {
            std::unordered_map<String, size_t, StringHashForHeterogeneousLookup, StringHashForHeterogeneousLookup::transparent_key_equal> shared_data_paths_statistics;
            const auto [shared_data_paths, _] = column_object.getSharedDataPathsAndValues();
            for (size_t i = 0; i != shared_data_paths->size(); ++i)
            {
                auto path = shared_data_paths->getDataAt(i).toView();
                if (auto it = shared_data_paths_statistics.find(path); it != shared_data_paths_statistics.end())
                    ++it->second;
                else if (shared_data_paths_statistics.size() < ColumnObject::Statistics::MAX_SHARED_DATA_STATISTICS_SIZE)
                    shared_data_paths_statistics.emplace(path, 1);
            }

            writeVarUInt(shared_data_paths_statistics.size(), *stream);
            for (const auto & [path, size] : shared_data_paths_statistics)
            {
                writeStringBinary(path, *stream);
                writeVarUInt(size, *stream);
            }
        }
    }
    /// Otherwise statistics will be written in the suffix, in this case we will recalculate
    /// statistics during serialization to make it more precise.
    else
    {
        object_state->recalculate_statistics = true;
    }

    settings.path.push_back(Substream::ObjectData);

    for (const auto & path : sorted_typed_paths)
    {
        settings.path.push_back(Substream::ObjectTypedPath);
        settings.path.back().object_path_name = path;
        typed_path_serializations.at(path)->serializeBinaryBulkStatePrefix(*typed_paths.at(path), settings, object_state->typed_path_states[path]);
        settings.path.pop_back();
    }

    for (const auto & path : object_state->sorted_dynamic_paths)
    {
        settings.path.push_back(Substream::ObjectDynamicPath);
        settings.path.back().object_path_name = path;
        dynamic_serialization->serializeBinaryBulkStatePrefix(*dynamic_paths.at(path), settings, object_state->dynamic_path_states[path]);
        settings.path.pop_back();
    }

    settings.path.push_back(Substream::ObjectSharedData);
    shared_data_serialization->serializeBinaryBulkStatePrefix(*shared_data, settings, object_state->shared_data_state);
    settings.path.pop_back();
    settings.path.pop_back();

    state = std::move(object_state);
}

void SerializationObject::deserializeBinaryBulkStatePrefix(
    DeserializeBinaryBulkSettings & settings,
    DeserializeBinaryBulkStatePtr & state,
    SubstreamsDeserializeStatesCache * cache) const
{
    auto structure_state = deserializeObjectStructureStatePrefix(settings, cache);
    if (!structure_state)
        return;

    auto object_state = std::make_shared<DeserializeBinaryBulkStateObject>();
    object_state->structure_state = std::move(structure_state);

    auto * structure_state_concrete = checkAndGetState<DeserializeBinaryBulkStateObjectStructure>(object_state->structure_state);
    if (structure_state_concrete->serialization_version.value == ObjectSerializationVersion::Value::STRING)
    {
        state = std::move(object_state);
        return;
    }

    settings.path.push_back(Substream::ObjectData);

    for (const auto & path : sorted_typed_paths)
    {
        settings.path.push_back(Substream::ObjectTypedPath);
        settings.path.back().object_path_name = path;
        typed_path_serializations.at(path)->deserializeBinaryBulkStatePrefix(settings, object_state->typed_path_states[path], cache);
        settings.path.pop_back();
    }

    for (const auto & path : structure_state_concrete->sorted_dynamic_paths)
    {
        settings.path.push_back(Substream::ObjectDynamicPath);
        settings.path.back().object_path_name = path;
        dynamic_serialization->deserializeBinaryBulkStatePrefix(settings, object_state->dynamic_path_states[path], cache);
        settings.path.pop_back();
    }

    settings.path.push_back(Substream::ObjectSharedData);
    shared_data_serialization->deserializeBinaryBulkStatePrefix(settings, object_state->shared_data_state, cache);
    settings.path.pop_back();
    settings.path.pop_back();

    state = std::move(object_state);
}

ISerialization::DeserializeBinaryBulkStatePtr SerializationObject::deserializeObjectStructureStatePrefix(
    DeserializeBinaryBulkSettings & settings, SubstreamsDeserializeStatesCache * cache)
{
    settings.path.push_back(Substream::ObjectStructure);

    DeserializeBinaryBulkStatePtr state = nullptr;
    /// Check if we already deserialized this state. It can happen when we read both object column and its subcolumns.
    if (auto cached_state = getFromSubstreamsDeserializeStatesCache(cache, settings.path))
    {
        state = cached_state;
    }
    else if (auto * structure_stream = settings.getter(settings.path))
    {
        /// Read structure serialization version.
        UInt64 serialization_version;
        readBinaryLittleEndian(serialization_version, *structure_stream);
        auto structure_state = std::make_shared<DeserializeBinaryBulkStateObjectStructure>(serialization_version);
<<<<<<< HEAD
        if (structure_state->structure_version.value == ObjectSerializationVersion::Value::V1)
        {
            /// Skip max_dynamic_paths parameter in V1 serialization version.
            size_t max_dynamic_paths;
            readVarUInt(max_dynamic_paths, *structure_stream);
        }

        /// Read the sorted list of dynamic paths.
        size_t dynamic_paths_size;
        readVarUInt(dynamic_paths_size, *structure_stream);
        structure_state->sorted_dynamic_paths.reserve(dynamic_paths_size);
        structure_state->dynamic_paths.reserve(dynamic_paths_size);
        for (size_t i = 0; i != dynamic_paths_size; ++i)
        {
            structure_state->sorted_dynamic_paths.emplace_back();
            readStringBinary(structure_state->sorted_dynamic_paths.back(), *structure_stream);
            structure_state->dynamic_paths.insert(structure_state->sorted_dynamic_paths.back());
        }

        /// Read statistics if needed.
        if (settings.object_and_dynamic_read_statistics)
=======
        if (structure_state->serialization_version.value == ObjectSerializationVersion::Value::V1)
>>>>>>> 9aa17fe0
        {
            /// Read max_dynamic_paths parameter.
            readVarUInt(structure_state->max_dynamic_paths, *structure_stream);
            /// Read the sorted list of dynamic paths.
            size_t dynamic_paths_size;
            readVarUInt(dynamic_paths_size, *structure_stream);
            structure_state->sorted_dynamic_paths.reserve(dynamic_paths_size);
            structure_state->dynamic_paths.reserve(dynamic_paths_size);
            for (size_t i = 0; i != dynamic_paths_size; ++i)
            {
                structure_state->sorted_dynamic_paths.emplace_back();
                readStringBinary(structure_state->sorted_dynamic_paths.back(), *structure_stream);
                structure_state->dynamic_paths.insert(structure_state->sorted_dynamic_paths.back());
            }

            /// Read statistics if needed.
            if (settings.object_and_dynamic_read_statistics)
            {
                ColumnObject::Statistics statistics(ColumnObject::Statistics::Source::READ);
                statistics.dynamic_paths_statistics.reserve(structure_state->sorted_dynamic_paths.size());
                /// First, read dynamic paths statistics.
                for (const auto & path : structure_state->sorted_dynamic_paths)
                    readVarUInt(statistics.dynamic_paths_statistics[path], *structure_stream);

                /// Second, read shared data paths statistics.
                size_t size;
                readVarUInt(size, *structure_stream);
                statistics.shared_data_paths_statistics.reserve(size);
                String path;
                for (size_t i = 0; i != size; ++i)
                {
                    readStringBinary(path, *structure_stream);
                    readVarUInt(statistics.shared_data_paths_statistics[path], *structure_stream);
                }

                structure_state->statistics = std::make_shared<const ColumnObject::Statistics>(std::move(statistics));
            }
        }

        state = std::move(structure_state);
        addToSubstreamsDeserializeStatesCache(cache, settings.path, state);
    }

    settings.path.pop_back();
    return state;
}

void SerializationObject::serializeBinaryBulkWithMultipleStreams(
    const IColumn & column,
    size_t offset,
    size_t limit,
    SerializeBinaryBulkSettings & settings,
    SerializeBinaryBulkStatePtr & state) const
{
    auto * object_state = checkAndGetState<SerializeBinaryBulkStateObject>(state);

    if (object_state->serialization_version.value == ObjectSerializationVersion::Value::STRING)
    {
        /// Serialize JSON column as single stream of JSON strings.
        settings.path.push_back(Substream::ObjectData);
        auto * data_stream = settings.getter(settings.path);
        settings.path.pop_back();

        if (!data_stream)
            throw Exception(ErrorCodes::LOGICAL_ERROR, "Got empty stream for String data in SerializationObject::serializeBinaryBulkWithMultipleStreams");

        size_t end = limit && offset + limit < column.size() ? offset + limit : column.size();
        WriteBufferFromOwnString buf;
        FormatSettings format_settings;
        for (size_t i = offset; i != end; ++i)
        {
            serializeText(column, i, buf, format_settings);
            const auto & data = buf.str();
            writeStringBinary(data, *data_stream);
            buf.restart();
        }

        return;
    }

    const auto & column_object = assert_cast<const ColumnObject &>(column);
    const auto & typed_paths = column_object.getTypedPaths();
    const auto & dynamic_paths = column_object.getDynamicPaths();
    const auto & shared_data = column_object.getSharedDataPtr();

    if (column_object.getDynamicPaths().size() != object_state->sorted_dynamic_paths.size())
        throw Exception(ErrorCodes::LOGICAL_ERROR, "Mismatch of number of dynamic paths in Object. Expected: {}, Got: {}", object_state->sorted_dynamic_paths.size(), column_object.getDynamicPaths().size());

    settings.path.push_back(Substream::ObjectData);

    for (const auto & path : sorted_typed_paths)
    {
        settings.path.push_back(Substream::ObjectTypedPath);
        settings.path.back().object_path_name = path;
        typed_path_serializations.at(path)->serializeBinaryBulkWithMultipleStreams(*typed_paths.at(path), offset, limit, settings, object_state->typed_path_states[path]);
        settings.path.pop_back();
    }

    const auto * dynamic_serialization_typed = assert_cast<const SerializationDynamic *>(dynamic_serialization.get());
    for (const auto & path : object_state->sorted_dynamic_paths)
    {
        settings.path.push_back(Substream::ObjectDynamicPath);
        settings.path.back().object_path_name = path;
        auto it = dynamic_paths.find(path);
        if (it == dynamic_paths.end())
            throw Exception(ErrorCodes::LOGICAL_ERROR, "Dynamic structure mismatch for Object column: dynamic path '{}' is not found in the column", path);
        if (object_state->recalculate_statistics)
        {
            size_t number_of_non_null_values = 0;
            dynamic_serialization_typed->serializeBinaryBulkWithMultipleStreamsAndCountTotalSizeOfVariants(*it->second, offset, limit, settings, object_state->dynamic_path_states[path], number_of_non_null_values);
            object_state->statistics.dynamic_paths_statistics[path] += number_of_non_null_values;
        }
        else
        {
            dynamic_serialization_typed->serializeBinaryBulkWithMultipleStreams(*it->second, offset, limit, settings, object_state->dynamic_path_states[path]);
        }
        settings.path.pop_back();
    }

    settings.path.push_back(Substream::ObjectSharedData);
    shared_data_serialization->serializeBinaryBulkWithMultipleStreams(*shared_data, offset, limit, settings, object_state->shared_data_state);
    if (object_state->recalculate_statistics)
    {
        /// Calculate statistics for paths in shared data.
        const auto [shared_data_paths, _] = column_object.getSharedDataPathsAndValues();
        const auto & shared_data_offsets = column_object.getSharedDataOffsets();
        size_t start = shared_data_offsets[offset - 1];
        size_t end = limit == 0 || offset + limit > shared_data_offsets.size() ? shared_data_paths->size() : shared_data_offsets[offset + limit - 1];
        for (size_t i = start; i != end; ++i)
        {
            auto path = shared_data_paths->getDataAt(i).toView();
            if (auto it = object_state->statistics.shared_data_paths_statistics.find(path); it != object_state->statistics.shared_data_paths_statistics.end())
                ++it->second;
            else if (object_state->statistics.shared_data_paths_statistics.size() < ColumnObject::Statistics::MAX_SHARED_DATA_STATISTICS_SIZE)
                object_state->statistics.shared_data_paths_statistics.emplace(path, 1);
        }
    }
    settings.path.pop_back();
    settings.path.pop_back();
}

void SerializationObject::serializeBinaryBulkStateSuffix(
    SerializeBinaryBulkSettings & settings, SerializeBinaryBulkStatePtr & state) const
{
    auto * object_state = checkAndGetState<SerializeBinaryBulkStateObject>(state);
    if (object_state->serialization_version.value == ObjectSerializationVersion::Value::STRING)
        return;

    settings.path.push_back(Substream::ObjectStructure);
    auto * stream = settings.getter(settings.path);
    settings.path.pop_back();

    if (!stream)
        throw Exception(ErrorCodes::LOGICAL_ERROR, "Missing stream for Object column structure during serialization of binary bulk state suffix");

    /// Write statistics in suffix if needed.
    if (settings.object_and_dynamic_write_statistics == SerializeBinaryBulkSettings::ObjectAndDynamicStatisticsMode::SUFFIX)
    {
        /// First, write dynamic paths statistics.
        for (const auto & path : object_state->sorted_dynamic_paths)
            writeVarUInt(object_state->statistics.dynamic_paths_statistics[path], *stream);

        /// Second, write shared data paths statistics.
        writeVarUInt(object_state->statistics.shared_data_paths_statistics.size(), *stream);
        for (const auto & [path, size] : object_state->statistics.shared_data_paths_statistics)
        {
            writeStringBinary(path, *stream);
            writeVarUInt(size, *stream);
        }
    }

    settings.path.push_back(Substream::ObjectData);

    for (const auto & path : sorted_typed_paths)
    {
        settings.path.push_back(Substream::ObjectTypedPath);
        settings.path.back().object_path_name = path;
        typed_path_serializations.at(path)->serializeBinaryBulkStateSuffix(settings, object_state->typed_path_states[path]);
        settings.path.pop_back();
    }

    for (const auto & path : object_state->sorted_dynamic_paths)
    {
        settings.path.push_back(Substream::ObjectDynamicPath);
        settings.path.back().object_path_name = path;
        dynamic_serialization->serializeBinaryBulkStateSuffix(settings, object_state->dynamic_path_states[path]);
        settings.path.pop_back();
    }

    settings.path.push_back(Substream::ObjectSharedData);
    shared_data_serialization->serializeBinaryBulkStateSuffix(settings, object_state->shared_data_state);
    settings.path.pop_back();
    settings.path.pop_back();
}

void SerializationObject::deserializeBinaryBulkWithMultipleStreams(
    ColumnPtr & column,
    size_t limit,
    DeserializeBinaryBulkSettings & settings,
    DeserializeBinaryBulkStatePtr & state,
    SubstreamsCache * cache) const
{
    if (!state)
        return;

    auto * object_state = checkAndGetState<DeserializeBinaryBulkStateObject>(state);
    auto * structure_state = checkAndGetState<DeserializeBinaryBulkStateObjectStructure>(object_state->structure_state);
    auto mutable_column = column->assumeMutable();
    if (structure_state->serialization_version.value == ObjectSerializationVersion::Value::STRING)
    {
        /// Read JSON column as single stream of JSON strings.
        settings.path.push_back(Substream::ObjectData);
        auto * data_stream = settings.getter(settings.path);
        settings.path.pop_back();

        if (!data_stream)
            throw Exception(ErrorCodes::LOGICAL_ERROR, "Missing stream for Object data serialization in SerializationObject::deserializeBinaryBulkWithMultipleStreams");

        String data;
        FormatSettings format_settings;
        for (size_t i = 0; i != limit; ++i)
        {
            readStringBinary(data, *data_stream);
            ReadBufferFromString buf(data);
            deserializeObject(*mutable_column, data, format_settings);
        }
        return;
    }

    auto & column_object = assert_cast<ColumnObject &>(*mutable_column);
    /// If it's a new object column, set dynamic paths and statistics.
    if (column_object.empty())
    {
        column_object.setMaxDynamicPaths(structure_state->sorted_dynamic_paths.size());
        column_object.setDynamicPaths(structure_state->sorted_dynamic_paths);
        column_object.setStatistics(structure_state->statistics);
    }

    auto & typed_paths = column_object.getTypedPaths();
    auto & dynamic_paths = column_object.getDynamicPaths();
    auto & shared_data = column_object.getSharedDataPtr();

    settings.path.push_back(Substream::ObjectData);
    for (const auto & path : sorted_typed_paths)
    {
        settings.path.push_back(Substream::ObjectTypedPath);
        settings.path.back().object_path_name = path;
        typed_path_serializations.at(path)->deserializeBinaryBulkWithMultipleStreams(typed_paths[path], limit, settings, object_state->typed_path_states[path], cache);
        settings.path.pop_back();
    }

    for (const auto & path : structure_state->sorted_dynamic_paths)
    {
        settings.path.push_back(Substream::ObjectDynamicPath);
        settings.path.back().object_path_name = path;
        dynamic_serialization->deserializeBinaryBulkWithMultipleStreams(dynamic_paths[path], limit, settings, object_state->dynamic_path_states[path], cache);
        settings.path.pop_back();
    }

    settings.path.push_back(Substream::ObjectSharedData);
    shared_data_serialization->deserializeBinaryBulkWithMultipleStreams(shared_data, limit, settings, object_state->shared_data_state, cache);
    settings.path.pop_back();
    settings.path.pop_back();
}

void SerializationObject::serializeBinary(const Field & field, WriteBuffer & ostr, const DB::FormatSettings & settings) const
{
    const auto & object = field.safeGet<Object>();
    /// Serialize number of paths and then pairs (path, value).
    writeVarUInt(object.size(), ostr);
    for (const auto & [path, value] : object)
    {
        writeStringBinary(path, ostr);
        if (auto it = typed_path_serializations.find(path); it != typed_path_serializations.end())
            it->second->serializeBinary(value, ostr, settings);
        else
            dynamic_serialization->serializeBinary(value, ostr, settings);
    }
}

void SerializationObject::serializeBinary(const IColumn & col, size_t row_num, WriteBuffer & ostr, const FormatSettings & settings) const
{
    if (settings.binary.write_json_as_string)
    {
        /// Serialize row as JSON string.
        WriteBufferFromOwnString buf;
        serializeText(col, row_num, buf, settings);
        writeStringBinary(buf.str(), ostr);
        return;
    }

    const auto & column_object = assert_cast<const ColumnObject &>(col);
    const auto & typed_paths = column_object.getTypedPaths();
    const auto & dynamic_paths = column_object.getDynamicPaths();
    const auto & shared_data_offsets = column_object.getSharedDataOffsets();
    size_t offset = shared_data_offsets[ssize_t(row_num) - 1];
    size_t end = shared_data_offsets[ssize_t(row_num)];

    /// Serialize number of paths and then pairs (path, value).
    writeVarUInt(typed_paths.size() + dynamic_paths.size() + (end - offset), ostr);

    for (const auto & [path, column] : typed_paths)
    {
        writeStringBinary(path, ostr);
        typed_path_serializations.at(path)->serializeBinary(*column, row_num, ostr, settings);
    }

    for (const auto & [path, column] : dynamic_paths)
    {
        writeStringBinary(path, ostr);
        dynamic_serialization->serializeBinary(*column, row_num, ostr, settings);
    }

    const auto [shared_data_paths, shared_data_values] = column_object.getSharedDataPathsAndValues();
    for (size_t i = offset; i != end; ++i)
    {
        writeStringBinary(shared_data_paths->getDataAt(i), ostr);
        auto value = shared_data_values->getDataAt(i);
        ostr.write(value.data, value.size);
    }
}

void SerializationObject::deserializeBinary(Field & field, ReadBuffer & istr, const FormatSettings & settings) const
{
    Object object;
    size_t number_of_paths;
    readVarUInt(number_of_paths, istr);
    /// Read pairs (path, value).
    for (size_t i = 0; i != number_of_paths; ++i)
    {
        String path;
        readStringBinary(path, istr);
        if (!shouldSkipPath(path))
        {
            if (auto it = typed_path_serializations.find(path); it != typed_path_serializations.end())
                it->second->deserializeBinary(object[path], istr, settings);
            else
                dynamic_serialization->deserializeBinary(object[path], istr, settings);
        }
        else
        {
            /// Skip value of this path.
            Field tmp;
            dynamic_serialization->deserializeBinary(tmp, istr, settings);
        }
    }

    field = std::move(object);
}

/// Restore column object to the state with previous size.
/// We can use it in case of an exception during deserialization.
void SerializationObject::restoreColumnObject(ColumnObject & column_object, size_t prev_size)
{
    auto & typed_paths = column_object.getTypedPaths();
    auto & dynamic_paths = column_object.getDynamicPaths();
    auto [shared_data_paths, shared_data_values] = column_object.getSharedDataPathsAndValues();
    auto & shared_data_offsets = column_object.getSharedDataOffsets();

    for (auto & [_, column] : typed_paths)
    {
        if (column->size() > prev_size)
            column->popBack(column->size() - prev_size);
    }

    for (auto & [_, column] : dynamic_paths)
    {
        if (column->size() > prev_size)
            column->popBack(column->size() - prev_size);
    }

    if (shared_data_offsets.size() > prev_size)
        shared_data_offsets.resize(prev_size);
    size_t prev_shared_data_offset = shared_data_offsets.back();
    if (shared_data_paths->size() > prev_shared_data_offset)
        shared_data_paths->popBack(shared_data_paths->size() - prev_shared_data_offset);
    if (shared_data_values->size() > prev_shared_data_offset)
        shared_data_values->popBack(shared_data_values->size() - prev_shared_data_offset);
}

void SerializationObject::deserializeBinary(IColumn & col, ReadBuffer & istr, const FormatSettings & settings) const
{
    if (settings.binary.read_json_as_string)
    {
        String data;
        readStringBinary(data, istr);
        deserializeObject(col, data, settings);
        return;
    }

    auto & column_object = assert_cast<ColumnObject &>(col);
    auto & typed_paths = column_object.getTypedPaths();
    auto & dynamic_paths = column_object.getDynamicPaths();
    auto [shared_data_paths, shared_data_values] = column_object.getSharedDataPathsAndValues();
    auto & shared_data_offsets = column_object.getSharedDataOffsets();

    size_t number_of_paths;
    readVarUInt(number_of_paths, istr);
    std::vector<std::pair<String, String>> paths_and_values_for_shared_data;
    size_t prev_size = column_object.size();
    try
    {
        /// Read pairs (path, value).
        for (size_t i = 0; i != number_of_paths; ++i)
        {
            String path;
            readStringBinary(path, istr);
            if (!shouldSkipPath(path))
            {
                /// Check if we have this path in typed paths.
                if (auto typed_it = typed_path_serializations.find(path); typed_it != typed_path_serializations.end())
                {
                    auto & typed_column = typed_paths[path];
                    /// Check if we already had this path.
                    if (typed_column->size() > prev_size)
                    {
                        if (!settings.json.type_json_skip_duplicated_paths)
                            throw Exception(ErrorCodes::INCORRECT_DATA, "Found duplicated path during binary deserialization of JSON type: {}. You can enable setting type_json_skip_duplicated_paths to skip duplicated paths during insert", path);
                    }
                    else
                    {
                        typed_it->second->deserializeBinary(*typed_column, istr, settings);
                    }
                }
                /// Check if we have this path in dynamic paths.
                else if (auto dynamic_it = dynamic_paths.find(path); dynamic_it != dynamic_paths.end())
                {
                    /// Check if we already had this path.
                    if (dynamic_it->second->size() > prev_size)
                    {
                        if (!settings.json.type_json_skip_duplicated_paths)
                            throw Exception(ErrorCodes::INCORRECT_DATA, "Found duplicated path during binary deserialization of JSON type: {}. You can enable setting type_json_skip_duplicated_paths to skip duplicated paths during insert", path);
                    }

                    dynamic_serialization->deserializeBinary(*dynamic_it->second, istr, settings);
                }
                /// Try to add a new dynamic paths.
                else if (auto * dynamic_column = column_object.tryToAddNewDynamicPath(path))
                {
                    dynamic_serialization->deserializeBinary(*dynamic_column, istr, settings);
                }
                /// Otherwise this path should go to shared data.
                else
                {
                    auto tmp_dynamic_column = ColumnDynamic::create();
                    tmp_dynamic_column->reserve(1);
                    String value;
                    readParsedValueIntoString(value, istr, [&](ReadBuffer & buf){ dynamic_serialization->deserializeBinary(*tmp_dynamic_column, buf, settings); });
                    paths_and_values_for_shared_data.emplace_back(std::move(path), std::move(value));
                }
            }
            else
            {
                /// Skip value of this path.
                Field tmp;
                dynamic_serialization->deserializeBinary(tmp, istr, settings);
            }
        }

        std::sort(paths_and_values_for_shared_data.begin(), paths_and_values_for_shared_data.end());
        for (size_t i = 0; i != paths_and_values_for_shared_data.size(); ++i)
        {
            const auto & [path, value] = paths_and_values_for_shared_data[i];
            if (i != 0 && path == paths_and_values_for_shared_data[i - 1].first)
            {
                if (!settings.json.type_json_skip_duplicated_paths)
                    throw Exception(ErrorCodes::INCORRECT_DATA, "Found duplicated path during binary deserialization of JSON type: {}. You can enable setting type_json_skip_duplicated_paths to skip duplicated paths during insert", path);
            }
            else
            {
                shared_data_paths->insertData(path.data(), path.size());
                shared_data_values->insertData(value.data(), value.size());
            }
        }
        shared_data_offsets.push_back(shared_data_paths->size());
    }
    catch (...)
    {
        restoreColumnObject(column_object, prev_size);
        throw;
    }

    /// Insert default to all remaining typed and dynamic paths.
    for (auto & [_, column] : typed_paths)
    {
        if (column->size() == prev_size)
            column->insertDefault();
    }

    for (auto & [_, column] : column_object.getDynamicPathsPtrs())
    {
        if (column->size() == prev_size)
            column->insertDefault();
    }
}

SerializationPtr SerializationObject::TypedPathSubcolumnCreator::create(const DB::SerializationPtr & prev) const
{
    return std::make_shared<SerializationObjectTypedPath>(prev, path);
}

}
<|MERGE_RESOLUTION|>--- conflicted
+++ resolved
@@ -70,11 +70,7 @@
 
 void SerializationObject::ObjectSerializationVersion::checkVersion(UInt64 version)
 {
-<<<<<<< HEAD
-    if (version != V1 && version != V2)
-=======
-    if (version != V1 && version != STRING)
->>>>>>> 9aa17fe0
+    if (version != V1 && version != V2 && version != STRING)
         throw Exception(ErrorCodes::INCORRECT_DATA, "Invalid version for Object structure serialization.");
 }
 
@@ -198,13 +194,7 @@
         throw Exception(ErrorCodes::LOGICAL_ERROR, "Missing stream for Object column structure during serialization of binary bulk state prefix");
 
     /// Write serialization version.
-<<<<<<< HEAD
-    UInt64 serialization_version = ObjectSerializationVersion::Value::V2;
-    writeBinaryLittleEndian(serialization_version, *stream);
-
-    auto object_state = std::make_shared<SerializeBinaryBulkStateObject>(serialization_version);
-=======
-    UInt64 serialization_version = settings.write_json_as_string ? ObjectSerializationVersion::Value::STRING : ObjectSerializationVersion::Value::V1;
+    UInt64 serialization_version = settings.write_json_as_string ? ObjectSerializationVersion::Value::STRING : ObjectSerializationVersion::Value::V2;
     writeBinaryLittleEndian(serialization_version, *stream);
 
     auto object_state = std::make_shared<SerializeBinaryBulkStateObject>(serialization_version);
@@ -214,10 +204,6 @@
         return;
     }
 
-    object_state->max_dynamic_paths = column_object.getMaxDynamicPaths();
-    /// Write max_dynamic_paths parameter.
-    writeVarUInt(object_state->max_dynamic_paths, *stream);
->>>>>>> 9aa17fe0
     /// Write all dynamic paths in sorted order.
     object_state->sorted_dynamic_paths.reserve(dynamic_paths.size());
     for (const auto & [path, _] : dynamic_paths)
@@ -377,34 +363,15 @@
         UInt64 serialization_version;
         readBinaryLittleEndian(serialization_version, *structure_stream);
         auto structure_state = std::make_shared<DeserializeBinaryBulkStateObjectStructure>(serialization_version);
-<<<<<<< HEAD
-        if (structure_state->structure_version.value == ObjectSerializationVersion::Value::V1)
-        {
-            /// Skip max_dynamic_paths parameter in V1 serialization version.
-            size_t max_dynamic_paths;
-            readVarUInt(max_dynamic_paths, *structure_stream);
-        }
-
-        /// Read the sorted list of dynamic paths.
-        size_t dynamic_paths_size;
-        readVarUInt(dynamic_paths_size, *structure_stream);
-        structure_state->sorted_dynamic_paths.reserve(dynamic_paths_size);
-        structure_state->dynamic_paths.reserve(dynamic_paths_size);
-        for (size_t i = 0; i != dynamic_paths_size; ++i)
-        {
-            structure_state->sorted_dynamic_paths.emplace_back();
-            readStringBinary(structure_state->sorted_dynamic_paths.back(), *structure_stream);
-            structure_state->dynamic_paths.insert(structure_state->sorted_dynamic_paths.back());
-        }
-
-        /// Read statistics if needed.
-        if (settings.object_and_dynamic_read_statistics)
-=======
-        if (structure_state->serialization_version.value == ObjectSerializationVersion::Value::V1)
->>>>>>> 9aa17fe0
-        {
-            /// Read max_dynamic_paths parameter.
-            readVarUInt(structure_state->max_dynamic_paths, *structure_stream);
+        if (structure_state->serialization_version.value == ObjectSerializationVersion::Value::V1 || structure_state->serialization_version.value == ObjectSerializationVersion::Value::V2)
+        {
+            if (structure_state->structure_version.value == ObjectSerializationVersion::Value::V1)
+            {
+                /// Skip max_dynamic_paths parameter in V1 serialization version.
+                size_t max_dynamic_paths;
+                readVarUInt(max_dynamic_paths, *structure_stream);
+            }
+
             /// Read the sorted list of dynamic paths.
             size_t dynamic_paths_size;
             readVarUInt(dynamic_paths_size, *structure_stream);
