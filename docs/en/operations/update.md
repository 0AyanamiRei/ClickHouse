---
toc_priority: 47
toc_title: ClickHouse Upgrade
---

# ClickHouse Upgrade {#clickhouse-upgrade}

If ClickHouse was installed from `deb` packages, execute the following commands on the server:

``` bash
$ sudo apt-get update
$ sudo apt-get install clickhouse-client clickhouse-server
$ sudo service clickhouse-server restart
```

If you installed ClickHouse using something other than the recommended `deb` packages, use the appropriate update method.

<<<<<<< HEAD
!!! warning "Warning"
    ClickHouse does not support a distributed update. The operation should be performed consecutively on each separate server. Do not update all the servers on a cluster simultaneously, or the cluster will be unavailable for some time.
=======
!!! note "Note"
    You can update multiple servers at once as soon as there is no moment when all replicas of one shard are offline.    
>>>>>>> 02e77c3e

The upgrade of older version of ClickHouse to specific version:

As an example:
 
`xx.yy.a.b` is a current stable version. The latest stable version could be found [here](https://github.com/ClickHouse/ClickHouse/releases)

```bash
$ sudo apt-get update
$ sudo apt-get install clickhouse-server=xx.yy.a.b clickhouse-client=xx.yy.a.b clickhouse-common-static=xx.yy.a.b
$ sudo service clickhouse-server restart
```

<<<<<<< HEAD
[Original article](https://clickhouse.tech/docs/en/operations/update/) <!--hide-->
=======

>>>>>>> 02e77c3e
<|MERGE_RESOLUTION|>--- conflicted
+++ resolved
@@ -15,13 +15,8 @@
 
 If you installed ClickHouse using something other than the recommended `deb` packages, use the appropriate update method.
 
-<<<<<<< HEAD
-!!! warning "Warning"
-    ClickHouse does not support a distributed update. The operation should be performed consecutively on each separate server. Do not update all the servers on a cluster simultaneously, or the cluster will be unavailable for some time.
-=======
 !!! note "Note"
     You can update multiple servers at once as soon as there is no moment when all replicas of one shard are offline.    
->>>>>>> 02e77c3e
 
 The upgrade of older version of ClickHouse to specific version:
 
@@ -33,10 +28,4 @@
 $ sudo apt-get update
 $ sudo apt-get install clickhouse-server=xx.yy.a.b clickhouse-client=xx.yy.a.b clickhouse-common-static=xx.yy.a.b
 $ sudo service clickhouse-server restart
-```
-
-<<<<<<< HEAD
-[Original article](https://clickhouse.tech/docs/en/operations/update/) <!--hide-->
-=======
-
->>>>>>> 02e77c3e
+```