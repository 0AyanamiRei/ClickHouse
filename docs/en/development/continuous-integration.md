--- conflicted
+++ resolved
@@ -160,10 +160,6 @@
 ```
 
 If the above approach does not work for you, use the cmake options from the build log and follow the [general build process](../development/build.md).
-<<<<<<< HEAD
-=======
-
->>>>>>> 93011aa0
 ## Functional stateless tests {#functional-stateless-tests}
 
 Runs [stateless functional tests](tests.md#functional-tests) for ClickHouse binaries built in various configurations -- release, debug, with sanitizers, etc.
