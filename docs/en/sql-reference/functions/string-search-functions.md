--- conflicted
+++ resolved
@@ -652,7 +652,6 @@
 
 ## ngramSearch
 
-<<<<<<< HEAD
 Like `ngramDistance` but calculates the non-symmetric difference between a `needle` string and a `haystack` string, i.e. the number of n-grams from the needle minus the common number of n-grams normalized by the number of `needle` n-grams. Returns a [Float32](../../sql-reference/data-types/float.md/#float32-float64) between 0 and 1. The bigger the result is, the more likely `needle` is in the `haystack`. This function is useful for fuzzy string search. Also see function [`soundex`](../../sql-reference/functions/string-functions#soundex).
 
 Functions [`ngramSearchCaseInsensitive`](#ngramsearchcaseinsensitive), [`ngramSearchUTF8`](#ngramsearchutf8), [`ngramSearchCaseInsensitiveUTF8`](#ngramsearchcaseinsensitiveutf8) provide case-insensitive and/or UTF-8 variants of this function.
@@ -671,10 +670,6 @@
 **Returned value**
 
 - Value between 0 and 1 representing the likelihood of the `needle` being in the `haystack`. [Float32](../../sql-reference/data-types/float.md/#float32-float64)
-
-=======
-Like `ngramDistance` but calculates the non-symmetric difference between a `needle` string and a `haystack` string, i.e. the number of n-grams from `needle` minus the common number of n-grams normalized by the number of `needle` n-grams. Returns a Float32 between 0 and 1. The bigger the result is, the more likely `needle` is in the `haystack`. This function is useful for fuzzy string search. Also see function `soundex`.
->>>>>>> 83c050ad
 
 **Implementation details**
 
