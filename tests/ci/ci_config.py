#!/usr/bin/env python3

from typing import Dict, TypeVar

ConfValue = TypeVar("ConfValue", str, bool)
BuildConfig = Dict[str, ConfValue]

CI_CONFIG = {
    "build_config": {
        "package_release": {
            "compiler": "clang-14",
            "build_type": "",
            "sanitizer": "",
            "package_type": "deb",
            "static_binary_name": "amd64",
            "libraries": "static",
            "additional_pkgs": True,
            "tidy": "disable",
            "with_coverage": False,
        },
        "coverity": {
            "compiler": "clang-14",
            "build_type": "",
            "sanitizer": "",
            "package_type": "coverity",
            "libraries": "static",
            "tidy": "disable",
            "with_coverage": False,
            "official": False,
        },
        "package_aarch64": {
            "compiler": "clang-14-aarch64",
            "build_type": "",
            "sanitizer": "",
            "package_type": "deb",
            "static_binary_name": "aarch64",
            "libraries": "static",
            "additional_pkgs": True,
            "tidy": "disable",
            "with_coverage": False,
        },
        "package_asan": {
            "compiler": "clang-14",
            "build_type": "",
            "sanitizer": "address",
            "package_type": "deb",
            "libraries": "static",
            "tidy": "disable",
            "with_coverage": False,
        },
        "package_ubsan": {
            "compiler": "clang-14",
            "build_type": "",
            "sanitizer": "undefined",
            "package_type": "deb",
            "libraries": "static",
            "tidy": "disable",
            "with_coverage": False,
        },
        "package_tsan": {
            "compiler": "clang-15",
            "build_type": "",
            "sanitizer": "thread",
            "package_type": "deb",
            "libraries": "static",
            "tidy": "disable",
            "with_coverage": False,
        },
        "package_msan": {
            "compiler": "clang-14",
            "build_type": "",
            "sanitizer": "memory",
            "package_type": "deb",
            "libraries": "static",
            "tidy": "disable",
            "with_coverage": False,
        },
        "package_debug": {
            "compiler": "clang-14",
            "build_type": "debug",
            "sanitizer": "",
            "package_type": "deb",
            "libraries": "static",
            "tidy": "disable",
            "with_coverage": False,
        },
        "binary_release": {
            "compiler": "clang-14",
            "build_type": "",
            "sanitizer": "",
            "package_type": "binary",
            "libraries": "static",
            "tidy": "disable",
            "with_coverage": False,
        },
        "binary_tidy": {
            "compiler": "clang-14",
            "build_type": "debug",
            "sanitizer": "",
            "package_type": "binary",
            "static_binary_name": "debug-amd64",
            "libraries": "static",
            "tidy": "enable",
            "with_coverage": False,
        },
        "binary_shared": {
            "compiler": "clang-14",
            "build_type": "",
            "sanitizer": "",
            "package_type": "binary",
            "libraries": "shared",
            "tidy": "disable",
            "with_coverage": False,
        },
        "binary_darwin": {
            "compiler": "clang-14-darwin",
            "build_type": "",
            "sanitizer": "",
            "package_type": "binary",
            "static_binary_name": "macos",
            "libraries": "static",
            "tidy": "disable",
            "with_coverage": False,
        },
        "binary_aarch64": {
            "compiler": "clang-14-aarch64",
            "build_type": "",
            "sanitizer": "",
            "package_type": "binary",
            "libraries": "static",
            "tidy": "disable",
            "with_coverage": False,
        },
        "binary_freebsd": {
            "compiler": "clang-14-freebsd",
            "build_type": "",
            "sanitizer": "",
            "package_type": "binary",
            "static_binary_name": "freebsd",
            "libraries": "static",
            "tidy": "disable",
            "with_coverage": False,
        },
        "binary_darwin_aarch64": {
            "compiler": "clang-14-darwin-aarch64",
            "build_type": "",
            "sanitizer": "",
            "package_type": "binary",
            "static_binary_name": "macos-aarch64",
            "libraries": "static",
            "tidy": "disable",
            "with_coverage": False,
        },
        "binary_ppc64le": {
            "compiler": "clang-14-ppc64le",
            "build_type": "",
            "sanitizer": "",
            "package_type": "binary",
            "static_binary_name": "powerpc64le",
            "libraries": "static",
            "tidy": "disable",
            "with_coverage": False,
        },
    },
    "builds_report_config": {
        "ClickHouse build check": [
            "package_release",
            "coverity",
            "package_aarch64",
            "package_asan",
            "package_ubsan",
            "package_tsan",
            "package_msan",
            "package_debug",
            "binary_release",
        ],
        "ClickHouse special build check": [
            "binary_tidy",
            "binary_shared",
            "binary_darwin",
            "binary_aarch64",
            "binary_freebsd",
            "binary_darwin_aarch64",
            "binary_ppc64le",
        ],
    },
    "tests_config": {
        # required_build - build name for artifacts
        # force_tests - force success status for tests
        "Stateful tests (asan)": {
            "required_build": "package_asan",
        },
        "Stateful tests (tsan)": {
            "required_build": "package_tsan",
        },
        "Stateful tests (msan)": {
            "required_build": "package_msan",
        },
        "Stateful tests (ubsan)": {
            "required_build": "package_ubsan",
        },
        "Stateful tests (debug)": {
            "required_build": "package_debug",
        },
        "Stateful tests (release)": {
            "required_build": "package_release",
        },
        "Stateful tests (aarch64)": {
            "required_build": "package_aarch64",
        },
        "Stateful tests (release, DatabaseOrdinary)": {
            "required_build": "package_release",
        },
        "Stateful tests (release, DatabaseReplicated)": {
            "required_build": "package_release",
        },
        "Stateless tests (asan)": {
            "required_build": "package_asan",
        },
        "Stateless tests (tsan)": {
            "required_build": "package_tsan",
        },
        "Stateless tests (msan)": {
            "required_build": "package_msan",
        },
        "Stateless tests (ubsan)": {
            "required_build": "package_ubsan",
        },
        "Stateless tests (debug)": {
            "required_build": "package_debug",
        },
        "Stateless tests (release)": {
            "required_build": "package_release",
        },
        "Stateless tests (aarch64)": {
            "required_build": "package_aarch64",
        },
        "Stateless tests (release, wide parts enabled)": {
            "required_build": "package_release",
        },
        "Stateless tests (release, DatabaseOrdinary)": {
            "required_build": "package_release",
        },
        "Stateless tests (release, DatabaseReplicated)": {
            "required_build": "package_release",
        },
        "Stateless tests (release, s3 storage)": {
            "required_build": "package_release",
        },
<<<<<<< HEAD
        "Stateless tests (debug, s3 storage)": {
            "required_build": "package_debug",
        },
        "Stateless tests (thread, s3 storage)": {
            "required_build": "package_tsan",
        },
        "Stress test (address)": {
=======
        "Stress test (asan)": {
>>>>>>> d20d49f3
            "required_build": "package_asan",
        },
        "Stress test (tsan)": {
            "required_build": "package_tsan",
        },
        "Stress test (ubsan)": {
            "required_build": "package_ubsan",
        },
        "Stress test (msan)": {
            "required_build": "package_msan",
        },
        "Stress test (debug)": {
            "required_build": "package_debug",
        },
        "Integration tests (asan)": {
            "required_build": "package_asan",
        },
        "Integration tests (tsan)": {
            "required_build": "package_tsan",
        },
        "Integration tests (release)": {
            "required_build": "package_release",
        },
        "Integration tests (msan)": {
            "required_build": "package_msan",
        },
        "Integration tests flaky check (asan)": {
            "required_build": "package_asan",
        },
        "Compatibility check": {
            "required_build": "package_release",
        },
        "Split build smoke test": {
            "required_build": "binary_shared",
        },
        "Unit tests (release-clang)": {
            "required_build": "binary_release",
        },
        "Unit tests (asan)": {
            "required_build": "package_asan",
        },
        "Unit tests (msan)": {
            "required_build": "package_msan",
        },
        "Unit tests (tsan)": {
            "required_build": "package_tsan",
        },
        "Unit tests (ubsan)": {
            "required_build": "package_ubsan",
        },
        "AST fuzzer (debug)": {
            "required_build": "package_debug",
        },
        "AST fuzzer (asan)": {
            "required_build": "package_asan",
        },
        "AST fuzzer (msan)": {
            "required_build": "package_msan",
        },
        "AST fuzzer (tsan)": {
            "required_build": "package_tsan",
        },
        "AST fuzzer (ubsan)": {
            "required_build": "package_ubsan",
        },
        "Stateless tests flaky check (asan)": {
            "required_build": "package_asan",
        },
        "ClickHouse Keeper Jepsen": {
            "required_build": "binary_release",
        },
        "Performance Comparison": {
            "required_build": "package_release",
            "test_grep_exclude_filter": "",
        },
        "Performance Comparison Aarch64": {
            "required_build": "package_aarch64",
            "test_grep_exclude_filter": "constant_column_search",
        },
    },
}  # type: dict

# checks required by Mergeable Check
REQUIRED_CHECKS = [
    "Fast test",
    "Style Check",
    "ClickHouse build check",
    "ClickHouse special build check",
    "Stateful tests (release)",
    "Stateless tests (release)",
    "Unit tests (release-clang)",
    "Unit tests (asan)",
    "Unit tests (msan)",
    "Unit tests (tsan)",
    "Unit tests (ubsan)",
]<|MERGE_RESOLUTION|>--- conflicted
+++ resolved
@@ -247,17 +247,13 @@
         "Stateless tests (release, s3 storage)": {
             "required_build": "package_release",
         },
-<<<<<<< HEAD
         "Stateless tests (debug, s3 storage)": {
             "required_build": "package_debug",
         },
         "Stateless tests (thread, s3 storage)": {
             "required_build": "package_tsan",
         },
-        "Stress test (address)": {
-=======
         "Stress test (asan)": {
->>>>>>> d20d49f3
             "required_build": "package_asan",
         },
         "Stress test (tsan)": {
