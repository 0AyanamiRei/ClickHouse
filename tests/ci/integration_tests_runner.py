--- conflicted
+++ resolved
@@ -231,11 +231,7 @@
         cmd = (
             f"cd {self.repo_path}/tests/integration && "
             f"timeout --verbose --signal=KILL 1h ./runner {self._get_runner_opts()} {image_cmd} "
-<<<<<<< HEAD
-            "--command ' echo Pre Pull finished ' "
-=======
             "--pre-pull --command ' echo Pre Pull finished ' "
->>>>>>> bdae49ab
         )
 
         for i in range(5):
