--- conflicted
+++ resolved
@@ -1,10 +1,7 @@
-<<<<<<< HEAD
 SET use_query_condition_cache = 0;
-=======
 -- Force using skip indexes in planning to proper test with EXPLAIN indexes = 1.
 SET use_skip_indexes_on_data_read = 0;
 
->>>>>>> 39c1463e
 DROP TABLE IF EXISTS tokenbf_tab;
 DROP TABLE IF EXISTS ngrambf_tab;
 
