--- conflicted
+++ resolved
@@ -1,14 +1,6 @@
 (Expression)
 ExpressionTransform × 8
   (MergingAggregated)
-<<<<<<< HEAD
-  Resize 8 → 8
-    MergingAggregatedBucketTransform × 8
-      Resize 1 → 8
-        GroupingAggregatedTransform
-          (ReadFromCluster)
-          Remote 0 → 1
-=======
   Resize 1 → 8
     SortingAggregatedTransform 8 → 1
       MergingAggregatedBucketTransform × 8
@@ -16,5 +8,4 @@
           GroupingAggregatedTransform
             (ReadFromCluster)
             UnmarshallBlocksTransform
-              Remote 0 → 1
->>>>>>> 3bc9ab16
+              Remote 0 → 1