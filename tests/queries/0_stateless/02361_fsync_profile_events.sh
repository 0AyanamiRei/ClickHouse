--- conflicted
+++ resolved
@@ -16,13 +16,9 @@
         fsync_after_insert = 1,
         fsync_part_directory = 1,
         ratio_of_defaults_for_sparse_serialization = 1,
-<<<<<<< HEAD
-        write_marks_for_substreams_in_compact_parts=1,
-        auto_statistics_types = ''
-=======
         serialization_info_version = 'default',
-        write_marks_for_substreams_in_compact_parts=1;
->>>>>>> c5ca81fc
+        write_marks_for_substreams_in_compact_parts = 1,
+        auto_statistics_types = '';
 "
 
 ret=1
