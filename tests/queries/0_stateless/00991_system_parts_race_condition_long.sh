#!/usr/bin/env bash
<<<<<<< HEAD
# Tags: race, no-flaky-check
# no-flaky-check: some queries are too long with Thread Fuzzer
=======
# Tags: race, no-parallel
# no-parallel because we run many concurrent mutations, which may break other tests by delaying their
# mutations for a long time.
>>>>>>> 85103187

CURDIR=$(cd "$(dirname "${BASH_SOURCE[0]}")" && pwd)
# shellcheck source=../shell_config.sh
. "$CURDIR"/../shell_config.sh

set -e

$CLICKHOUSE_CLIENT -q "DROP TABLE IF EXISTS alter_table"
$CLICKHOUSE_CLIENT -q "CREATE TABLE alter_table (a UInt8, b Int16, c Float32, d String, e Array(UInt8), f Nullable(UUID), g Tuple(UInt8, UInt16)) ENGINE = MergeTree ORDER BY a PARTITION BY b % 10 SETTINGS old_parts_lifetime = 1"

function thread1()
{
    # NOTE: database = $CLICKHOUSE_DATABASE is unwanted
    local TIMELIMIT=$((SECONDS+TIMEOUT))
    while [ $SECONDS -lt "$TIMELIMIT" ]
    do
        $CLICKHOUSE_CLIENT --query "SELECT * FROM system.parts FORMAT Null"
    done
}

function thread2()
{
    local TIMELIMIT=$((SECONDS+TIMEOUT))
    while [ $SECONDS -lt "$TIMELIMIT" ]
    do
        $CLICKHOUSE_CLIENT --send-logs-level fatal --query "
            ALTER TABLE alter_table ADD COLUMN $1 String DEFAULT '0';
            ALTER TABLE alter_table MODIFY COLUMN $1 UInt64;
            ALTER TABLE alter_table DROP COLUMN $1;" 2>/dev/null
    done
}

function thread3()
{
    local TIMELIMIT=$((SECONDS+TIMEOUT))
    while [ $SECONDS -lt "$TIMELIMIT" ]
    do
        $CLICKHOUSE_CLIENT -q "INSERT INTO alter_table (a, b, c, d, e, f, g) SELECT rand(1), rand(2), 1 / rand(3), toString(rand(4)), [rand(5), rand(6)], rand(7) % 2 ? NULL : generateUUIDv4(), (rand(8), rand(9)) FROM numbers(100000)"
    done
}

function thread4()
{
    local TIMELIMIT=$((SECONDS+TIMEOUT))
    while [ $SECONDS -lt "$TIMELIMIT" ]
    do
        $CLICKHOUSE_CLIENT -q "OPTIMIZE TABLE alter_table FINAL"
    done
}

function thread5()
{
    local TIMELIMIT=$((SECONDS+TIMEOUT))
    while [ $SECONDS -lt "$TIMELIMIT" ]
    do
        $CLICKHOUSE_CLIENT -q "ALTER TABLE alter_table DELETE WHERE rand() % 2 = 1"
    done
}

TIMEOUT=30

thread1 &
thread2 h &
thread3 &
thread4 &
thread5 &

thread1 &
thread2 h &
thread3 &
thread4 &
thread5 &

thread1 &
thread2 h &
thread3 &
thread4 &
thread5 &

thread1 &
thread2 h &
thread3 &
thread4 &
thread5 &


wait

$CLICKHOUSE_CLIENT -q "DROP TABLE alter_table"<|MERGE_RESOLUTION|>--- conflicted
+++ resolved
@@ -1,12 +1,7 @@
 #!/usr/bin/env bash
-<<<<<<< HEAD
-# Tags: race, no-flaky-check
+# Tags: race, no-parallel, no-flaky-check
+# no-parallel because we run many concurrent mutations, which may break other tests by delaying their mutations for a long time.
 # no-flaky-check: some queries are too long with Thread Fuzzer
-=======
-# Tags: race, no-parallel
-# no-parallel because we run many concurrent mutations, which may break other tests by delaying their
-# mutations for a long time.
->>>>>>> 85103187
 
 CURDIR=$(cd "$(dirname "${BASH_SOURCE[0]}")" && pwd)
 # shellcheck source=../shell_config.sh
